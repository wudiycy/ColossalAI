--- conflicted
+++ resolved
@@ -185,11 +185,6 @@
         param_cnt += 1
     assert param_cnt == 2
 
-
-<<<<<<< HEAD
-=======
-# @pytest.mark.skip
->>>>>>> 0e199d71
 def test_colo_optimizer():
     get_components_func = non_distributed_component_funcs.get_callable('simple_net')
     model_builder, train_dataloader, test_dataloader, optimizer_class, criterion = get_components_func()
