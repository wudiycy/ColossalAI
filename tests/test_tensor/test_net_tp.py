--- conflicted
+++ resolved
@@ -31,10 +31,7 @@
 
     for i, (data, label) in enumerate(train_dataloader):
         output = model(data)
-<<<<<<< HEAD
-=======
 
->>>>>>> 1190b2c4
         if criterion:
             loss = criterion(output, label)
         else:
