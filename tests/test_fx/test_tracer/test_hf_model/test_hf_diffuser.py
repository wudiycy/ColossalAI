import pytest
import torch
<<<<<<< HEAD
import transformers
from hf_tracer_utils import trace_model_and_compare_output

from colossalai.fx import ColoTracer, symbolic_trace
=======
from torch.fx import GraphModule
from utils import trace_model_and_compare_output

import transformers
from colossalai.fx import ColoTracer
>>>>>>> 350ccc04

try:
    import diffusers
    HAS_DIFFUSERS = True
except ImportError:
    HAS_DIFFUSERS = False

BATCH_SIZE = 2
SEQ_LENGTH = 5
HEIGHT = 224
WIDTH = 224
IN_CHANNELS = 3
LATENTS_SHAPE = (BATCH_SIZE, IN_CHANNELS, HEIGHT // 8, WIDTH // 8)
TIME_STEP = 2


@pytest.mark.skipif(not HAS_DIFFUSERS, reason="diffusers has not been installed")
def test_vae():
    MODEL_LIST = [
        diffusers.AutoencoderKL,
        diffusers.VQModel,
    ]

    for model_cls in MODEL_LIST:
        model = model_cls()
        sample = torch.zeros(LATENTS_SHAPE)

        gm = symbolic_trace(model)

        model.eval()
        gm.eval()

        with torch.no_grad():
            fx_out = gm(sample)
            non_fx_out = model(sample)
        assert torch.allclose(
            fx_out['sample'],
            non_fx_out['sample']), f'{model.__class__.__name__} has inconsistent outputs, {fx_out} vs {non_fx_out}'


def test_clip():
    MODEL_LIST = [
        transformers.CLIPModel,
        transformers.CLIPTextModel,
        transformers.CLIPVisionModel,
    ]

    CONFIG_LIST = [
        transformers.CLIPConfig,
        transformers.CLIPTextConfig,
        transformers.CLIPVisionConfig,
    ]

    def data_gen():
        if isinstance(model, transformers.CLIPModel):
            input_ids = torch.zeros((BATCH_SIZE, SEQ_LENGTH), dtype=torch.int64)
            attention_mask = torch.zeros((BATCH_SIZE, SEQ_LENGTH), dtype=torch.int64)
            position_ids = torch.zeros((BATCH_SIZE, SEQ_LENGTH), dtype=torch.int64)
            pixel_values = torch.zeros((BATCH_SIZE, IN_CHANNELS, HEIGHT, WIDTH), dtype=torch.float32)
            kwargs = dict(input_ids=input_ids,
                          attention_mask=attention_mask,
                          position_ids=position_ids,
                          pixel_values=pixel_values)
        elif isinstance(model, transformers.CLIPTextModel):
            input_ids = torch.zeros((BATCH_SIZE, SEQ_LENGTH), dtype=torch.int64)
            attention_mask = torch.zeros((BATCH_SIZE, SEQ_LENGTH), dtype=torch.int64)
            kwargs = dict(input_ids=input_ids, attention_mask=attention_mask)
        elif isinstance(model, transformers.CLIPVisionModel):
            pixel_values = torch.zeros((BATCH_SIZE, IN_CHANNELS, HEIGHT, WIDTH), dtype=torch.float32)
            kwargs = dict(pixel_values=pixel_values)
        return kwargs

    for model_cls, config in zip(MODEL_LIST, CONFIG_LIST):
        model = model_cls(config=config())
        trace_model_and_compare_output(model, data_gen)


@pytest.mark.skipif(not HAS_DIFFUSERS, reason="diffusers has not been installed")
@pytest.mark.skip(reason='cannot pass the test yet')
def test_unet():
    MODEL_LIST = [
        diffusers.UNet2DModel,
        diffusers.UNet2DConditionModel,
    ]

    for model_cls in MODEL_LIST:
        model = model_cls()
        sample = torch.zeros(LATENTS_SHAPE)

        gm = symbolic_trace(model)

        model.eval()
        gm.eval()

        with torch.no_grad():
            fx_out = gm(sample, TIME_STEP)
            non_fx_out = model(sample, TIME_STEP)
        assert torch.allclose(
            fx_out['sample'],
            non_fx_out['sample']), f'{model.__class__.__name__} has inconsistent outputs, {fx_out} vs {non_fx_out}'


if __name__ == "__main__":
    test_vae()
    test_clip()

    # skip because of failure
    # test_unet()<|MERGE_RESOLUTION|>--- conflicted
+++ resolved
@@ -1,17 +1,9 @@
 import pytest
 import torch
-<<<<<<< HEAD
 import transformers
 from hf_tracer_utils import trace_model_and_compare_output
 
-from colossalai.fx import ColoTracer, symbolic_trace
-=======
-from torch.fx import GraphModule
-from utils import trace_model_and_compare_output
-
-import transformers
-from colossalai.fx import ColoTracer
->>>>>>> 350ccc04
+from colossalai.fx import symbolic_trace
 
 try:
     import diffusers
