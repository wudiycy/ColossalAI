import torch
import torch.nn as nn
import colossalai
import colossalai.nn as col_nn
from torch.fx import symbolic_trace
from colossalai.fx.passes.adding_split_node_pass import split_with_split_nodes_pass, balanced_split_pass, \
<<<<<<< HEAD
                                                        uniform_split_pass, balanced_split_pass_v2
=======
                                                        uniform_split_pass
import pytest
>>>>>>> 9e4c6449

MODEL_DIM = 16
BATCH_SIZE = 8
PIPELINE_SIZE = 2


class MLP(torch.nn.Module):

    def __init__(self, dim: int):
        super().__init__()
        self.linear1 = torch.nn.Linear(dim, dim)
        self.linear2 = torch.nn.Linear(dim, dim)
        self.linear3 = torch.nn.Linear(dim, dim)
        self.linear4 = torch.nn.Linear(dim, dim)

    def forward(self, x):
        x = self.linear1(x)
        x = self.linear2(x)
        x = self.linear3(x)
        x = self.linear4(x)
        return x


def pipeline_pass_test_helper(model, data, pass_func):
    origin_output = model(data)
    symbolic_traced = symbolic_trace(model)
    annotated_model = pass_func(symbolic_traced, PIPELINE_SIZE)
    split_model, split_submodules = split_with_split_nodes_pass(annotated_model)
    output = split_model(data)
    assert output.equal(origin_output)


@pytest.mark.skip('skip due to CI environment')
def test_pipeline_passes():
    model = MLP(MODEL_DIM)
    data = torch.rand(BATCH_SIZE, MODEL_DIM)
    pipeline_pass_test_helper(model, data, balanced_split_pass)
    pipeline_pass_test_helper(model, data, balanced_split_pass_v2)
    pipeline_pass_test_helper(model, data, uniform_split_pass)


if __name__ == '__main__':
    test_pipeline_passes()<|MERGE_RESOLUTION|>--- conflicted
+++ resolved
@@ -4,12 +4,9 @@
 import colossalai.nn as col_nn
 from torch.fx import symbolic_trace
 from colossalai.fx.passes.adding_split_node_pass import split_with_split_nodes_pass, balanced_split_pass, \
-<<<<<<< HEAD
                                                         uniform_split_pass, balanced_split_pass_v2
-=======
-                                                        uniform_split_pass
+
 import pytest
->>>>>>> 9e4c6449
 
 MODEL_DIM = 16
 BATCH_SIZE = 8
