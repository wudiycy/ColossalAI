import random
from copy import deepcopy

import numpy as np
import pytest
import torch
from transformers import AutoTokenizer, GenerationConfig, LlamaConfig, LlamaForCausalLM

import colossalai
from colossalai.inference.config import InferenceConfig
from colossalai.inference.core.engine import InferenceEngine
from colossalai.testing import rerun_if_address_is_in_use, spawn


def setup_seed(seed):
    torch.manual_seed(seed)
    torch.cuda.manual_seed_all(seed)
    np.random.seed(seed)
    random.seed(seed)


def test_config_tokenizer(model, output_len):
    drat_config = InferenceConfig(model.__class__.__name__, max_output_len=output_len, dtype=torch.float32)
    draf_engine = InferenceEngine(model, inference_config=drat_config)

    assert "transformers.models.llama" in str(draf_engine.tokenizer.__class__)
    assert draf_engine.generation_config.max_new_tokens == output_len
    del draf_engine


def check_inference_engine(test_cai=False):
    setup_seed(20)
    tokenizer = AutoTokenizer.from_pretrained("hf-internal-testing/llama-tokenizer")
<<<<<<< HEAD
    model = LlamaForCausalLM(
        LlamaConfig(
            vocab_size=50000,
            hidden_size=512,
            intermediate_size=1536,
            num_attention_heads=4,
            num_hidden_layers=16,
        )
    ).cuda()
=======
    model = (
        LlamaForCausalLM(
            LlamaConfig(
                vocab_size=50000, hidden_size=512, intermediate_size=1536, num_attention_heads=4, num_hidden_layers=16
            )
        )
        .cuda()
        .half()
    )

>>>>>>> f8e456d2
    model = model.eval()
    n_model = deepcopy(model)

    inputs = [
        "介绍一下今天的北京,比如故宫，天安门，长城或者其他的一些景点,",
        "介绍一下武汉,",
    ]

    output_len = 38
    do_sample = True
    top_p = 0.5
    top_k = 50

    test_config_tokenizer(n_model, output_len)

    if test_cai:
        inference_config = InferenceConfig(max_output_len=output_len, dtype=torch.float32)
        inference_engine = InferenceEngine(model, inference_config, tokenizer, verbose=True)
        inference_engine.add_request(prompts=inputs)
        assert inference_engine.request_handler._has_waiting()
        generation_config = GenerationConfig(do_sample=do_sample, top_p=top_p, top_k=top_k)
        outputs = inference_engine.generate(generation_config)
    else:
        tokenizer.pad_token = tokenizer.eos_token
        tokenizer.pad_token_id = tokenizer.eos_token_id
        inputs = tokenizer.batch_encode_plus(inputs, padding=True, return_tensors="pt")["input_ids"]
        inputs = inputs.cuda()
        generation_config = GenerationConfig(
            do_sample=do_sample,
            top_p=top_p,
            top_k=top_k,
            pad_token_id=tokenizer.pad_token_id,
            max_new_tokens=output_len,
        )
        outputs = model.generate(inputs, generation_config=generation_config)
        outputs = tokenizer.batch_decode(outputs, skip_special_tokens=True)

    return outputs


def run_dist(rank, world_size, port):
    colossalai.launch(config={}, rank=rank, world_size=world_size, port=port, host="localhost")
    cai_outputs = check_inference_engine(True)
    transformer_outputs = check_inference_engine(False)

    for s1, s2 in zip(cai_outputs, transformer_outputs):
<<<<<<< HEAD
        assert s1 == s2, f"\n our output is{s1},\n the transformers' is:{s2}"
=======
        assert s1 == s2, f"\nColossalAI Output: {s1}\nTransformers Output: {s2}"
>>>>>>> f8e456d2


@pytest.mark.dist
@rerun_if_address_is_in_use()
def test_inference_engine():
    spawn(run_dist, 1)


if __name__ == "__main__":
    test_inference_engine()<|MERGE_RESOLUTION|>--- conflicted
+++ resolved
@@ -31,17 +31,6 @@
 def check_inference_engine(test_cai=False):
     setup_seed(20)
     tokenizer = AutoTokenizer.from_pretrained("hf-internal-testing/llama-tokenizer")
-<<<<<<< HEAD
-    model = LlamaForCausalLM(
-        LlamaConfig(
-            vocab_size=50000,
-            hidden_size=512,
-            intermediate_size=1536,
-            num_attention_heads=4,
-            num_hidden_layers=16,
-        )
-    ).cuda()
-=======
     model = (
         LlamaForCausalLM(
             LlamaConfig(
@@ -52,7 +41,6 @@
         .half()
     )
 
->>>>>>> f8e456d2
     model = model.eval()
     n_model = deepcopy(model)
 
@@ -99,18 +87,10 @@
     transformer_outputs = check_inference_engine(False)
 
     for s1, s2 in zip(cai_outputs, transformer_outputs):
-<<<<<<< HEAD
-        assert s1 == s2, f"\n our output is{s1},\n the transformers' is:{s2}"
-=======
         assert s1 == s2, f"\nColossalAI Output: {s1}\nTransformers Output: {s2}"
->>>>>>> f8e456d2
 
 
 @pytest.mark.dist
 @rerun_if_address_is_in_use()
 def test_inference_engine():
-    spawn(run_dist, 1)
-
-
-if __name__ == "__main__":
-    test_inference_engine()+    spawn(run_dist, 1)