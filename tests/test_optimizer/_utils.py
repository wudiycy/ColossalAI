--- conflicted
+++ resolved
@@ -1,8 +1,5 @@
 import torch
-<<<<<<< HEAD
-=======
 import torch.distributed as dist
->>>>>>> 2806f5c0
 from torch.testing import assert_close
 
 import colossalai
