--- conflicted
+++ resolved
@@ -1,17 +1,10 @@
-from contextlib import nullcontext
-
 import torch
 import torch.distributed as dist
 import torch.nn as nn
 from torch.testing import assert_close
 
 import colossalai
-<<<<<<< HEAD
 from colossalai.shardformer.layer import FusedLinear1D_Col
-=======
-from colossalai.lazy import LazyInitContext
-from colossalai.shardformer.layer import GPT2FusedLinearConv1D_Col, GPT2FusedLinearConv1D_Row
->>>>>>> 7d5b144f
 from colossalai.shardformer.layer.qkv_fused_linear import split_fused_qkv_in_gpt2_style
 from colossalai.testing import parameterize, rerun_if_address_is_in_use, spawn
 
@@ -31,29 +24,14 @@
     return rearanged_tensor
 
 
-<<<<<<< HEAD
 def check_linear_conv_1d_col():
     linear = nn.Linear(48, 192).cuda()
     linear_conv_col = FusedLinear1D_Col.from_native_module(linear, process_group=None, gather_output=True, n_fused=3)
-=======
-@parameterize('lazy_init', [False, True])
-def check_linear_conv_1d_col(lazy_init: bool):
-    ctx = LazyInitContext() if lazy_init else nullcontext()
-    linear = Conv1D(192, 48).cuda()
-    with ctx:
-        linear_copy = Conv1D(192, 48).cuda()
-    linear_conv_col = GPT2FusedLinearConv1D_Col.from_native_module(linear_copy,
-                                                                   process_group=None,
-                                                                   gather_output=True,
-                                                                   n_fused=3)
->>>>>>> 7d5b144f
 
     assert linear.weight.shape == torch.Size([192, 48])
     assert linear.bias.shape == torch.Size([192])
     assert linear_conv_col.weight.shape == torch.Size([96, 48])
     assert linear_conv_col.bias.shape == torch.Size([96])
-    assert linear_copy.weight is linear_conv_col.weight
-    assert linear_copy.bias is linear_conv_col.bias
 
     # ensure weights are reversibly loadable
     linear_conv_col.load_state_dict(linear.state_dict())
@@ -73,43 +51,6 @@
     assert_close(target_grad, linear_conv_col.weight.grad)
 
 
-<<<<<<< HEAD
-=======
-@parameterize('lazy_init', [False, True])
-def check_linear_conv_1d_row(lazy_init: bool):
-    ctx = LazyInitContext() if lazy_init else nullcontext()
-
-    linear = Conv1D(192, 48).cuda()
-    with ctx:
-        linear_copy = Conv1D(192, 48).cuda()
-    linear_row = GPT2FusedLinearConv1D_Row.from_native_module(linear_copy, process_group=None, parallel_input=False)
-
-    assert linear.weight.shape == torch.Size([48, 192])
-    assert linear_row.weight.shape == torch.Size([24, 192])
-    assert linear_row.bias.shape == torch.Size([192])
-    assert linear_copy.weight is linear_row.weight
-    assert linear_copy.bias is linear_row.bias
-
-    # ensure weights are reversibly loadable
-    linear_row.load_state_dict(linear.state_dict())
-    linear.load_state_dict(linear_row.state_dict())
-
-    # check computation correctness
-    x = torch.rand(4, 48).cuda()
-    out = linear(x)
-    gather_out = linear_row(x)
-    assert_close(out, gather_out)
-
-    # check backward correctness
-    out.sum().backward()
-    gather_out.sum().backward()
-
-    rank = dist.get_rank()
-    target_grad = torch.chunk(linear.weight.grad, 2, dim=0)[rank]
-    assert_close(target_grad, linear_row.weight.grad)
-
-
->>>>>>> 7d5b144f
 def run_dist(rank, world_size, port):
     colossalai.launch(config={}, rank=rank, world_size=world_size, host='localhost', port=port, backend='nccl')
 
