--- conflicted
+++ resolved
@@ -12,25 +12,16 @@
 from colossalai.testing import parameterize, rerun_if_address_is_in_use, spawn
 
 
-<<<<<<< HEAD
-@parameterize('lazy_init', [False, True])
-def check_linear_1d_col(lazy_init: bool):
-=======
 def check_linear_1d_col(lazy_init: bool, seq_parallel: bool, overlap: bool):
->>>>>>> c7d6975d
     ctx = LazyInitContext() if lazy_init else nullcontext()
     linear = nn.Linear(32, 128).cuda()
     with ctx:
         linear_copy = nn.Linear(32, 128).cuda()
-<<<<<<< HEAD
-    linear_col = Linear1D_Col.from_native_module(linear_copy, process_group=None, gather_output=True)
-=======
     linear_col = Linear1D_Col.from_native_module(linear_copy,
                                                  process_group=None,
                                                  gather_output=True,
                                                  seq_parallel=seq_parallel,
                                                  overlap=overlap)
->>>>>>> c7d6975d
 
     # ensure that the parameters are distributed
     assert is_distributed_tensor(linear_col.weight)
@@ -74,25 +65,16 @@
     assert_close(target_unshard_gard, x_for_shard.grad)
 
 
-<<<<<<< HEAD
-@parameterize('lazy_init', [False, True])
-def check_linear_1d_row(lazy_init: bool):
-=======
 def check_linear_1d_row(lazy_init: bool, seq_parallel: bool):
->>>>>>> c7d6975d
     ctx = LazyInitContext() if lazy_init else nullcontext()
 
     linear = nn.Linear(32, 128).cuda()
     with ctx:
         linear_copy = nn.Linear(32, 128).cuda()
-<<<<<<< HEAD
-    linear_row = Linear1D_Row.from_native_module(linear_copy, process_group=None, parallel_input=False)
-=======
     linear_row = Linear1D_Row.from_native_module(linear_copy,
                                                  process_group=None,
                                                  parallel_input=False,
                                                  seq_parallel=seq_parallel)
->>>>>>> c7d6975d
 
     assert linear_row.weight.shape == torch.Size([128, 16])
     assert linear_row.bias.shape == torch.Size([128])
@@ -130,12 +112,7 @@
     assert_close(x_for_unshard.grad, x_for_shard.grad)
 
 
-<<<<<<< HEAD
-@parameterize('lazy_init', [False, True])
-def check_linear_col_plus_row(lazy_init: bool):
-=======
 def check_linear_col_plus_row(lazy_init: bool, seq_parallel: bool, overlap: bool):
->>>>>>> c7d6975d
     ctx = LazyInitContext() if lazy_init else nullcontext()
 
     linear_1 = nn.Linear(32, 128).cuda()
@@ -144,10 +121,6 @@
     with ctx:
         linear_1_copy = nn.Linear(32, 128).cuda()
         linear_2_copy = nn.Linear(128, 32).cuda()
-<<<<<<< HEAD
-    linear_col = Linear1D_Col.from_native_module(linear_1_copy, process_group=None, gather_output=False)
-    linear_row = Linear1D_Row.from_native_module(linear_2_copy, process_group=None, parallel_input=True)
-=======
     linear_col = Linear1D_Col.from_native_module(linear_1_copy,
                                                  process_group=None,
                                                  gather_output=False,
@@ -157,7 +130,6 @@
                                                  process_group=None,
                                                  parallel_input=True,
                                                  seq_parallel=seq_parallel)
->>>>>>> c7d6975d
 
     linear_1.load_state_dict(linear_col.state_dict())
     linear_col.load_state_dict(linear_1.state_dict())
