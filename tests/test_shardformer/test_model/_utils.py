import copy
from contextlib import nullcontext

<<<<<<< HEAD
from colossalai.pipeline.stage_manager import PipelineStageManager
=======
from colossalai.lazy import LazyInitContext
>>>>>>> 01920116
from colossalai.shardformer import ShardConfig, ShardFormer


def build_model(model_fn, enable_fused_normalization=True, enable_tensor_parallelism=True, use_lazy_init: bool = False):
    ctx = LazyInitContext() if use_lazy_init else nullcontext()
    with ctx:
        # create new model
        org_model = model_fn()
        model_copy = copy.deepcopy(org_model)
    if use_lazy_init:
        ctx.materialize(org_model)
    # shard model
    shard_config = ShardConfig(enable_fused_normalization=enable_fused_normalization,
                               enable_tensor_parallelism=enable_tensor_parallelism)
    shard_former = ShardFormer(shard_config=shard_config)
    sharded_model, shared_params = shard_former.optimize(model_copy)
    return org_model.cuda(), sharded_model.cuda()


def build_pipeline_model(model_fn,
                         stage_manager=None,
                         enable_fused_normalization=False,
                         enable_tensor_parallelism=False):
    # create new model
    org_model = model_fn().cuda()

    # shard model
    shard_config = ShardConfig(enable_fused_normalization=enable_fused_normalization,
                               enable_tensor_parallelism=enable_tensor_parallelism,
                               pipeline_stage_manager=stage_manager)

    model_copy = copy.deepcopy(org_model)
    shard_former = ShardFormer(shard_config=shard_config)
    sharded_model, shared_params = shard_former.optimize(model_copy)
    return org_model, sharded_model.cuda()


def run_forward(original_model, sharded_model, data_gen_fn, output_transform_fn, loss_fn):
    # prepare input
    data = data_gen_fn()
    data = {k: v.cuda() for k, v in data.items()}

    # switch to train mode
    original_model.train()
    sharded_model.train()
    # run forward
    org_output = original_model(**data)
    org_output = output_transform_fn(org_output)
    org_loss = loss_fn(org_output)

    shard_output = sharded_model(**data)
    shard_output = output_transform_fn(shard_output)
    shard_loss = loss_fn(shard_output)
    return org_output, org_loss, shard_output, shard_loss<|MERGE_RESOLUTION|>--- conflicted
+++ resolved
@@ -1,11 +1,8 @@
 import copy
 from contextlib import nullcontext
 
-<<<<<<< HEAD
+from colossalai.lazy import LazyInitContext
 from colossalai.pipeline.stage_manager import PipelineStageManager
-=======
-from colossalai.lazy import LazyInitContext
->>>>>>> 01920116
 from colossalai.shardformer import ShardConfig, ShardFormer
 
 
@@ -28,19 +25,23 @@
 def build_pipeline_model(model_fn,
                          stage_manager=None,
                          enable_fused_normalization=False,
-                         enable_tensor_parallelism=False):
-    # create new model
-    org_model = model_fn().cuda()
+                         enable_tensor_parallelism=False,
+                         use_lazy_init: bool = False):
+    ctx = LazyInitContext() if use_lazy_init else nullcontext()
+    with ctx:
+        # create new model
+        org_model = model_fn()
+        model_copy = copy.deepcopy(org_model)
+    if use_lazy_init:
+        ctx.materialize(org_model)
 
     # shard model
     shard_config = ShardConfig(enable_fused_normalization=enable_fused_normalization,
                                enable_tensor_parallelism=enable_tensor_parallelism,
                                pipeline_stage_manager=stage_manager)
-
-    model_copy = copy.deepcopy(org_model)
     shard_former = ShardFormer(shard_config=shard_config)
     sharded_model, shared_params = shard_former.optimize(model_copy)
-    return org_model, sharded_model.cuda()
+    return org_model.cuda(), sharded_model.cuda()
 
 
 def run_forward(original_model, sharded_model, data_gen_fn, output_transform_fn, loss_fn):
