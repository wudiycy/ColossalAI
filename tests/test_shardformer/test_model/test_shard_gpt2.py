--- conflicted
+++ resolved
@@ -103,20 +103,16 @@
 }, {
     'tp_size': 4,
     'pp_size': 1,
-<<<<<<< HEAD
-    'enable_fused_normalization': True,
-    'use_lazy_init': False
+    'enable_all_optimization': True,
+    'use_lazy_init': False,
+    'precision': 'fp32',
 }, {
     'tp_size': 4,
     'pp_size': 1,
-    'enable_fused_normalization': True,
+    'enable_all_optimization': True,
     'use_lazy_init': True,
-    'enable_sequence_parallelism': True
-=======
-    'enable_all_optimization': True,
-    'use_lazy_init': False,
+    'enable_sequence_parallelism': True,
     'precision': 'fp32',
->>>>>>> 9d1a6d22
 }])
 @clear_cache_before_run()
 def run_gpt2_test(test_config):
