import os

import pytest
import torch
import torch.distributed as dist
from torch.testing import assert_close

import colossalai
from colossalai.logging import disable_existing_loggers
from colossalai.shardformer import PipelineGradientCheckpointConfig
from colossalai.shardformer.layer.utils import Randomizer
from colossalai.tensor.d_tensor.api import clear_layout_converter
from colossalai.testing import clear_cache_before_run, parameterize, rerun_if_address_is_in_use, spawn
from tests.kit.model_zoo import model_zoo
from tests.test_shardformer.test_model._utils import (
    build_model_from_hybrid_plugin,
    check_all_grad_tensors,
    check_loss,
    check_output_hidden_state,
    check_weight,
    get_grad_tensors_for_check,
    run_forward_backward_with_hybrid_plugin,
    unwrap_model,
)

os.environ["TRANSFORMERS_NO_ADVISORY_WARNINGS"] = "true"


def check_forward_backward(model_fn, data_gen_fn, output_transform_fn, loss_fn, test_config):
    enable_gradient_checkpointing = test_config.pop("enable_gradient_checkpointing", False)
    org_model, org_optimizer, sharded_model, sharded_optimizer, criterion, booster = build_model_from_hybrid_plugin(
        model_fn, loss_fn, test_config
    )
    if enable_gradient_checkpointing:
        # org_model.gradient_checkpointing_enable()
        sharded_model.unwrap().gradient_checkpointing_enable()

    org_loss, org_output, sharded_loss, sharded_output = run_forward_backward_with_hybrid_plugin(
        org_model, sharded_model, sharded_optimizer, data_gen_fn, output_transform_fn, criterion, booster
    )

    stage_manager = booster.plugin.stage_manager
    tp_group = booster.plugin.tp_group

    # unwrap model
    llama_model = unwrap_model(org_model, "LlamaModel", "model")
    shard_llama_model = unwrap_model(sharded_model, "LlamaModel", "model")

    row_layer_for_check = ["layers[0].self_attn.q_proj", "embed_tokens"]
    col_layer_for_check = ["layers[0].self_attn.o_proj"]
    # Here we check the grad of layernorm because an all-reduce operation should be performed during sequence parallelism
    norm_layer_for_check = ["layers[0].input_layernorm", "layers[0].post_attention_layernorm"]

    # During pipeline parallelism, we cannot get the grad of norm layer during first stage, so we only check this when pp is not enbaled
    if stage_manager is None:
        norm_layer_for_check.append("norm")

    # Check the grad when using ZeRO-1 and ZeRO-2
    if (
        booster.plugin.zero_stage in [1, 2]
        and booster.plugin.shard_config.enable_sequence_parallelism
        and booster.plugin.shard_config.pp_size == 1
        and booster.plugin.shard_config.sequence_parallelism_mode == "all_to_all"
    ):
<<<<<<< HEAD
        for (name, p1), p2 in zip(
            llama_model.named_parameters(), sharded_optimizer._master_param_groups_of_current_rank[0]
        ):
            working_p = sharded_optimizer._param_store.master_to_working_param[id(p2)]
            grads = sharded_optimizer._grad_store.get_partitioned_gradients_by_param_id(0, id(working_p))
=======
        for p1, p2 in zip(llama_model.parameters(), sharded_optimizer._master_param_groups_of_current_rank[0]):
            working_p = sharded_optimizer.master_to_working_param[id(p2)]
            grads = sharded_optimizer.get_partitioned_gradients_by_param_id(0, id(working_p))
>>>>>>> 416580b3
            grad_index = (
                0
                if sharded_optimizer._partition_grads
                else sharded_optimizer.pid_to_bucket_store[id(working_p)].local_rank
            )
            grad = grads[grad_index]
            sharded_grad = p1.grad.view(-1).chunk(dist.get_world_size())[dist.get_rank()]
            try:
                assert_close(sharded_grad, grad[: sharded_grad.shape[0]], atol=5e-3, rtol=5e-3, check_dtype=False)
            except Exception as e:
                print(f"Failed param name: {name}")
                raise e

    # Save gradient tensors for comparison between the original model and the sharded model before optimizer step.
    grads_to_check = {}
    if (stage_manager is None or stage_manager.is_first_stage(ignore_chunk=True)) and booster.plugin.zero_stage == 0:
        if test_config["precision"] == "fp32":
            atol, rtol = 1e-6, 1e-4
        else:
            atol, rtol = 5e-3, 5e-3
        row_layer_grads = get_grad_tensors_for_check(
            llama_model, shard_llama_model, row_layer_for_check, tp_group, atol=atol, rtol=rtol, dim=0, verbose=False
        )
        col_layer_grads = get_grad_tensors_for_check(
            llama_model, shard_llama_model, col_layer_for_check, tp_group, atol=atol, rtol=rtol, dim=1, verbose=False
        )
        norm_layer_grads = get_grad_tensors_for_check(
            llama_model,
            shard_llama_model,
            norm_layer_for_check,
            tp_group,
            atol=atol,
            rtol=rtol,
            dim=1,
            verbose=False,
        )
        grads_to_check.update(col_layer_grads)
        grads_to_check.update(row_layer_grads)
        grads_to_check.update(norm_layer_grads)

    # optimizer executes step
    org_optimizer.step()
    sharded_optimizer.step()

    # check last hidden state & loss
    if stage_manager is None or stage_manager.is_last_stage(ignore_chunk=True):
        if test_config["precision"] == "fp32":
            atol, rtol = 1e-5, 1e-3
        else:
            atol, rtol = 5e-3, 5e-3

        if org_model.__class__.__name__ == "LlamaModel":
            check_output_hidden_state(org_output, sharded_output, stage_manager, atol=atol, rtol=rtol)

        check_loss(org_loss, sharded_loss, atol=atol, rtol=rtol)

    # check weights
    if stage_manager is None or stage_manager.is_first_stage(ignore_chunk=True):
        if test_config["precision"] == "fp32":
            atol, rtol = 1e-4, 1e-3
        else:
            atol, rtol = 5e-3, 5e-3
        try:
            check_weight(
                llama_model,
                shard_llama_model,
                col_layer_for_check,
                tp_group,
                atol=atol,
                rtol=rtol,
                dim=1,
                verbose=False,
            )
        except Exception as e:
            print(f"Failed config: {test_config}")
            raise e

    # check grads
    check_all_grad_tensors(grads_to_check)

    torch.cuda.empty_cache()


@parameterize(
    "test_config",
    [
        {  # Ulysess + Flash attention
            "tp_size": 1,
            "pp_size": 2,
            "sp_size": 2,
            "num_microbatches": 2,
            "enable_sequence_parallelism": True,
            "sequence_parallelism_mode": "all_to_all",
            "enable_flash_attention": True,
            "use_lazy_init": True,
            "zero_stage": 0,
            "precision": "fp16",
            "initial_scale": 1,
        },
        {  # Test ring + Flash attention
            "tp_size": 2,
            "pp_size": 1,
            "sp_size": 2,
            "num_microbatches": 1,
            "enable_sequence_parallelism": True,
            "sequence_parallelism_mode": "ring",
            "enable_flash_attention": True,
            "use_lazy_init": True,
            "zero_stage": 2,
            "precision": "fp16",
            "initial_scale": 1,
        },
        {
            "tp_size": 1,
            "pp_size": 1,
            "sp_size": 2,
            "num_microbatches": 1,
            "enable_sequence_parallelism": True,
            "sequence_parallelism_mode": "all_to_all",
            "use_lazy_init": True,
            "zero_stage": 1,
            "precision": "fp16",
            "initial_scale": 1,
        },
        {
            "tp_size": 4,
            "pp_size": 1,
            "num_microbatches": 1,
            "enable_sequence_parallelism": True,
            "sequence_parallelism_mode": "split_gather",
            "enable_flash_attention": False,
            "use_lazy_init": True,
            "precision": "fp16",
            "initial_scale": 1,
        },
        {
            "tp_size": 2,
            "pp_size": 2,
            "num_microbatches": 2,
            "enable_all_optimization": True,
            "use_lazy_init": True,
            "precision": "fp16",
            "initial_scale": 1,
            "enable_gradient_checkpointing": True,
            "gradient_checkpoint_config": PipelineGradientCheckpointConfig(gradient_checkpointing_ratio=0.5),
        },
        {
            "tp_size": 1,
            "pp_size": 2,
            "num_microbatches": 4,
            "use_lazy_init": False,
            "precision": "fp32",
            "enable_gradient_checkpointing": True,
            "gradient_checkpoint_config": PipelineGradientCheckpointConfig(num_ckpt_layers_per_stage=[4, 0]),
        },
        {
            "tp_size": 2,
            "pp_size": 1,
            "enable_all_optimization": True,
            "use_lazy_init": True,
            "zero_stage": 2,
            "precision": "fp16",
            "initial_scale": 1,
        },
        {
            "tp_size": 1,
            "pp_size": 2,
            "num_microbatches": 2,
            "enable_all_optimization": True,
            "use_lazy_init": True,
            "zero_stage": 1,
            "precision": "fp16",
            "initial_scale": 1,
        },
    ],
)
def run_llama_test(test_config):
    sub_model_zoo = model_zoo.get_sub_registry("transformers_llama")

    for name, (model_fn, data_gen_fn, output_transform_fn, loss_fn, _) in sub_model_zoo.items():
        try:
            check_forward_backward(model_fn, data_gen_fn, output_transform_fn, loss_fn, test_config)
        except Exception as e:
            print(f"Failed config: {test_config}")
            raise e

    clear_layout_converter()
    Randomizer.reset_index()
    torch.cuda.empty_cache()


@parameterize(
    "test_config",
    [
        {
            "tp_size": 2,
            "pp_size": 2,
            "num_microbatches": 4,
            "enable_all_optimization": False,
            "use_lazy_init": False,
            "precision": "fp32",
            "initial_scale": 1,
        },
        {
            "tp_size": 2,
            "pp_size": 2,
            "num_microbatches": 4,
            "enable_all_optimization": False,
            "use_lazy_init": False,
            "precision": "fp16",
            "zero_stage": 1,
            "initial_scale": 1,
        },
        {
            "tp_size": 2,
            "pp_size": 2,
            "pp_style": "interleaved",
            "num_model_chunks": 2,
            "num_microbatches": 4,
            "enable_all_optimization": False,
            "precision": "fp16",
            "zero_stage": 1,
            "initial_scale": 1,
            "enable_gradient_checkpointing": True,
            "gradient_checkpoint_config": PipelineGradientCheckpointConfig(
                num_ckpt_layers_per_stage=[0, 1, 2, 2],
            ),
        },
    ],
)
def run_llama_3d_test(test_config):
    sub_model_zoo = model_zoo.get_sub_registry("transformers_llama")

    for name, (model_fn, data_gen_fn, output_transform_fn, loss_fn, _) in sub_model_zoo.items():
        try:
            check_forward_backward(model_fn, data_gen_fn, output_transform_fn, loss_fn, test_config)
        except Exception as e:
            print(f"Failed config: {test_config}")
            raise e

    clear_layout_converter()
    Randomizer.reset_index()
    torch.cuda.empty_cache()


def check_llama(rank, world_size, port):
    disable_existing_loggers()
    colossalai.launch(rank=rank, world_size=world_size, host="localhost", port=port, backend="nccl")
    run_llama_test()


def check_llama_3d(rank, world_size, port):
    disable_existing_loggers()
    colossalai.launch(rank=rank, world_size=world_size, host="localhost", port=port, backend="nccl")
    run_llama_3d_test()


@pytest.mark.dist
@rerun_if_address_is_in_use()
@clear_cache_before_run()
def test_llama():
    spawn(check_llama, 4)


@pytest.mark.largedist
@rerun_if_address_is_in_use()
@clear_cache_before_run()
def test_llama_3d():
    spawn(check_llama_3d, 8)


if __name__ == "__main__":
    test_llama()
    test_llama_3d()<|MERGE_RESOLUTION|>--- conflicted
+++ resolved
@@ -62,17 +62,11 @@
         and booster.plugin.shard_config.pp_size == 1
         and booster.plugin.shard_config.sequence_parallelism_mode == "all_to_all"
     ):
-<<<<<<< HEAD
         for (name, p1), p2 in zip(
             llama_model.named_parameters(), sharded_optimizer._master_param_groups_of_current_rank[0]
         ):
             working_p = sharded_optimizer._param_store.master_to_working_param[id(p2)]
             grads = sharded_optimizer._grad_store.get_partitioned_gradients_by_param_id(0, id(working_p))
-=======
-        for p1, p2 in zip(llama_model.parameters(), sharded_optimizer._master_param_groups_of_current_rank[0]):
-            working_p = sharded_optimizer.master_to_working_param[id(p2)]
-            grads = sharded_optimizer.get_partitioned_gradients_by_param_id(0, id(working_p))
->>>>>>> 416580b3
             grad_index = (
                 0
                 if sharded_optimizer._partition_grads
