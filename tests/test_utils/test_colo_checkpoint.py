import os, shutil
import torch
import pytest
from functools import partial

import torch.multiprocessing as mp
import torch.distributed as dist

from torch.optim.lr_scheduler import CosineAnnealingLR
from torch.optim.lr_scheduler import MultiplicativeLR
from colossalai.nn.lr_scheduler import CosineAnnealingWarmupLR

import colossalai
from colossalai.testing import rerun_if_address_is_in_use
from colossalai.utils.cuda import get_current_device
from colossalai.utils import free_port
from colossalai.utils.model.colo_init_context import ColoInitContext
from colossalai.tensor import ComputePattern, ComputeSpec, ColoTensor, ShardSpec, ProcessGroup, DistSpecManager, ReplicaSpec
<<<<<<< HEAD
from colossalai.utils.checkpoint import save_checkpoint, load_checkpoint
from colossalai.nn.optimizer import ColoOptimizer
from colossalai.nn.parallel.data_parallel import ColoDDP

from tests.components_to_test.registry import non_distributed_component_funcs
=======
from colossalai.nn.parallel.data_parallel import ColoDDP
from colossalai.utils.checkpoint import save_checkpoint, load_checkpoint
from colossalai.nn.optimizer import ColoOptimizer

from tests.components_to_test.registry import non_distributed_component_funcs

>>>>>>> 3ef3791a

def init_1d_row_linear(weight: ColoTensor, pg: ProcessGroup):
    spec = (ShardSpec([-1], [pg.tp_world_size()]), ComputeSpec(ComputePattern.TP1D))
    weight.set_process_group(pg)
    weight.set_tensor_spec(*spec)

<<<<<<< HEAD
def init_1d_row_linear(weight: ColoTensor, pg: ProcessGroup):
    spec = (ShardSpec([-1], [pg.tp_world_size()]), ComputeSpec(ComputePattern.TP1D))
    weight.set_process_group(pg)
    weight.set_tensor_spec(*spec)

=======
>>>>>>> 3ef3791a

def init_1d_col_linear(weight, pg):
    spec = (ShardSpec([0], [pg.tp_world_size()]), ComputeSpec(ComputePattern.TP1D))
    weight.set_process_group(pg)
    weight.set_tensor_spec(*spec)


def init_1d_row_embedding(weight, pg):
    spec = (ShardSpec([0], [pg.tp_world_size()]), ComputeSpec(ComputePattern.TP1D))
    weight.set_process_group(pg)
    weight.set_tensor_spec(*spec)


def init_1d_col_embedding(weight, pg):
    spec = (ShardSpec([-1], [pg.tp_world_size()]), ComputeSpec(ComputePattern.TP1D))
    weight.set_process_group(pg)
    weight.set_tensor_spec(*spec)


def init_1d_row_for_linear_weight_spec(model, pg: ProcessGroup):
    spec = (ShardSpec([-1], [pg.tp_world_size()]), ComputeSpec(ComputePattern.TP1D))
    for name, p in model.named_parameters():
        if not isinstance(p, ColoTensor):
            continue
        if 'embed' in name and 'weight' in name:
            init_1d_col_embedding(p, pg)
        if 'proj1' in name and ('weight' in name or 'bias' in name):
            init_1d_col_linear(p, pg)
        if 'proj2' in name and 'weight' in name:
            init_1d_row_linear(p, pg)
        if 'classifier' in name and ('weight' in name or 'bias' in name):
            init_1d_col_linear(p, pg)


def check_param_equal(model, torch_model):
    for p, torch_p in zip(model.parameters(), torch_model.parameters()):
        assert torch.allclose(torch_p, p, rtol=1e-3, atol=1e-1)


def remove(path):
    """ param <path> could either be relative or absolute. """
    if os.path.isfile(path) or os.path.islink(path):
        os.remove(path)
    elif os.path.isdir(path):
        shutil.rmtree(path)
    else:
        raise ValueError("file {} is not a file or dir.".format(path))


def _run_checkpoint(model_name, init_spec_func, use_ddp, use_mp_reload, test_scheduler, pg):
    get_components_func = non_distributed_component_funcs.get_callable(model_name)
    model_builder, train_dataloader, test_dataloader, optimizer_class, criterion = get_components_func()

    rank = torch.distributed.get_rank()
    world_size = torch.distributed.get_world_size()

    # set_seed(1)
    with ColoInitContext(device=get_current_device()):
        model = model_builder(checkpoint=True)
        model_reload = model_builder(checkpoint=True)

    if use_mp_reload:
        if 'bert' == model_name:
            for name, p in model.named_parameters():
                if not isinstance(p, ColoTensor):
                    continue
                # num_class = type_vocab_size = 2 | (8, 2)
                if 'classifier' in name and 'weight' in name:
                    init_1d_row_linear(p, pg)
                # num_class = vocab_size = 30524 | (30524, 8)
                elif 'word_embeddings' in name and 'weight' in name:
                    init_1d_row_embedding(p, pg)
                # num_class = seq_len = 512 | (512, 8)
                elif 'position_embeddings' in name and 'weight' in name:
                    init_1d_row_embedding(p, pg)
                # num_class = type_vocab_size = 2 | (2, 8)
                elif 'token_type_embeddings' in name and 'weight' in name:
                    init_1d_col_embedding(p, pg)
                elif p.process_group.tp_world_size() == 1:
                    p.redistribute(ReplicaSpec(), pg)
        elif "simple_net" == model_name:
            init_spec_func(model, pg)

    model = model.cuda()
    model.train()

    model_reload = model_reload.cuda()
    model_reload.train()

<<<<<<< HEAD
    colo_optimizer = ColoOptimizer(model.named_parameters(), torch.optim.SGD, lr=0.1)

    for i, (data, label) in enumerate(train_dataloader):

        # Zero grad
        colo_optimizer.zero_grad()

        data = data.to(get_current_device())
        label = label.to(get_current_device())

=======
    colo_optimizer = ColoOptimizer(dict(model.named_parameters()), torch.optim.SGD, lr=0.1)

    for i, (data, label) in enumerate(train_dataloader):

        # Zero grad
        colo_optimizer.zero_grad()

        data = data.to(get_current_device())
        label = label.to(get_current_device())

>>>>>>> 3ef3791a
        # Bcast rank0 data to all processes
        if criterion:
            output = model(data)
            loss = criterion(output, label)
        else:
            output = model(data, label)
            loss = output

        loss.backward()
        colo_optimizer.step()

        if i > 2:
            break

    if not os.path.isdir('./checkpoint') and rank == 0:
        os.mkdir('./checkpoint')
    save_checkpoint('./checkpoint', 0, model, None, None)
    dist.barrier()
    load_checkpoint('./checkpoint', 0, model_reload, None, None)

    # Since model is sharded, we merge them before param checking.
    for p in model.parameters():
        p.to_replicate_()

    for p in model_reload.parameters():
        p.to_replicate_()

    check_param_equal(model, model_reload)

    if rank == 0:
        remove('./checkpoint')


def run_dist(rank, world_size, port, use_ddp, use_mp_reload, test_scheduler):
    colossalai.launch(config={}, rank=rank, world_size=world_size, host='localhost', port=port, backend='nccl')
    pg = ProcessGroup(tp_degree=world_size)
    for model_name in ['bert', 'simple_net']:
        _run_checkpoint(model_name,
                        init_1d_row_for_linear_weight_spec,
                        use_ddp,
                        use_mp_reload,
                        test_scheduler=test_scheduler,
                        pg=pg)


@pytest.mark.dist
@pytest.mark.parametrize('world_size', [1, 2])
@pytest.mark.parametrize('use_ddp', [False])
@pytest.mark.parametrize('use_mp_reload', [True, False])
# @pytest.mark.parametrize('test_scheduler', ['colossalai_cosine_warmup', 'torch_cosine', 'torch_lambda'])
@rerun_if_address_is_in_use()
def test_checkpoint(world_size, use_ddp, use_mp_reload, test_scheduler=None):
    run_func = partial(run_dist,
                       world_size=world_size,
                       port=free_port(),
                       use_ddp=use_ddp,
                       use_mp_reload=use_mp_reload,
                       test_scheduler=test_scheduler)
    mp.spawn(run_func, nprocs=world_size)


if __name__ == '__main__':
    test_checkpoint(2, use_ddp=False, use_mp_reload=True, test_scheduler="torch_cosine")<|MERGE_RESOLUTION|>--- conflicted
+++ resolved
@@ -16,34 +16,18 @@
 from colossalai.utils import free_port
 from colossalai.utils.model.colo_init_context import ColoInitContext
 from colossalai.tensor import ComputePattern, ComputeSpec, ColoTensor, ShardSpec, ProcessGroup, DistSpecManager, ReplicaSpec
-<<<<<<< HEAD
-from colossalai.utils.checkpoint import save_checkpoint, load_checkpoint
-from colossalai.nn.optimizer import ColoOptimizer
-from colossalai.nn.parallel.data_parallel import ColoDDP
-
-from tests.components_to_test.registry import non_distributed_component_funcs
-=======
 from colossalai.nn.parallel.data_parallel import ColoDDP
 from colossalai.utils.checkpoint import save_checkpoint, load_checkpoint
 from colossalai.nn.optimizer import ColoOptimizer
 
 from tests.components_to_test.registry import non_distributed_component_funcs
 
->>>>>>> 3ef3791a
 
 def init_1d_row_linear(weight: ColoTensor, pg: ProcessGroup):
     spec = (ShardSpec([-1], [pg.tp_world_size()]), ComputeSpec(ComputePattern.TP1D))
     weight.set_process_group(pg)
     weight.set_tensor_spec(*spec)
 
-<<<<<<< HEAD
-def init_1d_row_linear(weight: ColoTensor, pg: ProcessGroup):
-    spec = (ShardSpec([-1], [pg.tp_world_size()]), ComputeSpec(ComputePattern.TP1D))
-    weight.set_process_group(pg)
-    weight.set_tensor_spec(*spec)
-
-=======
->>>>>>> 3ef3791a
 
 def init_1d_col_linear(weight, pg):
     spec = (ShardSpec([0], [pg.tp_world_size()]), ComputeSpec(ComputePattern.TP1D))
@@ -133,7 +117,6 @@
     model_reload = model_reload.cuda()
     model_reload.train()
 
-<<<<<<< HEAD
     colo_optimizer = ColoOptimizer(model.named_parameters(), torch.optim.SGD, lr=0.1)
 
     for i, (data, label) in enumerate(train_dataloader):
@@ -144,18 +127,6 @@
         data = data.to(get_current_device())
         label = label.to(get_current_device())
 
-=======
-    colo_optimizer = ColoOptimizer(dict(model.named_parameters()), torch.optim.SGD, lr=0.1)
-
-    for i, (data, label) in enumerate(train_dataloader):
-
-        # Zero grad
-        colo_optimizer.zero_grad()
-
-        data = data.to(get_current_device())
-        label = label.to(get_current_device())
-
->>>>>>> 3ef3791a
         # Bcast rank0 data to all processes
         if criterion:
             output = model(data)
