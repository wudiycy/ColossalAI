--- conflicted
+++ resolved
@@ -154,11 +154,6 @@
                 split_param_row_tp1d(param, pg)    # row slice
             else:
                 param.set_dist_spec(ReplicaSpec())
-
-<<<<<<< HEAD
-
-=======
->>>>>>> 48d33b1b
             param.visited = True
 
 
