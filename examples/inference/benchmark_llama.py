--- conflicted
+++ resolved
@@ -109,24 +109,6 @@
         if args.mode != "vllm":
             if args.test_random_weight:
                 model = transformers.LlamaForCausalLM(config).cuda()
-<<<<<<< HEAD
-                tokenizer = AutoTokenizer.from_pretrained("/home/litong/workspace/Models/Meta-Llama-3-8B/")
-            else:
-                assert args.model_path, "When testing pretrained weights, the model path must be provided.'"
-                model = transformers.LlamaForCausalLM.from_pretrained(args.model_path).cuda()
-                tokenizer = AutoTokenizer.from_pretrained("/home/litong/workspace/Models/Meta-Llama-3-8B/")
-
-            model = model.eval()
-
-            if args.dtype == "fp16":
-                model = model.half()
-            elif args.dtype == "bf16":
-                model = model.to(torch.bfloat16)
-
-            generation_config = GenerationConfig(
-                pad_token_id=tokenizer.pad_token_id,
-                max_new_tokens=args.output_len,
-=======
                 tokenizer = AutoTokenizer.from_pretrained("hf-internal-testing/llama-tokenizer")
             else:
                 assert args.model_path, "When testing pretrained weights, the model path must be provided.'"
@@ -144,7 +126,6 @@
                 pad_token_id=tokenizer.pad_token_id,
                 max_length=args.seq_len + args.output_len,
                 # max_new_tokens=args.max_output_len,
->>>>>>> 3c91e3f1
             )
 
         if args.continous_batching:
