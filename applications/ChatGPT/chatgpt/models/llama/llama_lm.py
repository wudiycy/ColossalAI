from typing import Optional

from transformers import LlamaConfig, LlamaForCausalLM

from ..base import LM


class LlamaLM(LM):
    """
    Llama language model.

    Args:
        pretrained (str): Pretrained model name or path.
        config (LlamaConfig): Model config.
        checkpoint (bool): Enable gradient checkpointing.
        lora_rank (int): LoRA rank.
        lora_train_bias (str): LoRA bias training mode.
    """

    def __init__(self,
                 pretrained: Optional[str] = None,
                 config: Optional[LlamaConfig] = None,
                 checkpoint: bool = False,
                 lora_rank: int = 0,
                 lora_train_bias: str = 'none') -> None:

        if pretrained is not None:
            model = LlamaForCausalLM.from_pretrained(pretrained)
        elif config is not None:
            model = LlamaForCausalLM(config)
        else:
            model = LlamaForCausalLM(LlamaConfig())

        if checkpoint:
            model.gradient_checkpointing_enable()
<<<<<<< HEAD

        super().__init__(model, lora_rank, lora_train_bias)
=======
            
        super().__init__(model, lora_rank, lora_train_bias)

    def forward(self, input_ids, attention_mask=None, labels=None, **kwargs):
        return self.model(input_ids, attention_mask=attention_mask, labels=labels, **kwargs)
>>>>>>> 73d3e4d3
<|MERGE_RESOLUTION|>--- conflicted
+++ resolved
@@ -33,13 +33,8 @@
 
         if checkpoint:
             model.gradient_checkpointing_enable()
-<<<<<<< HEAD
 
-        super().__init__(model, lora_rank, lora_train_bias)
-=======
-            
         super().__init__(model, lora_rank, lora_train_bias)
 
     def forward(self, input_ids, attention_mask=None, labels=None, **kwargs):
-        return self.model(input_ids, attention_mask=attention_mask, labels=labels, **kwargs)
->>>>>>> 73d3e4d3
+        return self.model(input_ids, attention_mask=attention_mask, labels=labels, **kwargs)