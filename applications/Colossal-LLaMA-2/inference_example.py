import argparse

import torch
from colossal_llama2.dataset.conversation import default_conversation
from transformers import AutoModelForCausalLM, AutoTokenizer

from colossalai.logging import get_dist_logger

logger = get_dist_logger()


def load_model(model_path, device="cuda", **kwargs):
    logger.info("Please check whether the tokenizer and model weights are properly stored in the same folder.")
    model = AutoModelForCausalLM.from_pretrained(model_path, **kwargs)
    model.to(device)

    try:
        tokenizer = AutoTokenizer.from_pretrained(model_path)
    except OSError:
        raise ImportError("Tokenizer not found. Please check if the tokenizer exists or the model path is correct.")

    return model, tokenizer


@torch.inference_mode()
def generate(args):
    model, tokenizer = load_model(model_path=args.model_path, device=args.device)

    if args.prompt_style == "sft":
        conversation = default_conversation.copy()
        conversation.append_message("Human", args.input_txt)
        input_txt = conversation.get_prompt()
    else:
        BASE_INFERENCE_SUFFIX = "\n\n->\n\n"
        input_txt = f"{args.input_txt}{BASE_INFERENCE_SUFFIX}"

    inputs = tokenizer(input_txt, return_tensors="pt").to(args.device)
    num_input_tokens = inputs["input_ids"].shape[-1]
    output = model.generate(
        **inputs,
        max_new_tokens=args.max_new_tokens,
        do_sample=args.do_sample,
        temperature=args.temperature,
        top_k=args.top_k,
        top_p=args.top_p,
        num_return_sequences=1,
    )
    response = tokenizer.decode(output.cpu()[0, num_input_tokens:], skip_special_tokens=True)
    logger.info(f"Question: {input_txt} \n\n Answer: \n{response}")
    return response


if __name__ == "__main__":
    parser = argparse.ArgumentParser(description="Colossal-LLaMA-2 inference Process.")
<<<<<<< HEAD
    parser.add_argument('--model_path', type=str, default="hpcai-tech/Colossal-LLaMA-2-7b-base", help="HF repo name or local path of the model")
    parser.add_argument('--device', type=str, default="cuda:0", help="Set the device")
    parser.add_argument('--max_new_tokens', type=int, default=512, help=" Set maximum numbers of tokens to generate, ignoring the number of tokens in the prompt")
    parser.add_argument('--do_sample', type=bool, default=True, help="Set whether or not to use sampling")
    parser.add_argument('--temperature', type=float, default=0.3, help="Set temperature value")
    parser.add_argument('--top_k', type=int, default=50, help="Set top_k value for top-k-filtering")
    parser.add_argument('--top_p', type=float, default=0.95, help="Set top_p value for generation")
    parser.add_argument('--input_txt', type=str, default="明月松间照，", help="The prompt input to the model")
=======
    parser.add_argument(
        "--model_path",
        type=str,
        default="hpcai-tech/Colossal-LLaMA-2-7b-base",
        help="HF repo name or local path of the model",
    )
    parser.add_argument("--device", type=str, default="cuda:0", help="Set the device")
    parser.add_argument(
        "--max_new_tokens",
        type=int,
        default=512,
        help=" Set maximum numbers of tokens to generate, ignoring the number of tokens in the prompt",
    )
    parser.add_argument("--do_sample", type=bool, default=True, help="Set whether or not to use sampling")
    parser.add_argument("--temperature", type=float, default=0.3, help="Set temperature value")
    parser.add_argument("--top_k", type=int, default=50, help="Set top_k value for top-k-filtering")
    parser.add_argument("--top_p", type=int, default=0.95, help="Set top_p value for generation")
    parser.add_argument("--input_txt", type=str, default="明月松间照，", help="The prompt input to the model")
    parser.add_argument("--prompt_style", choices=["sft", "pretrained"], default="sft", help="The style of the prompt")
>>>>>>> 705a62a5
    args = parser.parse_args()
    generate(args)<|MERGE_RESOLUTION|>--- conflicted
+++ resolved
@@ -52,16 +52,6 @@
 
 if __name__ == "__main__":
     parser = argparse.ArgumentParser(description="Colossal-LLaMA-2 inference Process.")
-<<<<<<< HEAD
-    parser.add_argument('--model_path', type=str, default="hpcai-tech/Colossal-LLaMA-2-7b-base", help="HF repo name or local path of the model")
-    parser.add_argument('--device', type=str, default="cuda:0", help="Set the device")
-    parser.add_argument('--max_new_tokens', type=int, default=512, help=" Set maximum numbers of tokens to generate, ignoring the number of tokens in the prompt")
-    parser.add_argument('--do_sample', type=bool, default=True, help="Set whether or not to use sampling")
-    parser.add_argument('--temperature', type=float, default=0.3, help="Set temperature value")
-    parser.add_argument('--top_k', type=int, default=50, help="Set top_k value for top-k-filtering")
-    parser.add_argument('--top_p', type=float, default=0.95, help="Set top_p value for generation")
-    parser.add_argument('--input_txt', type=str, default="明月松间照，", help="The prompt input to the model")
-=======
     parser.add_argument(
         "--model_path",
         type=str,
@@ -78,9 +68,8 @@
     parser.add_argument("--do_sample", type=bool, default=True, help="Set whether or not to use sampling")
     parser.add_argument("--temperature", type=float, default=0.3, help="Set temperature value")
     parser.add_argument("--top_k", type=int, default=50, help="Set top_k value for top-k-filtering")
-    parser.add_argument("--top_p", type=int, default=0.95, help="Set top_p value for generation")
+    parser.add_argument("--top_p", type=float, default=0.95, help="Set top_p value for generation")
     parser.add_argument("--input_txt", type=str, default="明月松间照，", help="The prompt input to the model")
     parser.add_argument("--prompt_style", choices=["sft", "pretrained"], default="sft", help="The style of the prompt")
->>>>>>> 705a62a5
     args = parser.parse_args()
     generate(args)