--- conflicted
+++ resolved
@@ -257,9 +257,6 @@
                 lr_scheduler.step()
                 optimizer.zero_grad()
 
-<<<<<<< HEAD
-                # save ckeckpoint
-=======
                 # Apply load balance
                 # if (
                 #     args.load_balance
@@ -269,7 +266,6 @@
                 #     coordinator.print_on_master(f"Apply load balance")
                 #     apply_load_balance(model, optimizer)
                 # save checkpoint
->>>>>>> b96c6390
                 if (step + 1) % args.save_interval == 0:
                     coordinator.print_on_master(f"Saving model checkpoint to {args.output_path}")
                     save_checkpoint(
