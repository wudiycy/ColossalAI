import os
import random
from collections import OrderedDict
from typing import Callable, Optional

import numpy as np
import torch
import torch.distributed as dist
import torch.nn as nn
from coati.experience_buffer import ExperienceBuffer
from coati.models import Actor, Critic, RewardModel
from torch.utils.data import DataLoader
from transformers.modeling_utils import PreTrainedModel
from transformers.tokenization_utils_base import PreTrainedTokenizerBase

from colossalai.booster.plugin import TorchDDPPlugin
from colossalai.booster.plugin.torch_ddp_plugin import TorchDDPModel

from ...models.lora import LoraLinear
from .base import Strategy
from .sampler import DistributedSampler


# TODO Move this to a util.py   (Moving to ray.util introduces ringed import)
def get_grad_required_state_dict(model: nn.Module):
    state_dict = OrderedDict()
    for name, parameter in model.named_parameters():
        if parameter.requires_grad:
            state_dict[name] = parameter.detach()
    return state_dict


class DDPStrategy(Strategy):
    """
    Strategy for distributed training using torch.distributed.
    """

    def __init__(self, seed: int = 42, plugin_initializer: Callable = TorchDDPPlugin) -> None:
        self.seed = seed
        super().__init__(plugin_initializer)

    def _try_init_dist(self, force: bool = False) -> None:
        try:
            rank = int(os.environ["RANK"])
            local_rank = int(os.environ["LOCAL_RANK"])
            world_size = int(os.environ["WORLD_SIZE"])
            host = os.environ["MASTER_ADDR"]
            port = int(os.environ["MASTER_PORT"])
            dist.init_process_group("nccl", init_method=f"tcp://[{host}]:{port}", world_size=world_size, rank=rank)
            torch.cuda.set_device(local_rank)
        except KeyError as e:
            if force:
                raise RuntimeError(
                    f"Could not find {e} in the torch environment, visit https://www.colossalai.org/ for more information on launching with torch"
                )
        except Exception as e:
            if force:
                raise e

    def _post_init(self) -> None:
        assert isinstance(self.plugin, TorchDDPPlugin), f"{type(self).__name__}'s plugin is not initialized properly."

    def setup_distributed(self) -> None:
        self._try_init_dist(force=True)
        self.set_seed(self.seed)

    def set_seed(self, seed: int) -> None:
        random.seed(seed)
        np.random.seed(seed)
        torch.manual_seed(seed)

    def setup_dataloader(self, data_buffer: ExperienceBuffer, pin_memory: bool = False) -> DataLoader:
        return self.plugin.prepare_dataloader(
            data_buffer,
            batch_size=data_buffer.sample_batch_size,
            shuffle=True,
            drop_last=True,
            pin_memory=pin_memory,
            collate_fn=data_buffer.collate_fn,
        )

    def setup_sampler(self, dataset) -> DistributedSampler:
        # FIXME(cwher): this is only invoked in train_on_ray, not tested after adapt Boost API.
        return DistributedSampler(dataset, dist.get_world_size(), dist.get_rank())

    def unwrap_model(self, model: nn.Module) -> nn.Module:
        assert isinstance(model, TorchDDPModel), "model is not wrapped by TorchDDPModel."
        return model.unwrap()

<<<<<<< HEAD
    def eval(self, model):
        for module in model.children():
            if isinstance(module, LoraLinear):
                module.merge()
            else:
                self.eval(module)

    def save_pretrained(self,
                        model: nn.Module,
                        path: str,
                        only_rank0: bool = True,
                        tokenizer: Optional[PreTrainedTokenizerBase] = None) -> None:
=======
    def save_pretrained(
        self, model: nn.Module, path: str, only_rank0: bool = True, tokenizer: Optional[PreTrainedTokenizerBase] = None
    ) -> None:
>>>>>>> 7b9b8644
        if not only_rank0 or dist.get_rank() == 0:
            unwrapped_model = self.unwrap_model(model)
            assert isinstance(unwrapped_model, (Actor, Critic, RewardModel))
            pretrained_model = unwrapped_model.model
            assert isinstance(pretrained_model, PreTrainedModel)
            # HACK: only use hf save_pretrained to save config
            pretrained_model.save_pretrained(path, save_function=lambda *args, **kwargs: None)
            if tokenizer is not None:
                tokenizer.save_pretrained(path)
        model_path = os.path.join(path, "pytorch_model.bin")
<<<<<<< HEAD
        # print(model)
        self.eval(model)
        # print(model)
        # print([module for module in model.named_children()])
=======
>>>>>>> 7b9b8644
        self.save_model(model, model_path, only_rank0=only_rank0)

        def _replace_keys(model_path: str, replace_fn: Callable):
            state_dict = torch.load(model_path, map_location="cpu")
            state_dict = {replace_fn(k): v for k, v in state_dict.items()}
            torch.save(state_dict, model_path)

        # FIXME: save_model would add "model." prefix to keys of pytorch_model.bin
        # HACK: rename keys of pytorch_model.bin
        if dist.get_rank() == 0:
            _replace_keys(model_path, lambda k: k.replace("model.", "", 1))

    def load_pretrained(self, model, path):
        self.load_model(model, path, strict=False)

    def get_model_state_dict_shard(self, model: nn.Module, **config):
        # TODO: implement sharding on naive strategy
        model = self.unwrap_model(model)
        if "requires_grad_only" in config and config["requires_grad_only"] == True:
            state_dict = get_grad_required_state_dict(model)
        else:
            state_dict = model.state_dict()

        if "shard_size" in config:
            shard_size = config["shard_size"]
            accumulate_size = 0
            state_dict_shard = OrderedDict()
            for name, param in state_dict.items():
                state_dict_shard[name] = param
                accumulate_size += param.numel() * param.element_size()
                if accumulate_size >= shard_size:
                    accumulate_size = 0
                    yield state_dict_shard
                    state_dict_shard = OrderedDict()
            if accumulate_size > 0:
                yield state_dict_shard
        else:
            yield state_dict<|MERGE_RESOLUTION|>--- conflicted
+++ resolved
@@ -87,24 +87,9 @@
         assert isinstance(model, TorchDDPModel), "model is not wrapped by TorchDDPModel."
         return model.unwrap()
 
-<<<<<<< HEAD
-    def eval(self, model):
-        for module in model.children():
-            if isinstance(module, LoraLinear):
-                module.merge()
-            else:
-                self.eval(module)
-
-    def save_pretrained(self,
-                        model: nn.Module,
-                        path: str,
-                        only_rank0: bool = True,
-                        tokenizer: Optional[PreTrainedTokenizerBase] = None) -> None:
-=======
     def save_pretrained(
         self, model: nn.Module, path: str, only_rank0: bool = True, tokenizer: Optional[PreTrainedTokenizerBase] = None
     ) -> None:
->>>>>>> 7b9b8644
         if not only_rank0 or dist.get_rank() == 0:
             unwrapped_model = self.unwrap_model(model)
             assert isinstance(unwrapped_model, (Actor, Critic, RewardModel))
@@ -115,13 +100,6 @@
             if tokenizer is not None:
                 tokenizer.save_pretrained(path)
         model_path = os.path.join(path, "pytorch_model.bin")
-<<<<<<< HEAD
-        # print(model)
-        self.eval(model)
-        # print(model)
-        # print([module for module in model.named_children()])
-=======
->>>>>>> 7b9b8644
         self.save_model(model, model_path, only_rank0=only_rank0)
 
         def _replace_keys(model_path: str, replace_fn: Callable):
