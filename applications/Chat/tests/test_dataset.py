import json
import os
import tempfile
from typing import Optional

import pytest
import torch
from coati.dataset.prompt_dataset import PromptDataset
from coati.dataset.reward_dataset import HhRlhfDataset, RmStaticDataset
from coati.dataset.sft_dataset import IGNORE_INDEX, SFTDataset, SupervisedDataset
from datasets import load_dataset
from transformers import AutoTokenizer, BloomTokenizerFast, LlamaTokenizer, PreTrainedTokenizer
from transformers.models.gpt2.tokenization_gpt2 import GPT2Tokenizer
from coati.models.chatglm.chatglm_tokenizer import ChatGLMTokenizer
SFT_DATASET = [
    {
        "instruction": "Provide a list of the top 10 most popular mobile games in Asia",
        "input": "",
        "output": "The top 10 most popular mobile games in Asia are:\n1) PUBG Mobile\n2) Pokemon Go\n3) Candy Crush Saga\n4) Free Fire\n5) Clash of Clans\n6) Mario Kart Tour\n7) Arena of Valor\n8) Fantasy Westward Journey\n9) Subway Surfers\n10) ARK Survival Evolved",
        "id": 0
    },
    {
        "instruction": "Please provide an action plan for reducing carbon footprint on a corporate level",
        "input": "",
        "output": "An action plan for reducing carbon footprint on a corporate level could include switching to renewable energy sources (e.g., solar or wind powered), investing in energy efficient infrastructure, implementing green production practices (e.g., reduce water and paper usage, dispose of materials responsibly, recycle/reuse materials), reducing or eliminating travel, encouraging employees to be conscious of and reduce their own energy usage, and incentivizing employees to participate in sustainable work practices.",
        "id": 1
    },
    {
        "instruction": "Write a persuasive email to your boss explaining why you should have a pay raise",
        "input": "",
        "output": "Dear [Boss], \n\nI hope this message finds you well. I am writing to request a pay raise.\n\nAs you know, I have been a dedicated and hardworking member of the team since I started working here [insert number] of months/years ago. My enthusiasm and passion for my job has remained consistent over the years, and I have always given 100% to my role. \n\nI understand that the current financial situation is challenging, however, I would sincerely appreciate you taking the time to consider my request. I believe that my dedication to the job and the value that I bring to the organization warrants a raise. I work diligently and am confident that I can continue to be an asset to the company. \n\nI hope my request is taken into account and I thank you in advance for your understanding. I look forward to our conversation. \n\nSincerely,\n[Your Name]",
        "id": 2
    },
]

PROMPT_DATASET = [
    {
        "instruction": "Edit this paragraph to make it more concise: \"Yesterday, I went to the store and bought some things. Then, I came home and put them away. After that, I went for a walk and met some friends.\"",
        "id": 0
    },
    {
        "instruction": "Write a descriptive paragraph about a memorable vacation you went on",
        "id": 1
    },
    {
        "instruction": "Write a persuasive essay arguing why homework should be banned in schools",
        "id": 2
    },
    {
        "instruction": "Create a chart comparing the statistics on student debt in the United States.",
        "id": 3
    },
]


def make_tokenizer(model: str):
    if model == "gpt2":
        tokenizer = GPT2Tokenizer.from_pretrained("gpt2")
        tokenizer.pad_token = tokenizer.eos_token
    elif model == "bloom":
        tokenizer = BloomTokenizerFast.from_pretrained("bigscience/bloom-560m")
        tokenizer.pad_token = tokenizer.eos_token
    elif model == "opt":
        tokenizer = AutoTokenizer.from_pretrained("facebook/opt-350m")
        tokenizer.pad_token = tokenizer.eos_token
    elif model == "llama":
        tokenizer = LlamaTokenizer.from_pretrained("hf-internal-testing/llama-tokenizer")
        tokenizer.pad_token = tokenizer.unk_token
    elif model == "chatglm":
        tokenizer = ChatGLMTokenizer.from_pretrained("THUDM/chatglm-6b", trust_remote_code=True)
    else:
        raise ValueError(f"Unsupported model '{model}'")
    return tokenizer


def check_content(input_ids_stripped: torch.Tensor,
                  tokenizer: PreTrainedTokenizer,
                  model: str):
    if model == "opt":
        # NOTE:  Contrary to GPT2, OPT adds the EOS token </s> to the beginning of every prompt.
        assert input_ids_stripped[0] == tokenizer.eos_token_id
        input_ids_stripped = input_ids_stripped[1:]
    elif model == "llama":
        assert input_ids_stripped[0] == tokenizer.bos_token_id
        input_ids_stripped = input_ids_stripped[1:]
    assert torch.all(input_ids_stripped != tokenizer.pad_token_id)
    assert torch.all(input_ids_stripped != tokenizer.bos_token_id)
    assert torch.all(input_ids_stripped != tokenizer.eos_token_id)
    assert input_ids_stripped != tokenizer.sep_token_id
    assert input_ids_stripped != tokenizer.cls_token_id
    assert input_ids_stripped != tokenizer.mask_token_id


@pytest.mark.cpu
@pytest.mark.parametrize("model", ["gpt2", "bloom", "opt", "llama"])
@pytest.mark.parametrize("max_length", [32, 1024])
@pytest.mark.parametrize("max_datasets_size", [2])
def test_prompt_dataset(model: str,
                        max_datasets_size: int,
                        max_length: int):
    with tempfile.TemporaryDirectory() as tmp_dir:
        dataset_name = "prompt_dataset.json"
        with open(os.path.join(tmp_dir, dataset_name), "w") as f:
            json.dump(PROMPT_DATASET, f)
        tokenizer = make_tokenizer(model)
        assert tokenizer.padding_side in ("left", "right")
        prompt_dataset = PromptDataset(data_path=os.path.join(tmp_dir, dataset_name),
                                       tokenizer=tokenizer,
                                       max_datasets_size=max_datasets_size,
                                       max_length=max_length)
        assert len(prompt_dataset) == min(max_datasets_size, len(PROMPT_DATASET))
        for i in range(len(prompt_dataset)):
            assert isinstance(prompt_dataset[i], dict)
            assert list(prompt_dataset[i].keys()) == ["input_ids", "attention_mask"]
            input_ids = prompt_dataset[i]["input_ids"]
            attention_mask = prompt_dataset[i]["attention_mask"]
            attention_mask = attention_mask.bool()
            assert input_ids.shape == attention_mask.shape == torch.Size([max_length])
            assert torch.all(input_ids[torch.logical_not(attention_mask)] == tokenizer.pad_token_id)
            check_content(input_ids.masked_select(attention_mask), tokenizer, model)


@pytest.mark.cpu
@pytest.mark.parametrize("model", ["gpt2", "bloom", "opt", "llama"])
@pytest.mark.parametrize(["dataset_path", "subset"], [
    ("Anthropic/hh-rlhf", "harmless-base"),
    ("Dahoas/rm-static", None)
])
@pytest.mark.parametrize("max_datasets_size", [32])
@pytest.mark.parametrize("max_length", [32, 1024])
def test_reward_dataset(model: str,
                        dataset_path: str,
                        subset: Optional[str],
                        max_datasets_size: int,
                        max_length: int):
    data = load_dataset(dataset_path, data_dir=subset)
    assert max_datasets_size <= len(data["train"]) \
        and max_datasets_size <= len(data["test"])
    train_data = data["train"].select(range(max_datasets_size))
    test_data = data["test"].select(range(max_datasets_size))
    tokenizer = make_tokenizer(model)
    assert tokenizer.padding_side in ("left", "right")

    if dataset_path == "Anthropic/hh-rlhf":
        train_dataset = HhRlhfDataset(train_data, tokenizer, max_length)
        test_dataset = HhRlhfDataset(test_data, tokenizer, max_length)
    elif dataset_path == "Dahoas/rm-static":
        train_dataset = RmStaticDataset(train_data, tokenizer, max_length)
        test_dataset = RmStaticDataset(test_data, tokenizer, max_length)
    else:
        raise ValueError(f'Unsupported dataset "{dataset_path}"')

    assert len(train_dataset) == len(test_dataset) == max_datasets_size
    for i in range(max_datasets_size):
        chosen_ids, c_mask, reject_ids, r_mask = train_dataset[i]
        assert chosen_ids.shape == c_mask.shape == \
            reject_ids.shape == r_mask.shape == torch.Size([max_length])
        c_mask = c_mask.to(torch.bool)
        r_mask = r_mask.to(torch.bool)
        if chosen_ids.masked_select(c_mask)[-1] == tokenizer.eos_token_id:
            check_content(chosen_ids.masked_select(c_mask)[:-1], tokenizer, model)
            assert torch.all(chosen_ids.masked_select(torch.logical_not(c_mask)) == tokenizer.pad_token_id)
        else:
            check_content(chosen_ids.masked_select(c_mask), tokenizer, model)
            assert torch.all(c_mask)
        if reject_ids.masked_select(r_mask)[-1] == tokenizer.eos_token_id:
            check_content(reject_ids.masked_select(r_mask)[:-1], tokenizer, model)
            assert torch.all(reject_ids.masked_select(torch.logical_not(r_mask)) == tokenizer.pad_token_id)
        else:
            check_content(reject_ids.masked_select(r_mask), tokenizer, model)
            assert torch.all(r_mask)

        chosen_ids, c_mask, reject_ids, r_mask = test_dataset[i]
        assert chosen_ids.shape == c_mask.shape == \
            reject_ids.shape == r_mask.shape == torch.Size([max_length])
        c_mask = c_mask.to(torch.bool)
        r_mask = r_mask.to(torch.bool)
        if chosen_ids.masked_select(c_mask)[-1] == tokenizer.eos_token_id:
            check_content(chosen_ids.masked_select(c_mask)[:-1], tokenizer, model)
            assert torch.all(chosen_ids.masked_select(torch.logical_not(c_mask)) == tokenizer.pad_token_id)
        else:
            check_content(chosen_ids.masked_select(c_mask), tokenizer, model)
            assert torch.all(c_mask)
        if reject_ids.masked_select(r_mask)[-1] == tokenizer.eos_token_id:
            check_content(reject_ids.masked_select(r_mask)[:-1], tokenizer, model)
            assert torch.all(reject_ids.masked_select(torch.logical_not(r_mask)) == tokenizer.pad_token_id)
        else:
            check_content(reject_ids.masked_select(r_mask), tokenizer, model)
            assert torch.all(r_mask)


@pytest.mark.cpu
@pytest.mark.parametrize("model", ["gpt2", "bloom", "opt", "llama", "chatglm"])
@pytest.mark.parametrize("dataset_path", ["yizhongw/self_instruct", None])
@pytest.mark.parametrize("max_dataset_size", [2])
@pytest.mark.parametrize("max_length", [32, 1024])
def test_sft_dataset(model: str,
                     dataset_path: Optional[str],
                     max_dataset_size: int,
                     max_length: int):
    tokenizer = make_tokenizer(model)
    if dataset_path == "yizhongw/self_instruct":
        data = load_dataset(dataset_path, "super_natural_instructions")
        train_data = data["train"].select(range(max_dataset_size))
        sft_dataset = SFTDataset(train_data, tokenizer, max_length)
    else:
        with tempfile.TemporaryDirectory() as tmp_dir:
            dataset_name = "sft_dataset.json"
            with open(os.path.join(tmp_dir, dataset_name), "w") as f:
                json.dump(SFT_DATASET, f)
            sft_dataset = SupervisedDataset(tokenizer=tokenizer,
                                            data_path=os.path.join(tmp_dir, dataset_name),
                                            max_datasets_size=max_dataset_size,
                                            max_length=max_length)
        assert len(sft_dataset) == min(max_dataset_size, len(SFT_DATASET))

    if isinstance(tokenizer, ChatGLMTokenizer):
        for i in range(max_dataset_size):
            assert isinstance(sft_dataset[i], dict)
            assert list(sft_dataset[i].keys()) == ["input_ids", "labels", "attention_mask"]
            input_ids = sft_dataset[i]["input_ids"]
            labels = sft_dataset[i]["labels"]
            attention_mask = sft_dataset[i]["attention_mask"].to(torch.bool)
            assert input_ids.shape == labels.shape == torch.Size([max_length])
            assert attention_mask.shape[1] == attention_mask.shape[2] == max_length
            
            ignore_mask = labels == IGNORE_INDEX
            assert input_ids.masked_select(torch.logical_not(ignore_mask))[0] == tokenizer.bos_token_id
            return
        
    for i in range(max_dataset_size):
        assert isinstance(sft_dataset[i], dict)
        assert list(sft_dataset[i].keys()) == ["input_ids", "labels", "attention_mask"]
        input_ids = sft_dataset[i]["input_ids"]
        labels = sft_dataset[i]["labels"]
        attention_mask = sft_dataset[i]["attention_mask"].to(torch.bool)
        assert input_ids.shape == labels.shape == \
            attention_mask.shape == torch.Size([max_length])
        if input_ids.masked_select(attention_mask)[-1] == tokenizer.eos_token_id:
            check_content(input_ids.masked_select(attention_mask)[:-1], tokenizer, model)
            assert torch.all(input_ids.masked_select(torch.logical_not(attention_mask)) == tokenizer.pad_token_id)
        else:
            check_content(input_ids.masked_select(attention_mask), tokenizer, model)
            assert torch.all(attention_mask)
        ignore_mask = labels == IGNORE_INDEX
<<<<<<< HEAD
        # check_content(input_ids.masked_select(ignore_mask), tokenizer, model)
=======
        prompt_mask = torch.logical_and(ignore_mask, attention_mask)
        check_content(input_ids.masked_select(prompt_mask), tokenizer, model)
        assert torch.all(input_ids.masked_select(ignore_mask ^ prompt_mask) == tokenizer.pad_token_id)
>>>>>>> adc87fb8


if __name__ == "__main__":
    test_sft_dataset(model="chatglm",
                     dataset_path="yizhongw/self_instruct",
                     max_dataset_size=2,
                     max_length=256)

    test_reward_dataset(model="gpt2",
                        dataset_path="Anthropic/hh-rlhf",
                        subset="harmless-base",
                        max_datasets_size=8,
                        max_length=256)

    test_prompt_dataset(model="opt",
                        max_datasets_size=2,
                        max_length=128)<|MERGE_RESOLUTION|>--- conflicted
+++ resolved
@@ -243,17 +243,13 @@
             check_content(input_ids.masked_select(attention_mask), tokenizer, model)
             assert torch.all(attention_mask)
         ignore_mask = labels == IGNORE_INDEX
-<<<<<<< HEAD
-        # check_content(input_ids.masked_select(ignore_mask), tokenizer, model)
-=======
         prompt_mask = torch.logical_and(ignore_mask, attention_mask)
         check_content(input_ids.masked_select(prompt_mask), tokenizer, model)
         assert torch.all(input_ids.masked_select(ignore_mask ^ prompt_mask) == tokenizer.pad_token_id)
->>>>>>> adc87fb8
 
 
 if __name__ == "__main__":
-    test_sft_dataset(model="chatglm",
+    test_sft_dataset(model="bloom",
                      dataset_path="yizhongw/self_instruct",
                      max_dataset_size=2,
                      max_length=256)
