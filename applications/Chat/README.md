--- conflicted
+++ resolved
@@ -263,16 +263,15 @@
 
 </details>
 
-<<<<<<< HEAD
 You can find more examples in this [repo](https://github.com/XueFuzhao/InstructionWild/blob/main/compare.md).
 
-=======
 ### Limitation for LLaMA-finetuned models
 - Both Alpaca and ColossalChat are based on LLaMA. It is hard to compensate for the missing knowledge in the pre-training stage.
 - Lack of counting ability: Cannot count the number of items in a list.
 - Lack of Logics (reasoning and calculation)
 - Tend to repeat the last sentence (fail to produce the end token).
 - Poor multilingual results: LLaMA is mainly trained on English datasets (Generation performs better than QA).
+
 ### Limitation of dataset
 - Lack of summarization ability: No such instructions in finetune datasets.
 - Lack of multi-turn chat: No such instructions in finetune datasets
@@ -280,7 +279,7 @@
 - Lack of Safety:
   - When the input contains fake facts, the model makes up false facts and explanations.
   - Cannot abide by OpenAI's policy: When generating prompts from OpenAI API, it always abides by its policy. So no violation case is in the datasets.
->>>>>>> 73b542a1
+
 ## FAQ
 
 ### How to save/load checkpoint
