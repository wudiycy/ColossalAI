--- conflicted
+++ resolved
@@ -1,9 +1,6 @@
 import argparse
-<<<<<<< HEAD
 import warnings
 from random import randint
-=======
->>>>>>> 7b9b8644
 
 import torch
 import torch.distributed as dist
@@ -30,17 +27,10 @@
     # configure strategy
     if args.strategy == "ddp":
         strategy = DDPStrategy()
-<<<<<<< HEAD
     elif args.strategy == 'colossalai_gemini':
         strategy = GeminiStrategy(placement_policy='auto')
     elif args.strategy == 'colossalai_zero2':
         strategy = LowLevelZeroStrategy(stage=2, placement_policy='cuda')
-=======
-    elif args.strategy == "colossalai_gemini":
-        strategy = GeminiStrategy(placement_policy="auto")
-    elif args.strategy == "colossalai_zero2":
-        strategy = LowLevelZeroStrategy(stage=2, placement_policy="cuda")
->>>>>>> 7b9b8644
     else:
         raise ValueError(f'Unsupported strategy "{args.strategy}"')
 
@@ -68,24 +58,15 @@
             model.load_state_dict(state_dict)
 
     # configure tokenizer
-<<<<<<< HEAD
-    if args.model == 'gpt2':
-        tokenizer = GPT2Tokenizer.from_pretrained('gpt2' if args.tokenizer is None else args.tokenizer)
-=======
     if args.model == "gpt2":
         tokenizer = GPT2Tokenizer.from_pretrained("gpt2" if args.tokenizer is None else args.tokenizer)
->>>>>>> 7b9b8644
         tokenizer.pad_token = tokenizer.eos_token
     elif args.model == "bloom":
         tokenizer = BloomTokenizerFast.from_pretrained(
             "bigscience/bloom-560m" if args.tokenizer is None else args.tokenizer
         )
         tokenizer.pad_token = tokenizer.eos_token
-<<<<<<< HEAD
-    elif args.model == 'opt':
-=======
     elif args.model == "opt":
->>>>>>> 7b9b8644
         tokenizer = AutoTokenizer.from_pretrained("facebook/opt-350m" if args.tokenizer is None else args.tokenizer)
         tokenizer.pad_token = tokenizer.eos_token
     elif args.model == "llama":
