--- conflicted
+++ resolved
@@ -17,11 +17,7 @@
 from torch.optim import Adam
 from torch.utils.data import DataLoader
 from torch.utils.data.distributed import DistributedSampler
-<<<<<<< HEAD
-from transformers import AutoModel, AutoTokenizer, BloomTokenizerFast, LlamaTokenizer
-=======
 from transformers import AutoTokenizer, BloomTokenizerFast, LlamaTokenizer
->>>>>>> 7b9b8644
 from transformers.models.gpt2.tokenization_gpt2 import GPT2Tokenizer
 from transformers.trainer import get_scheduler
 
@@ -33,21 +29,12 @@
     # configure strategy
     if args.strategy == "ddp":
         strategy = DDPStrategy()
-<<<<<<< HEAD
     elif args.strategy == 'colossalai_gemini':
         strategy = GeminiStrategy(placement_policy='auto')
     elif args.strategy == 'colossalai_zero2':
         strategy = LowLevelZeroStrategy(stage=2, placement_policy='cuda')
     elif args.strategy == 'colossalai_zero2_cpu':
         strategy = LowLevelZeroStrategy(stage=2, placement_policy='cpu')
-=======
-    elif args.strategy == "colossalai_gemini":
-        strategy = GeminiStrategy(placement_policy="auto")
-    elif args.strategy == "colossalai_zero2":
-        strategy = LowLevelZeroStrategy(stage=2, placement_policy="cuda")
-    elif args.strategy == "colossalai_zero2_cpu":
-        strategy = LowLevelZeroStrategy(stage=2, placement_policy="cpu")
->>>>>>> 7b9b8644
     else:
         raise ValueError(f'Unsupported strategy "{args.strategy}"')
 
@@ -57,17 +44,6 @@
         args.lora_rank = 0
 
     with strategy.model_init_context():
-<<<<<<< HEAD
-        if args.model == 'bloom':
-            model = BLOOMActor(pretrained=args.pretrain, lora_rank=args.lora_rank, checkpoint=args.grad_checkpoint)
-        elif args.model == 'opt':
-            model = OPTActor(pretrained=args.pretrain, lora_rank=args.lora_rank, checkpoint=args.grad_checkpoint)
-        elif args.model == 'gpt2':
-            model = GPTActor(pretrained=args.pretrain, lora_rank=args.lora_rank, checkpoint=args.grad_checkpoint)
-        elif args.model == 'llama':
-            model = LlamaActor(pretrained=args.pretrain, lora_rank=args.lora_rank, checkpoint=args.grad_checkpoint)
-        elif args.model == 'chatglm':
-=======
         if args.model == "bloom":
             model = BLOOMActor(pretrained=args.pretrain, lora_rank=args.lora_rank, checkpoint=args.grad_checkpoint)
         elif args.model == "opt":
@@ -77,7 +53,6 @@
         elif args.model == "llama":
             model = LlamaActor(pretrained=args.pretrain, lora_rank=args.lora_rank, checkpoint=args.grad_checkpoint)
         elif args.model == "chatglm":
->>>>>>> 7b9b8644
             model = ChatGLMActor(pretrained=args.pretrain)
         else:
             raise ValueError(f'Unsupported model "{args.model}"')
@@ -85,24 +60,15 @@
         model.to(torch.bfloat16).to(torch.cuda.current_device())
 
     # configure tokenizer
-<<<<<<< HEAD
-    if args.model == 'gpt2':
-        tokenizer = GPT2Tokenizer.from_pretrained('gpt2' if args.tokenizer is None else args.tokenizer)
-=======
     if args.model == "gpt2":
         tokenizer = GPT2Tokenizer.from_pretrained("gpt2" if args.tokenizer is None else args.tokenizer)
->>>>>>> 7b9b8644
         tokenizer.pad_token = tokenizer.eos_token
     elif args.model == "bloom":
         tokenizer = BloomTokenizerFast.from_pretrained(
             "bigscience/bloom-560m" if args.tokenizer is None else args.tokenizer
         )
         tokenizer.pad_token = tokenizer.eos_token
-<<<<<<< HEAD
-    elif args.model == 'opt':
-=======
     elif args.model == "opt":
->>>>>>> 7b9b8644
         tokenizer = AutoTokenizer.from_pretrained("facebook/opt-350m" if args.tokenizer is None else args.tokenizer)
         tokenizer.pad_token = tokenizer.eos_token
     elif args.model == "llama":
@@ -111,16 +77,10 @@
         )
         tokenizer.eos_token = "<\s>"
         tokenizer.pad_token = tokenizer.unk_token
-<<<<<<< HEAD
-    elif args.model == 'chatglm':
-        tokenizer = ChatGLMTokenizer.from_pretrained("THUDM/chatglm-6b" if args.tokenizer is None else args.tokenizer,
-                                                     trust_remote_code=True)
-=======
     elif args.model == "chatglm":
         tokenizer = ChatGLMTokenizer.from_pretrained(
             "THUDM/chatglm-6b" if args.tokenizer is None else args.tokenizer, trust_remote_code=True
         )
->>>>>>> 7b9b8644
     else:
         raise ValueError(f'Unsupported model "{args.model}"')
 
