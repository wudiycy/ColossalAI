--- conflicted
+++ resolved
@@ -7,16 +7,12 @@
 from .operation import ForwardCheck, ForwardEnable, ForwardNograd, Backward, Loss, Chain, Sequence, Function
 from colossalai.fx.passes.meta_info_prop import MetaInfoProp
 from colossalai.fx.codegen.activation_checkpoint_codegen import _find_nested_ckpt_regions
-<<<<<<< HEAD
-import time
 try:
     from c_version_dp import persistent_compute_table
     CVERSION = True
 except ImportError:
     CVERSION = False
-=======
 from colossalai import META_COMPATIBILITY
->>>>>>> 03978aad
 
 
 # this is the python compute table code from rotor
