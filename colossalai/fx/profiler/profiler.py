from functools import partial
from typing import Callable, Any, Dict, Tuple
import torch
from torch.nn.parameter import Parameter
from torch.fx import Graph, Node
from torch.fx.node import Argument, Target
from torch.utils._pytree import tree_map
from .dataflow import autograd_graph_analysis, is_phase, Phase, GraphInfo
from .memory import activation_size, parameter_size
from .constant import ALIAS_ATEN
from .tensor import MetaTensor
from .opcount import flop_mapping
import time

__all__ = ['profile_function', 'profile_module', 'profile_method']

# super-dainiu: this cache should be global, otherwise it cannot
# track duplicated tensors between nodes
cache = set()

# a global identifier for inplace ops
do_not_cache = False


def normalize_tuple(x):
    if not isinstance(x, tuple):
        return (x,)
    return x


def is_autogradable(x):
    return isinstance(x, torch.Tensor) and x.is_floating_point()


def detach_variables(x):
    if isinstance(x, torch.Tensor):
        requires_grad = x.requires_grad
        x = x.detach()
        x.requires_grad = requires_grad

    return x


def _profile_concrete(target: Callable, *args, **kwargs) -> Tuple[Tuple[Any, ...], GraphInfo]:
    """Profile a Callable function with args and kwargs on concrete devices by https://github.com/Cypher30
    To profile the actual forward memory, we first run target in the context torch.no_grad() to get
    the fwd_mem_out, then we run target with grad enable to found the extra memory stored in the memory
    by memory allocated minus the fwd_mem_out.
    To profile the actual backward memory, we first make dummy gradient for torch.autograd.backward, then
    find the bwd_mem_tmp with memory peak during the process minus bwd_mem_out(it is actually equal to size
    of args and kwargs).
    We also add time stamps to profile the real forward and backward time.

    Args:
        target (Callable): A Callable function
        args (Any): Arguments
        kwargs (Any): Arguments

    Returns:
        Tuple[Tuple[Any, ...], GraphInfo]: Output for next node & memory cost and real forward and backward
        time.
    """

    graphinfo = GraphInfo()

    # detach input from the graph
    args = tree_map(detach_variables, args)
    kwargs = tree_map(detach_variables, kwargs)
    if isinstance(target, str):
        # args[0] is the `self` object for this method call
        self_obj, *args_tail = args

        # calculate fwd_mem_out
        mem_stamp0 = torch.cuda.memory_allocated()
        with torch.no_grad():
            out = getattr(self_obj, target)(*args_tail, **kwargs)
        mem_stamp1 = torch.cuda.memory_allocated()
        graphinfo.fwd_mem_out = mem_stamp1 - mem_stamp0
        del out

        # calculate fwd_mem_tmp & fwd_time
        mem_stamp0 = torch.cuda.memory_allocated()
        fwd_time0 = time.time()
        out = getattr(self_obj, target)(*args_tail, **kwargs)
        fwd_time1 = time.time()
        graphinfo.fwd_time = fwd_time1 - fwd_time0
        mem_stamp1 = torch.cuda.memory_allocated()
        graphinfo.fwd_mem_tmp = mem_stamp1 - mem_stamp0 - graphinfo.fwd_mem_out

        # calculate bwd_mem_tmp & bwd_time
        grad_tensors = tree_map(lambda x: torch.ones_like(x) if isinstance(x, torch.Tensor) else None, out)
        torch.cuda.reset_peak_memory_stats()
        mem_stamp0 = torch.cuda.memory_allocated()
        bwd_time0 = time.time()
        torch.autograd.backward(out, grad_tensors=grad_tensors)
        bwd_time1 = time.time()
        graphinfo.bwd_time = bwd_time1 - bwd_time0
        mem_stamp1 = torch.cuda.max_memory_allocated()

        # calculate bwd memory stats
        # NOTE: the module should add param to bwd_mem_out for bwd_mem_tmp calculation
        graphinfo.bwd_mem_out = activation_size(args) + activation_size(kwargs)
        graphinfo.bwd_mem_out += parameter_size(target.__self__) if hasattr(target.__self__, "parameters") else 0
        graphinfo.bwd_mem_tmp = mem_stamp1 - mem_stamp0 - graphinfo.bwd_mem_out

    else:
        # calculate fwd_mem_out
        mem_stamp0 = torch.cuda.memory_allocated()
        with torch.no_grad():
            out = target(*args, **kwargs)
        mem_stamp1 = torch.cuda.memory_allocated()
        graphinfo.fwd_mem_out = mem_stamp1 - mem_stamp0
        del out

        # calculate fwd_mem_tmp & fwd_time
        mem_stamp0 = torch.cuda.memory_allocated()
        fwd_time0 = time.time()
        out = target(*args, **kwargs)
        fwd_time1 = time.time()
        graphinfo.fwd_time = fwd_time1 - fwd_time0
        mem_stamp1 = torch.cuda.memory_allocated()
        graphinfo.fwd_mem_tmp = mem_stamp1 - mem_stamp0 - graphinfo.fwd_mem_out

        # calculate bwd_mem_tmp & bwd_time
        grad_tensors = tree_map(lambda x: torch.ones_like(x) if isinstance(x, torch.Tensor) else None, out)
        torch.cuda.reset_peak_memory_stats()
        mem_stamp0 = torch.cuda.memory_allocated()
        bwd_time0 = time.time()
        torch.autograd.backward(out, grad_tensors=grad_tensors)
        bwd_time1 = time.time()
        graphinfo.bwd_time = bwd_time1 - bwd_time0
        mem_stamp1 = torch.cuda.max_memory_allocated()

        # calculate bwd memory stats
        # NOTE: the module should add param to bwd_mem_out for bwd_mem_tmp calculation
        graphinfo.bwd_mem_out = activation_size(args) + activation_size(kwargs)
        graphinfo.bwd_mem_out += parameter_size(target.__self__) if hasattr(target.__self__, "parameters") else 0
        graphinfo.bwd_mem_tmp = mem_stamp1 - mem_stamp0 - graphinfo.bwd_mem_out

    return tree_map(detach_variables, out), graphinfo


def _profile_meta(target: Callable, *args, **kwargs) -> Tuple[Tuple[Any, ...], GraphInfo]:
    """
    Profile a Callable function with args and kwargs on meta devices.

    Args:
        target (Callable): A Callable function
        args (Any): Argument
        kwargs (Any): Argument

    Returns:
        out (Tuple[Any, ...]): The argument value that was retrieved.
        meta_info (GraphInfo): The memory cost and FLOPs estimated with `MetaTensor`.
    """
    # This subgraph traces aten level ops inside one node.
    subgraph = Graph()

    # `flop_count`` serves as a global dictionary to store results.
    flop_count = {
        Phase.FORWARD: 0,
        Phase.BACKWARD: 0,
    }

    # FlopTensor not only get the flop statistics of a single node,
    # it also build a full autograd graph for this node.
    # This makes sure we can analyze the dependencies of memory, and
    # decide which forward intermediate results should be kept until
    # backward is executed.
    # Hopefully, this attempt will provide a better estimation of memory.
    class FlopTensor(MetaTensor):

        _node: Node = None

        def __repr__(self):
            if self.grad_fn:
                return f"FlopTensor({self._tensor}, fake_device='{self.device}', size={tuple(self.shape)}, grad_fn={self.grad_fn})"
            return f"FlopTensor({self._tensor}, fake_device='{self.device}', size={tuple(self.shape)}, requires_grad={self.requires_grad})"

        @classmethod
        def __torch_dispatch__(cls, func, types, args=(), kwargs=None):
            args_node = tree_map(lambda x: x._node if isinstance(x, FlopTensor) else None, args)
            kwargs_node = tree_map(lambda x: x._node if isinstance(x, FlopTensor) else None, kwargs)
            node = subgraph.create_node('call_function', func, args_node, kwargs_node)

            out = super().__torch_dispatch__(func, types, args, kwargs)

            flop_count[phase] += flop_mapping[func](args, normalize_tuple(out))
            node.meta['phase'] = phase

            # super-dainiu: in `nn.MultiheadAttention` this weird thing occurs,
            # i.e. `Phase.PLACEHOLDER` tensors are aliased and saved during
            # `Phase.FORWARD`
            if phase == Phase.FORWARD:
                if all(map(partial(is_phase, phase=Phase.PLACEHOLDER), node.all_input_nodes)) and func in ALIAS_ATEN:
                    node.meta['phase'] = Phase.PLACEHOLDER

            # TODO(yby): specify `saved_tensors` for backward memory estimation
            node.meta['saved_tensor'] = []
            if phase == Phase.BACKWARD:
                node.meta['saved_tensor'] = normalize_tuple(out)

            def wrap(x):
                if isinstance(x, MetaTensor):
                    x = FlopTensor(x)
                    x._node = node
                return x

            out = tree_map(wrap, out)
            return out

    def wrap(x):
        if isinstance(x, torch.Tensor):
            x = FlopTensor(x)
            if is_autogradable(x):
                x.requires_grad_(True)
            x._node = subgraph.create_node('placeholder',
                                           'placeholder', (subgraph._root,),
                                           name=subgraph._graph_namespace.create_name('input', x._tensor))
            x._node.meta['phase'] = Phase.PLACEHOLDER
            x._node.meta['saved_tensor'] = []
        return x

    # Basically, we need to detach the args and kwargs from the outer graph.
    args = tree_map(wrap, args)
    kwargs = tree_map(wrap, kwargs)

    def pack(x):
        global cache, do_not_cache
        if isinstance(x, FlopTensor) and not x._tensor.uuid in cache:
            tensor = x._tensor.detach()
            tensor.uuid = x._tensor.uuid
            x._node.meta['saved_tensor'] += [tensor]
            if not do_not_cache:
                cache.add(x._tensor.uuid)
        return x

    def unpack(x):
        return x

    # `phase` will mark the phase of autograd from outside scope.
    phase = Phase.FORWARD
    # mark saved tensors with saved_tensors_hooks
    with torch.autograd.graph.saved_tensors_hooks(pack, unpack):
        if isinstance(target, str):
            # args[0] is the `self` object for this method call
            self_obj, *args_tail = args
            out = getattr(self_obj, target)(*args_tail, **kwargs)
        else:
            out = target(*args, **kwargs)

        # If the output is not a floating point `torch.Tensor` or it does not
        # requires grad, then we should not run backward for this node.
        if all(map(lambda x: is_autogradable(x) and x.requires_grad, normalize_tuple(out))):
            grad_out = [torch.zeros_like(t) for t in normalize_tuple(out)]
            phase = Phase.BACKWARD
            torch.autograd.backward(
                out,
                grad_out,
            )

    graph_info = autograd_graph_analysis(subgraph)
    graph_info.fwd_flop, graph_info.bwd_flop = flop_count[Phase.FORWARD], flop_count[Phase.BACKWARD]

    def extract_tensor(x: Any):
        if isinstance(x, MetaTensor):
            tensor = x._tensor.detach()
            tensor.uuid = x._tensor.uuid
            return tensor
        return x

    graph_info.fwd_out = list(map(extract_tensor, normalize_tuple(out)))

    def unwrap(x):
        return MetaTensor(x) if isinstance(x, torch.Tensor) else x

    return tree_map(unwrap, out), graph_info


def profile_function(target: 'Target', device: str = 'meta') -> Callable:
    """
    Wrap a `call_function` node or `torch.nn.functional` in order to 
    record the memory cost and FLOPs of the execution.
    
    Warnings:
        You may only use tensors with `device=meta` for this wrapped function.
        Only original `torch.nn.functional` are available.
    
    Examples:
        >>> input = torch.rand(100, 100, 100, 100, device='meta')
        >>> func = torch.nn.functional.relu
        >>> output, meta_info = profile_function(func)(input)
    """

    def f(*args: Tuple[Argument, ...], **kwargs: Dict[str, Any]) -> Any:

        # If there is an argument that this `call_function` is inplace, we should
        # still run the profiling but discard some results regarding `target`
        global do_not_cache
        inplace = kwargs.get('inplace', False)
        if inplace or target in [torch.nn.functional.relu]:
            do_not_cache = True
            kwargs['inplace'] = False
        if device == 'meta':
            out, meta = _profile_meta(func, *args, **kwargs)

            # currently we set the fwd_mem_tmp of ReLU to zero
            if target in [torch.nn.functional.relu]:
                meta.fwd_in = []
                meta.fwd_tmp = []
                meta.bwd_mem_out = 0
<<<<<<< HEAD
            kwargs['inplace'] = True
        do_not_cache = False
=======
                meta.fwd_mem_tmp = 0
        else:
            out, meta = _profile_concrete(func, *args, **kwargs)

        # find the grad for parameter in args and kwargs
        param_size = 0

        def get_param_size(x):
            if isinstance(x, Parameter):
                param_size += activation_size(x)

        tree_map(get_param_size, args)
        tree_map(get_param_size, kwargs)

        meta.bwd_mem_out -= param_size
>>>>>>> ab96506d
        return out, meta

    f.__name__ = target.__name__
    func = target
    return f


def profile_method(target: 'Target', device: str = 'meta') -> Callable:
    """
    Wrap a `call_method` node
    record the memory cost and FLOPs of the execution. 
    """

    def f(*args: Tuple[Argument, ...], **kwargs: Dict[str, Any]) -> Any:
        # execute the method and return the result
        assert isinstance(target, str), f'{target} instance is not str.'
        if device == 'meta':
            out, meta = _profile_meta(target, *args, **kwargs)
        else:
            out, meta = _profile_concrete(target, *args, **kwargs)
        return out, meta

    return f


def profile_module(module: torch.nn.Module, device: str = 'meta') -> Callable:
    """
    Wrap a `call_module` node or `torch.nn` in order to 
    record the memory cost and FLOPs of the execution.
    
    Warnings:
        You may only use tensors with `device=meta` for this wrapped function.
        Only original `torch.nn` are available.
    
    Example:
        >>> input = torch.rand(4, 3, 224, 224, device='meta')
        >>> mod = torch.nn.Conv2d(3, 128, 3)
        >>> output, meta_info = profile_module(mod)(input)
    """

    def f(*args: Tuple[Argument, ...], **kwargs: Dict[str, Any]) -> Any:

        # If there is an argument that this `call_module` is inplace, we should
        # still run the profiling but discard some results regarding `module`.
        global do_not_cache
        inplace = getattr(module, 'inplace', False)
<<<<<<< HEAD
        if inplace or type(module) in [torch.nn.ReLU]:
            do_not_cache = True
            module.inplace = False
        if device == 'meta':
            out, meta = _profile_meta(func, *args, **kwargs)
        else:
            out, meta = _profile_concrete(func, *args, **kwargs)
        if inplace:
            # super-dainiu: experiments on mobilenet_v2 shows that `torch.nn.ReLU`
            # is the only inplace activation function that discard its input.
            if type(module) in [torch.nn.ReLU]:
                meta.fwd_in = []
                meta.fwd_tmp = []
                meta.bwd_mem_out = 0
            module.inplace = True
        do_not_cache = False
=======

        # calculate parameter size
        param_size = parameter_size(module)

        if inplace:
            module.inplace = False
        if device == 'meta':
            out, meta = _profile_meta(func, *args, **kwargs)

            # currently we set the fwd_mem_tmp of ReLU to zero
            if type(module) in [torch.nn.modules.activation.ReLU]:
                meta.save_fwd_in = False
                meta.bwd_mem_out = 0
                meta.fwd_mem_tmp = 0
        else:
            out, meta = _profile_concrete(func, *args, **kwargs)

        # grad for param will not be counted
        meta.bwd_mem_out -= param_size
>>>>>>> ab96506d
        return out, meta

    f.__name__ = module.__class__.__name__
    func = module.forward
    return f<|MERGE_RESOLUTION|>--- conflicted
+++ resolved
@@ -294,6 +294,17 @@
 
     def f(*args: Tuple[Argument, ...], **kwargs: Dict[str, Any]) -> Any:
 
+        # find the grad for parameter in args and kwargs
+        param_size = 0
+
+        def get_param_size(x):
+            nonlocal param_size
+            if isinstance(x, Parameter):
+                param_size += activation_size(x)
+
+        tree_map(get_param_size, args)
+        tree_map(get_param_size, kwargs)
+
         # If there is an argument that this `call_function` is inplace, we should
         # still run the profiling but discard some results regarding `target`
         global do_not_cache
@@ -303,32 +314,20 @@
             kwargs['inplace'] = False
         if device == 'meta':
             out, meta = _profile_meta(func, *args, **kwargs)
-
             # currently we set the fwd_mem_tmp of ReLU to zero
             if target in [torch.nn.functional.relu]:
                 meta.fwd_in = []
                 meta.fwd_tmp = []
                 meta.bwd_mem_out = 0
-<<<<<<< HEAD
-            kwargs['inplace'] = True
-        do_not_cache = False
-=======
                 meta.fwd_mem_tmp = 0
         else:
             out, meta = _profile_concrete(func, *args, **kwargs)
 
-        # find the grad for parameter in args and kwargs
-        param_size = 0
-
-        def get_param_size(x):
-            if isinstance(x, Parameter):
-                param_size += activation_size(x)
-
-        tree_map(get_param_size, args)
-        tree_map(get_param_size, kwargs)
+        if inplace:
+            kwargs['inplace'] = True
+        do_not_cache = False
 
         meta.bwd_mem_out -= param_size
->>>>>>> ab96506d
         return out, meta
 
     f.__name__ = target.__name__
@@ -371,48 +370,33 @@
 
     def f(*args: Tuple[Argument, ...], **kwargs: Dict[str, Any]) -> Any:
 
+        # calculate parameter size
+        param_size = parameter_size(module)
+
         # If there is an argument that this `call_module` is inplace, we should
         # still run the profiling but discard some results regarding `module`.
         global do_not_cache
+
         inplace = getattr(module, 'inplace', False)
-<<<<<<< HEAD
         if inplace or type(module) in [torch.nn.ReLU]:
             do_not_cache = True
             module.inplace = False
         if device == 'meta':
             out, meta = _profile_meta(func, *args, **kwargs)
-        else:
-            out, meta = _profile_concrete(func, *args, **kwargs)
-        if inplace:
-            # super-dainiu: experiments on mobilenet_v2 shows that `torch.nn.ReLU`
-            # is the only inplace activation function that discard its input.
+            # currently we set the fwd_tmp of ReLU to []
             if type(module) in [torch.nn.ReLU]:
                 meta.fwd_in = []
                 meta.fwd_tmp = []
                 meta.bwd_mem_out = 0
+        else:
+            out, meta = _profile_concrete(func, *args, **kwargs)
+        if inplace:
+
             module.inplace = True
         do_not_cache = False
-=======
-
-        # calculate parameter size
-        param_size = parameter_size(module)
-
-        if inplace:
-            module.inplace = False
-        if device == 'meta':
-            out, meta = _profile_meta(func, *args, **kwargs)
-
-            # currently we set the fwd_mem_tmp of ReLU to zero
-            if type(module) in [torch.nn.modules.activation.ReLU]:
-                meta.save_fwd_in = False
-                meta.bwd_mem_out = 0
-                meta.fwd_mem_tmp = 0
-        else:
-            out, meta = _profile_concrete(func, *args, **kwargs)
 
         # grad for param will not be counted
         meta.bwd_mem_out -= param_size
->>>>>>> ab96506d
         return out, meta
 
     f.__name__ = module.__class__.__name__
