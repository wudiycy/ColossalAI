#!/usr/bin/env python
# -*- encoding: utf-8 -*-

from typing import Union

import torch.cuda
import torch.distributed as dist
from torch import Tensor

from colossalai.communication import *
from colossalai.context.parallel_mode import ParallelMode
from colossalai.core import global_context as gpc
from colossalai.nn import (ZeroRedundancyOptimizer_Level_2,
                           ZeroRedundancyOptimizer_Level_3)
from colossalai.utils import get_current_device
from ._base_schedule import BaseSchedule
from ._utils import convert_to_fp16
from ..amp import AMP_TYPE


def squeeze(x: Union[Tensor, tuple, list]):
    if isinstance(x, (tuple, list)):
        return x[0]
    else:
        return x


class PipelineSchedule(BaseSchedule):
    """A helper schedule class for pipeline parallelism running environment.
    It uses non-interleaved 1F1B strategy. Other properties are similar as
    :class:`NoPipelineSchedule`.

    :param num_microbatches: The number of microbatches
    :param amp_type: The type of automatic mixed precision
    :param amp_config: The configuration of automatic mixed procision
    :param sync_data: If set to `True`, will sync data every batch over pipeline stages
    :type num_microbatches: int
    :type amp_type: AMP_TYPE
    :type amp_config: dict
    :type sync_data: bool
    """

    def __init__(self,
                 num_microbatches,
                 amp_type: AMP_TYPE = None,
                 amp_config: dict = None,
                 sync_data: bool = True):
        super().__init__()

        self.num_microbatches = num_microbatches
        self.sync_data = sync_data
        # amp
        # LSGL: amp_config is not used, but leave here for future extension
        self.amp_type = amp_type
        self.amp_config = amp_config

        if self.amp_type is not None:
            assert self.amp_type == AMP_TYPE.PARALLEL, 'We only support AMP_TYPE.PARALLEL for pipeline training for now'

    def _move_to_device(self, data):
        if isinstance(data, (
                tuple,
                list,
        )):
            assert len(data) == 1, "Data tuple's length in pipeline should be 1"
            data = data[0]
        assert torch.is_tensor(data), "Data in pipeline should be tensor"
        data = data.to(get_current_device()).detach()
        return data

    def _sync_data(self):
        reqs = []
        if gpc.is_first_rank(ParallelMode.PIPELINE):
            src_rank = gpc.get_global_rank()
            reqs.append(dist.broadcast(
                tensor=self.batch_data,
                src=src_rank,
                group=gpc.get_group(ParallelMode.PIPELINE_PREV),
                async_op=True
            ))
            reqs.append(dist.broadcast(
                tensor=self.batch_label,
                src=src_rank,
                group=gpc.get_group(ParallelMode.PIPELINE_PREV),
                async_op=True
            ))
        if gpc.is_last_rank(ParallelMode.PIPELINE):
            src_rank = gpc.get_next_global_rank(ParallelMode.PIPELINE)
            reqs.append(dist.broadcast(
                tensor=self.batch_data,
                src=src_rank,
                group=gpc.get_group(ParallelMode.PIPELINE_NEXT),
                async_op=True
            ))
            reqs.append(dist.broadcast(
                tensor=self.batch_label,
                src=src_rank,
                group=gpc.get_group(ParallelMode.PIPELINE_NEXT),
                async_op=True
            ))
        for req in reqs:
            req.wait()

    # Pipeline schedule just puts data in memory
    def load_batch(self, data_iter):
        if data_iter is None:
            raise RuntimeError('Dataloader is not defined.')
        self.batch_pos = 0
        data, label = next(data_iter)
        self.batch_data, self.batch_label = \
            self._move_to_device(data), self._move_to_device(label)
        batch_size = self.batch_data.shape[0]
        assert batch_size % self.num_microbatches == 0, \
            "Batch size should divided by the number of microbatches"
        self.microbatch_size = batch_size // self.num_microbatches
        if self.sync_data:
            self._sync_data()

    def _get_data_slice(self, tensor):
        return tensor[self.batch_pos: self.batch_pos + self.microbatch_size]

    def load_micro_batch(self):
        data = self._get_data_slice(self.batch_data)
        label = self._get_data_slice(self.batch_label)
        self.batch_pos += self.microbatch_size
        return (data,), (label,)

    def initialize(self, model, optimizer):
        if isinstance(optimizer, (ZeroRedundancyOptimizer_Level_2, ZeroRedundancyOptimizer_Level_3)):
            raise TypeError(
                "Pipeline schedule is currently not compatible with ZeRO Level 2 and Level 3"
            )

        # LSG: set default dtype to fp16 for communication
        if self.amp_type == AMP_TYPE.PARALLEL:
            torch.set_default_dtype(torch.half)
            self.logger.info(
                'default tensor dtype is set to torch.half for fp16 training',
                ranks=[0])

    def forward_step(self, model, criterion, input_tensor, return_tensors,
                     grad_accum_size, return_loss=True):
        """Forward step for passed-in model. If it is the first stage, the input tensor 
        is obtained from data_iterator, otherwise the passed-in input_tensor is used.
        Returns output tensor. This is a helper function and can be ignored by users.
        """

        if input_tensor is None:
            input_tensor, label = self.load_micro_batch()
            if self.amp_type == AMP_TYPE.PARALLEL:
                input_tensor = convert_to_fp16(input_tensor)
        input_tensor = squeeze(input_tensor)
        output_tensor = model(input_tensor)
        output_tensor = squeeze(output_tensor)

        if gpc.is_last_rank(ParallelMode.PIPELINE):
            if return_loss:
                input_tensor, label = self.load_micro_batch()
                loss_reduced = criterion(output_tensor, *label) \
<<<<<<< HEAD
                    / (self.num_microbatches * grad_accum_size)
=======
                               / (self.num_microbatches * grad_accum_size)
>>>>>>> d0cb7bb4
                return_tensors.append(
                    tuple((output_tensor, label[0], loss_reduced)))
                return loss_reduced
            else:
                return_tensors.append(output_tensor)
                return output_tensor

        else:
            return output_tensor

    def backward_step(self, optimizer, input_tensor, output_tensor, output_tensor_grad):
        """Backward step through the passed-in output tensor. If it is the last stage, the 
        output_tensor_grad is None, otherwise it is the gradients with respect to stage's output tensor.
        Returns the gradients with respect to the input tensor (None if first stage).
        This is a helper function and can be ignored by users.
        """

        # Retain the grad on the input_tensor.
        if input_tensor is not None:
            input_tensor.retain_grad()

        # Backward pass.
        if output_tensor_grad is None and self.amp_type == AMP_TYPE.PARALLEL:
            output_tensor = optimizer.scale_loss(output_tensor)
        torch.autograd.backward(output_tensor, grad_tensors=output_tensor_grad)

        # Collect the grad of the input_tensor.
        input_tensor_grad = None
        if input_tensor is not None:
            input_tensor_grad = input_tensor.grad

        return input_tensor_grad

    def forward_backward_step(self,
                              data_iter,
                              model,
                              criterion,
                              optimizer=None,
                              forward_only=False,
                              grad_accum_size: int = 1,
                              return_loss=True):
        """Runs non-interleaved 1F1B schedule, with communication between pipeline stages.
        Returns a tuple with losses if the last stage, an empty tuple otherwise.

        :return: (output, label, loss)
        """

        assert forward_only or return_loss, \
            'The argument \'return_loss\' has to be True when \'forward_only\' is False, but got False.'

        self.load_batch(data_iter)
        num_warmup_microbatches = \
            (gpc.get_world_size(ParallelMode.PIPELINE) -
             gpc.get_local_rank(ParallelMode.PIPELINE) - 1)
        num_warmup_microbatches = min(num_warmup_microbatches,
                                      self.num_microbatches)
        num_microbatches_remaining = self.num_microbatches - num_warmup_microbatches

        # Input, output tensors only need to be saved when doing backward passes
        input_tensors = None
        output_tensors = None
        if not forward_only:
            input_tensors = []
            output_tensors = []
        return_tensors = []

        # Used for tensor meta information communication
        ft_shape = None
        bt_shape = None
        fs_checker = True

        # Run warmup forward passes.
        for i in range(num_warmup_microbatches):
            if not gpc.is_first_rank(ParallelMode.PIPELINE):
                ft_shape = recv_tensor_meta(ft_shape)
            input_tensor = recv_forward(ft_shape)
            output_tensor = self.forward_step(
                model, criterion,
                input_tensor, return_tensors,
                grad_accum_size, return_loss=return_loss
            )
            if not gpc.is_last_rank(ParallelMode.PIPELINE):
                bt_shape = output_tensor.shape
                fs_checker = send_tensor_meta(output_tensor, fs_checker)
            send_forward(output_tensor)

            if not forward_only:
                input_tensors.append(input_tensor)
                output_tensors.append(output_tensor)

        # Before running 1F1B, need to receive first forward tensor.
        # If all microbatches are run in warmup / cooldown phase, then no need to
        # receive this tensor here.
        if num_microbatches_remaining > 0:
            if not gpc.is_first_rank(ParallelMode.PIPELINE):
                ft_shape = recv_tensor_meta(ft_shape)
            input_tensor = recv_forward(ft_shape)

        # Run 1F1B in steady state.
        for i in range(num_microbatches_remaining):
            last_iteration = (i == (num_microbatches_remaining - 1))

            output_tensor = self.forward_step(
                model, criterion,
                input_tensor, return_tensors,
                grad_accum_size, return_loss=return_loss
            )
            if forward_only:
                send_forward(output_tensor)

                if not last_iteration:
                    input_tensor = recv_forward(ft_shape)

            else:
                output_tensor_grad = send_forward_recv_backward(
                    output_tensor, bt_shape)

                # Add input_tensor and output_tensor to end of list.
                input_tensors.append(input_tensor)
                output_tensors.append(output_tensor)

                # Pop input_tensor and output_tensor from the start of the list for
                # the backward pass.
                input_tensor = input_tensors.pop(0)
                output_tensor = output_tensors.pop(0)

                input_tensor_grad = self.backward_step(
                    optimizer,
                    input_tensor, output_tensor,
                    output_tensor_grad
                )

                if last_iteration:
                    input_tensor = None
                    send_backward(input_tensor_grad)
                else:
                    input_tensor = send_backward_recv_forward(
                        input_tensor_grad, ft_shape)

        # Run cooldown backward passes.
        if not forward_only:
            for i in range(num_warmup_microbatches):
                input_tensor = input_tensors.pop(0)
                output_tensor = output_tensors.pop(0)

                output_tensor_grad = recv_backward(bt_shape)

                input_tensor_grad = self.backward_step(
                    optimizer,
                    input_tensor, output_tensor,
                    output_tensor_grad
                )

                send_backward(input_tensor_grad)

        if len(return_tensors) > 0:
            if return_loss:
                output, label, loss = tuple(map(list, zip(*return_tensors)))
                return (torch.cat(output, dim=0),
                        torch.cat(label, dim=0),
                        sum(loss) * grad_accum_size)
            else:
                return tuple((torch.cat(return_tensors, dim=0), None, None))
        else:
            return tuple((None, None, None))

    def optimizer_step(self, model, optimizer, grad_clipping: float = 0.0):
        optimizer.step()<|MERGE_RESOLUTION|>--- conflicted
+++ resolved
@@ -157,11 +157,8 @@
             if return_loss:
                 input_tensor, label = self.load_micro_batch()
                 loss_reduced = criterion(output_tensor, *label) \
-<<<<<<< HEAD
-                    / (self.num_microbatches * grad_accum_size)
-=======
                                / (self.num_microbatches * grad_accum_size)
->>>>>>> d0cb7bb4
+
                 return_tensors.append(
                     tuple((output_tensor, label[0], loss_reduced)))
                 return loss_reduced
