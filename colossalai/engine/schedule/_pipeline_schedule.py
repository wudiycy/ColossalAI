--- conflicted
+++ resolved
@@ -12,10 +12,7 @@
 from colossalai.logging import get_dist_logger
 from colossalai.utils import switch_virtual_pipeline_parallel_rank
 from colossalai.utils.cuda import get_current_device
-<<<<<<< HEAD
 from colossalai.zero.sharded_model.sharded_model_v2 import ShardedModelV2
-=======
->>>>>>> 97cd9b03
 
 from ._base_schedule import BaseSchedule
 
@@ -119,11 +116,7 @@
     def pre_processing(self, engine):
         # TODO: remove this after testing new zero with pipeline parallelism
         model = engine.model
-<<<<<<< HEAD
         if isinstance(model, (NaiveAMPModel)) or isinstance(model, ShardedModelV2):
-=======
-        if isinstance(model, (NaiveAMPModel)) or hasattr(model, 'colo_attr'):
->>>>>>> 97cd9b03
             self.dtype = torch.half
             model = model.model
         sig = inspect.signature(model.forward)
@@ -395,11 +388,7 @@
 
     def pre_processing(self, engine):
         # FIXME(jiaruifang) we shall not use ShardedModelV2 in pipeline mode, due to circular dependency.
-<<<<<<< HEAD
         if isinstance(model, ShardedModelV2):
-=======
-        if hasattr(engine.model, 'colo_attr'):
->>>>>>> 97cd9b03
             self.dtype = torch.half
         elif isinstance(engine.model[0], NaiveAMPModel):
             self.dtype = torch.half
