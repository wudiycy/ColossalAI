#!/usr/bin/env python
# -*- encoding: utf-8 -*-

try:
    import apex.amp as apex_amp
except:
    print('apex is required for mixed precision training')
try:
    import torch.cuda.amp as torch_amp
except:
    print('PyTorch amp is not supported with the current PyTorch version')

from colossalai.context import ParallelMode
from colossalai.core import global_context as gpc
from colossalai.nn import (ZeroRedundancyOptimizer_Level_2,
                           ZeroRedundancyOptimizer_Level_3)
from colossalai.nn.optimizer._utils import clip_grad_norm_fp32
from ._utils import convert_to_fp16
from ._base_schedule import BaseSchedule
from ..amp import AMP_TYPE, GradScaler


class NoPipelineSchedule(BaseSchedule):
    """A helper schedule class for no pipeline parallelism running environment.
    During one process, it loads a batch of dataset and feeds it to the model.
    After getting the output and calculating the loss, it will use :meth:`step`
    to update the parameters if it is in training mode.

    :param amp_type: The type of automatic mixed precision
    :param amp_config: The configuration of automatic mixed procision
    :type amp_type: AMP_TYPE
    :type amp_config: dict
    """

    def __init__(
            self,
            amp_type: AMP_TYPE = None,
            amp_config: dict = None,
    ):
        super().__init__()

        # mixed precision training
        assert amp_type is None or isinstance(amp_type, AMP_TYPE), \
            'unrecognised value for argument fp16, it can only be None, torch or apex'

        # LSG: check compatibility
        # LSG: torch.cuda.amp and apex.amp cannot be used for tensor parallel
        if gpc.is_initialized(ParallelMode.TENSOR) and gpc.get_world_size(
                ParallelMode.TENSOR) > 1:
            assert amp_type != AMP_TYPE.TORCH and amp_type != AMP_TYPE.APEX, \
                'You can only AMP_TYPE.PARALLEL for tensor parallel training'
        self.use_zero_level_2_3 = False

        if amp_type is not None:
            self.fp16 = True
            self.amp_type = amp_type

            if amp_config is not None:
                assert isinstance(amp_config, dict), \
                    f'expected argument fp16_config to be type dictionary, but got {type(amp_config)}'

            if self.amp_type == AMP_TYPE.TORCH:
                # torch apex
                if amp_config is None:
                    amp_config = dict()
                self.amp_cfg = amp_config
            elif self.amp_type == AMP_TYPE.APEX:
                # apex amp
                if amp_config is None:
                    amp_config = dict(opt_level='O2')
                self.logger.warning(
                    'apex is deprecated, please consider using torch.cuda.amp instead.'
                )
                self.amp_cfg = amp_config
            elif self.amp_type == AMP_TYPE.PARALLEL:
                # use fp16 optimizer for tensor parallel training
                if amp_config is None:
                    amp_config = dict()
                self.amp_cfg = amp_config
        else:
            self.fp16 = False
            self.amp_type = None

    @property
    def num_steps(self):
        length = len(self.dataloader)
        if self.training:
            length -= length % self.grad_accum
        return length

    def initialize(self,
                   dataloader=None,
                   model=None,
                   criterion=None,
                   optimizer=None):
        super().initialize(dataloader,
                           model,
                           criterion,
                           optimizer)
        if isinstance(self.optimizer, (ZeroRedundancyOptimizer_Level_2,
                                       ZeroRedundancyOptimizer_Level_3)):
            self.use_zero_level_2_3 = True
            assert self.amp_type != AMP_TYPE.PARALLEL, 'ZeRO Level 2 and 3 are mutually exclusive with AMP_TYPE.PARALLEL'

        if self.fp16:
            if self.amp_type == AMP_TYPE.TORCH:
                self._torch_amp_scaler = GradScaler(**self.amp_cfg)
            elif self.amp_type == AMP_TYPE.APEX:
                self.model, self.optimizer = apex_amp.initialize(
                    self.model, self.optimizer, **self.amp_cfg)

    def forward_backward_step(self, forward_only=False, return_loss=True):
        """The process function that loads loads a batch of dataset and feeds it to the model.
        The returned labels and loss will None if :attr:`return_loss` is False.

        :return: (output, label, loss)
        """
        assert forward_only or return_loss, \
            'The argument \'return_loss\' has to be True when \'forward_only\' is False, but got False.'

        data, label = self.load_batch()
        loss = None

        # LSG: leave for debug, make sure dataloader is deterministic
        # if forward_only:
        #     img = data[0]
        #     rank = gpc.get_local_rank(ParallelMode.DATA)
        #     world_size = gpc.get_world_size(ParallelMode.DATA)
        #     group = gpc.get_group(ParallelMode.DATA)
        #     input_list = [img.clone() for _ in range(world_size)]
        #     output_list = [torch.empty_like(img) for _ in range(world_size)]
        #     output_list[rank] = img.clone()
        #     dist.all_to_all(output_tensor_list=output_list, input_tensor_list=input_list, group=group)
        #     assert torch.equal(output_list[0], output_list[1])  # and torch.equal(output_list[1], output_list[2])

        # forward
        if self.fp16 and self.amp_type == AMP_TYPE.TORCH:
            with torch_amp.autocast():
                output = self.model(*data)
                if not isinstance(output, (tuple, list)):
                    output = (output,)
                if return_loss:
                    loss = self.criterion(*output, *label)
        else:
            if self.use_zero_level_2_3 or self.amp_type == AMP_TYPE.PARALLEL:
                data = convert_to_fp16(data)

            output = self.model(*data)
            if not isinstance(output, (tuple, list)):
                output = (output,)
            if return_loss:
                loss = self.criterion(*output, *label)
        loss /= self.grad_accum

        if not forward_only:
            # backward
            if self.use_zero_level_2_3:
                self.optimizer.backward(loss)
            elif self.fp16:
                if self.amp_type == AMP_TYPE.APEX:
                    with apex_amp.scale_loss(loss,
                                             self.optimizer) as scaled_loss:
                        scaled_loss.backward()
                elif self.amp_type == AMP_TYPE.TORCH:
                    self._torch_amp_scaler.scale(loss).backward()
                elif self.amp_type == AMP_TYPE.PARALLEL:
                    loss = self.optimizer.scale_loss(loss)
                    loss.backward()
                    # scale back to display the original value in logs
                    loss.div_(self.optimizer.grad_scaler.scale)
            else:
                loss.backward()

        if return_loss:
            return output, label, loss * self.grad_accum
        else:
            return output, None, None

    def step(self):
        # step optimizer
        if self.fp16 and self.amp_type == AMP_TYPE.TORCH:
            if getattr(gpc.config, 'clip_grad', 0.0) > 0.0:
                self._torch_amp_scaler.unscale_(self.optimizer)
                clip_grad_norm_fp32(self.model.parameters(),
                                    gpc.config.clip_grad)
            self._torch_amp_scaler.step(self.optimizer)
            self._torch_amp_scaler.update()
        else:
<<<<<<< HEAD
            if not self.fp16 and not self.use_zero_level_2_3 and getattr(gpc.config, 'clip_grad', 0.0) > 0.0:
                clip_grad_norm_fp32(self.model.parameters(),
                                    gpc.config.clip_grad)
            self.optimizer.step()

        # update lr scheduler
        if self.lr_scheduler is not None:
            self.lr_scheduler.step()
=======
            self.optimizer.step()
>>>>>>> 26dce0a8
<|MERGE_RESOLUTION|>--- conflicted
+++ resolved
@@ -186,15 +186,7 @@
             self._torch_amp_scaler.step(self.optimizer)
             self._torch_amp_scaler.update()
         else:
-<<<<<<< HEAD
             if not self.fp16 and not self.use_zero_level_2_3 and getattr(gpc.config, 'clip_grad', 0.0) > 0.0:
                 clip_grad_norm_fp32(self.model.parameters(),
                                     gpc.config.clip_grad)
-            self.optimizer.step()
-
-        # update lr scheduler
-        if self.lr_scheduler is not None:
-            self.lr_scheduler.step()
-=======
-            self.optimizer.step()
->>>>>>> 26dce0a8
+            self.optimizer.step()