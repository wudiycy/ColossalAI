--- conflicted
+++ resolved
@@ -56,21 +56,17 @@
             data, label = self.batch_data_process_func(batch_data)
         else:
             data, label = batch_data
-<<<<<<< HEAD
         self._check_sanity(data, 'data')
         self._check_sanity(label, 'label')
+        if isinstance(data, torch.Tensor):
+            self.batch_size = data.size(0)
+        else:
+            self.batch_size = next(iter(data.values())).size(0)    
+        data, label = split_batch(data), split_batch(label)
         if to_gpu:
             return self._move_to_device(data), self._move_to_device(label)
         return data, label
-=======
 
-        if isinstance(label, (tuple, list)):
-            self.batch_size = label[0].size(0)
-        else:
-            self.batch_size = label.size(0)
-        data, label = self._to_list(split_batch(data)), self._to_list(split_batch(label))
-        return self._move_to_device(data), self._move_to_device(label)
->>>>>>> 01a80cd8
 
     def pre_processing(self, engine: Engine):
         """To perform actions before running the schedule.
