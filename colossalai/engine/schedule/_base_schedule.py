--- conflicted
+++ resolved
@@ -19,12 +19,12 @@
     control of FP16 in class schedule.
 
     Args:
-        data_process_func (Callable, optional): The preprocessing function which receives a batch of data and arranges them into data and label.
+        batch_data_process_func (Callable, optional): The preprocessing function which receives a batch of data,
+        and it will be executed in load_batch.
     """
 
-    def __init__(self, data_process_func: Callable = None):
+    def __init__(self, batch_data_process_func: Callable = None):
         self.logger = get_dist_logger()
-<<<<<<< HEAD
         self.batch_data_process_func = batch_data_process_func
         device = get_current_device()
         self._memcpy_stream: Optional[torch.cuda.streams.Stream] = (
@@ -32,9 +32,6 @@
         )
         self._cur_batch = None
         self._connected = False
-=======
-        self.data_process_func = data_process_func
->>>>>>> f0a954f1
 
     @staticmethod
     def _move_tensor(element):
@@ -55,7 +52,6 @@
                 f"Expected batch data to be of type torch.Tensor, list, tuple, or dict, but got {type(data)}")
         return data
 
-<<<<<<< HEAD
     def _batch_connect(self, dataloader_iter: Iterable, to_gpu: bool):
         batch_data = next(dataloader_iter)
 
@@ -83,8 +79,6 @@
             raise TypeError(
                 f"Expected batch data to be of type torch.Tensor, list, tuple, or dict, but got {type(batch)}")
 
-=======
->>>>>>> f0a954f1
     def _get_batch_size(self, data):
         if isinstance(data, torch.Tensor):
             return data.size(0)
@@ -112,7 +106,6 @@
         if not self._connected:
             self._batch_connect(data_iter, to_gpu)
 
-<<<<<<< HEAD
         try:
             next_batch = next(data_iter)
         except StopIteration:
@@ -125,12 +118,6 @@
         self._cur_batch = next_batch
 
         return cur_batch
-=======
-        if to_gpu:
-            batch_data = self._move_to_device(batch_data)
-        self.batch_size = self._get_batch_size(batch_data)
-        return batch_data
->>>>>>> f0a954f1
 
     def preload_batch(self, to_gpu: bool = True) -> None:
 
@@ -193,4 +180,5 @@
         else:
             raise TypeError(f"Expected model outputs and labels to be of type torch.Tensor ' \
                 '(which is auto-converted to tuple), list, tuple, or dict, ' \
-                'but got {type(outputs)} (model outputs) and {type(labels)} (labels)")+                'but got {type(outputs)} (model outputs) and {type(labels)} (labels)")
+                