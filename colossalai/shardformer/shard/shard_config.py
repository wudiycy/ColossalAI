--- conflicted
+++ resolved
@@ -34,11 +34,8 @@
     enable_all_optimization: bool = False
     enable_sequence_parallelism: bool = False
     enable_sequence_overlap: bool = False
-<<<<<<< HEAD
     extra_kwargs: Dict[str, bool] = field(default_factory=dict)
-=======
     quant: str = None
->>>>>>> e17f8696
     # pipeline_parallel_size: int
     # data_parallel_size: int
     # tensor_parallel_mode: Literal['1d', '2d', '2.5d', '3d']
