from dataclasses import dataclass
from typing import Optional

import torch.distributed as dist
from torch.distributed import ProcessGroup

from colossalai.pipeline.stage_manager import PipelineStageManager

__all__ = ['ShardConfig']


@dataclass
class ShardConfig:
    r"""
    The config for sharding the huggingface model

    Args:
        tensor_parallel_process_group (Optional[ProcessGroup]): The process group for tensor parallelism, defaults to None, which is the global process group.
        pipeline_stage_manager (Optional[PipelineStageManager]): The pipeline stage manager, defaults to None, which means no pipeline.
        enable_tensor_parallelism (bool): Whether to turn on tensor parallelism, default is True.
        enable_fused_normalization (bool): Whether to use fused layernorm, default is False.
        enable_all_optimization (bool): Whether to turn on all optimization, default is False.
        enable_sequence_parallelism (bool): Whether to turn on sequence parallelism, default is False.
        enable_sequence_overlap (bool): Whether to turn on sequence overlap, default is False.
    """
    tensor_parallel_process_group: Optional[ProcessGroup] = None
    pipeline_stage_manager: Optional[PipelineStageManager] = None
    enable_tensor_parallelism: bool = True
    enable_fused_normalization: bool = False
    enable_all_optimization: bool = False
    enable_flash_attention: bool = False
    enable_jit_fused: bool = False
<<<<<<< HEAD
=======
    enable_sequence_parallelism: bool = False
    enable_sequence_overlap: bool = False
    inference_only: bool = False
    enable_sequence_parallelism: bool = False
    enable_sequence_overlap: bool = False
>>>>>>> c7d6975d

    # pipeline_parallel_size: int
    # data_parallel_size: int
    # tensor_parallel_mode: Literal['1d', '2d', '2.5d', '3d']
    # inference_only: bool = True
    # gather_output: bool = True

    @property
    def tensor_parallel_size(self):
        return self._tensor_parallel_size

    def __post_init__(self):
        if not self.enable_tensor_parallelism and self.enable_sequence_parallelism:
            raise ValueError(
                "enable_sequence_parallelism can only be set to True when enable_tensor_parallelism is True")
        if not self.enable_sequence_parallelism and self.enable_sequence_overlap:
            raise ValueError("enable_sequence_overlap can only be set to True when enable_sequence_parallelism is True")
        if not self.enable_tensor_parallelism:
            self._tensor_parallel_size = 1
        else:
            # get the parallel size
            self._tensor_parallel_size = dist.get_world_size(self.tensor_parallel_process_group)
        # turn on all optimization if all_optimization is set to True
        if self.enable_all_optimization:
            self._turn_on_all_optimization()

    def _turn_on_all_optimization(self):
        """
        Turn on all optimization.
        """
        # you can add all the optimization flag here
        self.enable_fused_normalization = True
        self.enable_flash_attention = True
<<<<<<< HEAD
        self.enable_jit_fused = True
=======
        self.enable_jit_fused = True
        self.enable_sequence_parallelism = True
        self.enable_sequence_overlap = True

    def _infer(self):
        """
        Set default params for inference.
        """
        assert self.pipeline_stage_manager is None, "pipeline parallelism is not supported in inference for now"
>>>>>>> c7d6975d
<|MERGE_RESOLUTION|>--- conflicted
+++ resolved
@@ -30,14 +30,11 @@
     enable_all_optimization: bool = False
     enable_flash_attention: bool = False
     enable_jit_fused: bool = False
-<<<<<<< HEAD
-=======
     enable_sequence_parallelism: bool = False
     enable_sequence_overlap: bool = False
     inference_only: bool = False
     enable_sequence_parallelism: bool = False
     enable_sequence_overlap: bool = False
->>>>>>> c7d6975d
 
     # pipeline_parallel_size: int
     # data_parallel_size: int
@@ -71,9 +68,6 @@
         # you can add all the optimization flag here
         self.enable_fused_normalization = True
         self.enable_flash_attention = True
-<<<<<<< HEAD
-        self.enable_jit_fused = True
-=======
         self.enable_jit_fused = True
         self.enable_sequence_parallelism = True
         self.enable_sequence_overlap = True
@@ -82,5 +76,4 @@
         """
         Set default params for inference.
         """
-        assert self.pipeline_stage_manager is None, "pipeline parallelism is not supported in inference for now"
->>>>>>> c7d6975d
+        assert self.pipeline_stage_manager is None, "pipeline parallelism is not supported in inference for now"