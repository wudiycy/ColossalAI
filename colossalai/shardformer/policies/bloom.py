--- conflicted
+++ resolved
@@ -12,10 +12,7 @@
     BloomPipelineForwards,
     build_bloom_alibi_tensor_fn,
     get_bloom_flash_attention_forward,
-<<<<<<< HEAD
-=======
     get_bloom_sequence_parallel_forward_fn,
->>>>>>> c7d6975d
     get_jit_fused_bloom_attention_forward,
     get_jit_fused_bloom_gelu_forward,
     get_jit_fused_bloom_mlp_forward,
@@ -128,28 +125,6 @@
                                                         policy=policy,
                                                         target_key=BloomBlock)
 
-<<<<<<< HEAD
-        if self.shard_config.enable_flash_attention:
-            policy[BloomAttention] = ModulePolicyDescription(method_replacement={
-                'forward': get_bloom_flash_attention_forward(),
-                'dropout_add': get_dropout_add_func()
-            })
-
-        # enable jit fused operator
-        if self.shard_config.enable_jit_fused:
-            policy[BloomAttention] = ModulePolicyDescription(method_replacement={
-                'forward': get_jit_fused_bloom_attention_forward(),
-                'dropout_add': get_jit_fused_dropout_add_func(),
-            })
-            policy[BloomMLP] = ModulePolicyDescription(method_replacement={
-                'forward': get_jit_fused_bloom_mlp_forward(),
-                'dropout_add': get_jit_fused_dropout_add_func(),
-            })
-            policy[BloomGelu] = ModulePolicyDescription(method_replacement={
-                'forward': get_jit_fused_bloom_gelu_forward(),
-                'bloom_gelu_forward': get_jit_fused_gelu_forward_func(),
-            })
-=======
         if use_sequence_parallel:
             self.append_or_create_method_replacement(
                 description={'forward': get_bloom_sequence_parallel_forward_fn(self.shard_config)},
@@ -184,7 +159,6 @@
             },
                                                      policy=policy,
                                                      target_key=BloomGelu)
->>>>>>> c7d6975d
 
         return policy
 
@@ -203,9 +177,6 @@
 
             layers_per_stage = Policy.distribute_layers(len(module.h), stage_manager.num_stages)
             stage_index = Policy.get_stage_index(layers_per_stage, stage_manager.stage)
-<<<<<<< HEAD
-            method_replacement = {'forward': partial(new_forward, stage_manager=stage_manager, stage_index=stage_index)}
-=======
             method_replacement = {
                 'forward':
                     partial(new_forward,
@@ -213,7 +184,6 @@
                             stage_index=stage_index,
                             shard_config=self.shard_config)
             }
->>>>>>> c7d6975d
             self.append_or_create_method_replacement(description=method_replacement,
                                                      policy=policy,
                                                      target_key=model_cls)
