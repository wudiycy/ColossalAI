--- conflicted
+++ resolved
@@ -660,7 +660,6 @@
             hidden_states=hidden_states,
             stage_index=stage_index,
         )
-<<<<<<< HEAD
         past_key_values = None
         all_hidden_states = None
         all_self_attentions = None
@@ -674,57 +673,6 @@
             if self.config.pad_token_id is None and batch_size != 1:
                 raise ValueError("Cannot handle batch sizes > 1 if no padding token is defined.")
             if self.config.pad_token_id is None:
-=======
-    if len(deprecated_arguments) > 0:
-        raise ValueError(f"Got unexpected arguments: {deprecated_arguments}")
-
-    return_dict = return_dict if return_dict is not None else self.config.use_return_dict
-
-    # TODO: left the recording kv-value tensors as () or None type, this feature may be added in the future.
-    if output_attentions:
-        logger.warning_once('output_attentions=True is not supported for pipeline models at the moment.')
-        output_attentions = False
-    if output_hidden_states:
-        logger.warning_once('output_hidden_states=True is not supported for pipeline models at the moment.')
-        output_hidden_states = False
-    if return_dict:
-        logger.warning_once('return_dict is not supported for pipeline models at the moment')
-        return_dict = False
-
-    transformer_outputs = bloom_model_forward(
-        self.transformer,
-        input_ids,
-        past_key_values=past_key_values,
-        attention_mask=attention_mask,
-        head_mask=head_mask,
-        inputs_embeds=inputs_embeds,
-        use_cache=use_cache,
-        output_attentions=output_attentions,
-        output_hidden_states=output_hidden_states,
-        return_dict=return_dict,
-        stage_manager=stage_manager,
-        hidden_states=hidden_states,
-        stage_index=stage_index,
-    )
-    past_key_values = None
-    all_hidden_states = None
-    all_self_attentions = None
-    all_cross_attentions = None
-    if stage_manager.is_last_stage():
-        batch_size = hidden_states.shape[0]
-        # update batch size
-        hidden_states = transformer_outputs[0]
-        logits = self.score(hidden_states)
-
-        if self.config.pad_token_id is None and batch_size != 1:
-            raise ValueError("Cannot handle batch sizes > 1 if no padding token is defined.")
-        if self.config.pad_token_id is None:
-            sequence_lengths = -1
-        else:
-            if input_ids is not None:
-                sequence_lengths = (torch.ne(input_ids, self.config.pad_token_id).sum(-1) - 1).to(logits.device)
-            else:
->>>>>>> 7b583c04
                 sequence_lengths = -1
             else:
                 if input_ids is not None:
