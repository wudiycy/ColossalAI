import importlib
from dataclasses import dataclass

import torch.nn as nn

from .basepolicy import Policy

__all__ = ["PolicyLocation", "get_autopolicy", "import_policy"]


@dataclass
class PolicyLocation:
    """
    PolicyLocation describes the location of a policy class.

    Args:
        file_name (str): The file name of the policy under colossalai.shardformer.policies
        class_name (str): The class name of the policy class
    """
    file_name: str
    class_name: str


# we don't want to import all policies here
# as each policy file imports its own model zoo library
# we will allow the user to only import the policy file needed
_POLICY_LIST = {
    # BERT
    "transformers.models.bert.modeling_bert.BertModel":
        PolicyLocation(file_name="bert", class_name="BertModelPolicy"),
    "transformers.models.bert.modeling_bert.BertForPreTraining":
        PolicyLocation(file_name="bert", class_name="BertForPretrainingPolicy"),
    "transformers.models.bert.modeling_bert.BertLMHeadModel":
        PolicyLocation(file_name="bert", class_name="BertLMHeadModelPolicy"),
    "transformers.models.bert.modeling_bert.BertForMaskedLM":
        PolicyLocation(file_name="bert", class_name="BertForMaskedLMPolicy"),
    "transformers.models.bert.modeling_bert.BertForSequenceClassification":
        PolicyLocation(file_name="bert", class_name="BertForSequenceClassificationPolicy"),
    "transformers.models.bert.modeling_bert.BertForTokenClassification":
        PolicyLocation(file_name="bert", class_name="BertForTokenClassificationPolicy"),
    "transformers.models.bert.modeling_bert.BertForNextSentencePrediction":
        PolicyLocation(file_name="bert", class_name="BertForNextSentencePredictionPolicy"),
    "transformers.models.bert.modeling_bert.BertForMultipleChoice":
        PolicyLocation(file_name="bert", class_name="BertForMultipleChoicePolicy"),

    # LLaMA
    "transformers.models.llama.modeling_llama.LlamaModel":
        PolicyLocation(file_name="llama", class_name="LlamaPolicy"),
    "transformers.models.llama.modeling_llama.LlamaForCausalLM":
        PolicyLocation(file_name="llama", class_name="LlamaForCausalLMPolicy"),
    "transformers.models.llama.modeling_llama.LlamaForSequenceClassification":
        PolicyLocation(file_name="llama", class_name="LlamaForSequenceClassificationPolicy"),

    # T5
    "transformers.models.t5.modeling_t5.T5Model":
        PolicyLocation(file_name="t5", class_name="T5ModelPolicy"),
    "transformers.models.t5.modeling_t5.T5ForConditionalGeneration":
        PolicyLocation(file_name="t5", class_name="T5ForConditionalGenerationPolicy"),
    "transformers.models.t5.modeling_t5.T5EncoderModel":
        PolicyLocation(file_name="t5", class_name="T5EncoderPolicy"),

    # GPT2
    "transformers.models.gpt2.modeling_gpt2.GPT2Model":
        PolicyLocation(file_name="gpt2", class_name="GPT2ModelPolicy"),
    "transformers.models.gpt2.modeling_gpt2.GPT2LMHeadModel":
        PolicyLocation(file_name="gpt2", class_name="GPT2LMHeadModelPolicy"),
    "transformers.models.gpt2.modeling_gpt2.GPT2DoubleHeadsModel":
        PolicyLocation(file_name="gpt2", class_name="GPT2DoubleHeadsModelPolicy"),
    "transformers.models.gpt2.modeling_gpt2.GPT2ForTokenClassification":
        PolicyLocation(file_name="gpt2", class_name="GPT2ForTokenClassificationPolicy"),
    "transformers.models.gpt2.modeling_gpt2.GPT2ForSequenceClassification":
        PolicyLocation(file_name="gpt2", class_name="GPT2ForSequenceClassificationPolicy"),

    # ViT
    "transformers.models.vit.modeling_vit.ViTModel":
        PolicyLocation(file_name="vit", class_name="ViTPolicy"),
    "transformers.models.vit.modeling_vit.ViTForImageClassification":
        PolicyLocation(file_name="vit", class_name="ViTForImageClassificationPolicy"),
    "transformers.models.vit.modeling_vit.ViTForMaskedImageModeling":
        PolicyLocation(file_name="vit", class_name="ViTForMaskedImageModelingPolicy"),

    # OPT
    "transformers.models.opt.modeling_opt.OPTModel":
        PolicyLocation(file_name="opt", class_name="OPTModelPolicy"),
    "transformers.models.opt.modeling_opt.OPTForCausalLM":
        PolicyLocation(file_name="opt", class_name="OPTForCausalLMPolicy"),
    "transformers.models.opt.modeling_opt.OPTForSequenceClassification":
        PolicyLocation(file_name="opt", class_name="OPTForSequenceClassificationPolicy"),
    "transformers.models.opt.modeling_opt.OPTForQuestionAnswering":
        PolicyLocation(file_name="opt", class_name="OPTForQuestionAnsweringPolicy"),

    # Bloom
    "transformers.models.bloom.modeling_bloom.BloomModel":
        PolicyLocation(file_name="bloom", class_name="BloomModelPolicy"),
    "transformers.models.bloom.modeling_bloom.BloomForCausalLM":
        PolicyLocation(file_name="bloom", class_name="BloomForCausalLMPolicy"),
    "transformers.models.bloom.modeling_bloom.BloomForSequenceClassification":
        PolicyLocation(file_name="bloom", class_name="BloomForSequenceClassificationPolicy"),
    "transformers.models.bloom.modeling_bloom.BloomForTokenClassification":
        PolicyLocation(file_name="bloom", class_name="BloomForTokenClassificationPolicy"),
    "transformers.models.bloom.modeling_bloom.BloomForQuestionAnswering":
        PolicyLocation(file_name="bloom", class_name="BloomForQuestionAnsweringPolicy"),

    # Whisper
    "transformers.models.whisper.modeling_whisper.WhisperModel":
        PolicyLocation(file_name="whisper", class_name="WhisperModelPolicy"),
    "transformers.models.whisper.modeling_whisper.WhisperForConditionalGeneration":
        PolicyLocation(file_name="whisper", class_name="WhisperForConditionalGenerationPolicy"),
    "transformers.models.whisper.modeling_whisper.WhisperForAudioClassification":
        PolicyLocation(file_name="whisper", class_name="WhisperForAudioClassificationPolicy"),

    # Sam
    "transformers.models.sam.modeling_sam.SamModel":
        PolicyLocation(file_name="sam", class_name="SamModelPolicy"),
<<<<<<< HEAD
=======

    # Blip2
    "transformers.models.blip_2.modeling_blip_2.Blip2Model":
        PolicyLocation(file_name="blip2", class_name="Blip2ModelPolicy"),
    "transformers.models.blip_2.modeling_blip_2.Blip2ForConditionalGeneration":
        PolicyLocation(file_name="blip2", class_name="Blip2ForConditionalGenerationPolicy"),
>>>>>>> f48a8bbd
}


def import_policy(policy_location: PolicyLocation) -> Policy:
    """
    Dynamically import a Policy class based on the policy location.
    """
    module_name = f"colossalai.shardformer.policies.{policy_location.file_name}"
    module = importlib.import_module(module_name)
    return getattr(module, policy_location.class_name)


def _fullname(obj):
    """
    Return the full name of an object, including the module name.
    """
    klass = obj.__class__
    module = klass.__module__
    if module == 'builtins':
        return klass.__qualname__    # avoid outputs like 'builtins.str'
    return module + '.' + klass.__qualname__


def get_autopolicy(model: nn.Module) -> Policy:
    r"""
    Return the auto policy for the model

    Args:
        model (:class:`nn.Module`): The model to get the auto policy

    Return:
        :class:`Policy`: The auto policy for the model
    """
    full_name = _fullname(model)
    policy_location = _POLICY_LIST.get(full_name, None)

    if policy_location is None:
        raise NotImplementedError(
            f"Auto policy for {model.__class__.__qualname__} is not implemented\n. Supported models are {list(_POLICY_LIST.keys())}"
        )
    else:
        policy = import_policy(policy_location)
    return policy()<|MERGE_RESOLUTION|>--- conflicted
+++ resolved
@@ -112,15 +112,12 @@
     # Sam
     "transformers.models.sam.modeling_sam.SamModel":
         PolicyLocation(file_name="sam", class_name="SamModelPolicy"),
-<<<<<<< HEAD
-=======
 
     # Blip2
     "transformers.models.blip_2.modeling_blip_2.Blip2Model":
         PolicyLocation(file_name="blip2", class_name="Blip2ModelPolicy"),
     "transformers.models.blip_2.modeling_blip_2.Blip2ForConditionalGeneration":
         PolicyLocation(file_name="blip2", class_name="Blip2ForConditionalGenerationPolicy"),
->>>>>>> f48a8bbd
 }
 
 
