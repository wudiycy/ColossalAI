--- conflicted
+++ resolved
@@ -3,17 +3,7 @@
 
 import torch.nn as nn
 
-<<<<<<< HEAD
-from colossalai.shardformer.layer import (
-    DropoutForParallelInput,
-    DropoutForReplicatedInput,
-    FusedLayerNorm,
-    Linear1D_Col,
-    Linear1D_Row,
-)
-=======
 import colossalai.shardformer.layer as col_nn
->>>>>>> 2e93d9b3
 
 from ..modeling.vit import (
     ViTForImageClassification_pipeline_forward,
@@ -34,12 +24,8 @@
         return self.model
 
     def module_policy(self) -> Dict[Union[str, nn.Module], ModulePolicyDescription]:
-<<<<<<< HEAD
-        from transformers.models.vit.modeling_vit import ViTEmbeddings, ViTLayer, ViTModel
-=======
         from transformers.models.vit.modeling_vit import ViTEmbeddings, ViTLayer
 
->>>>>>> 2e93d9b3
         policy = {}
 
         if self.shard_config.enable_tensor_parallelism:
@@ -48,11 +34,7 @@
                                                             sub_module_replacement=[
                                                                 SubModuleReplacementDescription(
                                                                     suffix="dropout",
-<<<<<<< HEAD
-                                                                    target_module=DropoutForReplicatedInput,
-=======
                                                                     target_module=col_nn.DropoutForReplicatedInput,
->>>>>>> 2e93d9b3
                                                                 )
                                                             ])
 
@@ -66,61 +48,6 @@
                                                        sub_module_replacement=[
                                                            SubModuleReplacementDescription(
                                                                suffix="attention.attention.query",
-<<<<<<< HEAD
-                                                               target_module=Linear1D_Col,
-                                                           ),
-                                                           SubModuleReplacementDescription(
-                                                               suffix="attention.attention.key",
-                                                               target_module=Linear1D_Col,
-                                                           ),
-                                                           SubModuleReplacementDescription(
-                                                               suffix="attention.attention.value",
-                                                               target_module=Linear1D_Col,
-                                                           ),
-                                                           SubModuleReplacementDescription(
-                                                               suffix="attention.attention.dropout",
-                                                               target_module=DropoutForParallelInput,
-                                                           ),
-                                                           SubModuleReplacementDescription(
-                                                               suffix="attention.output.dense",
-                                                               target_module=Linear1D_Row,
-                                                           ),
-                                                           SubModuleReplacementDescription(
-                                                               suffix="attention.output.dropout",
-                                                               target_module=DropoutForReplicatedInput,
-                                                           ),
-                                                           SubModuleReplacementDescription(
-                                                               suffix="intermediate.dense",
-                                                               target_module=Linear1D_Col,
-                                                           ),
-                                                           SubModuleReplacementDescription(
-                                                               suffix="output.dense",
-                                                               target_module=Linear1D_Row,
-                                                           ),
-                                                           SubModuleReplacementDescription(
-                                                               suffix="output.dropout",
-                                                               target_module=DropoutForReplicatedInput,
-                                                           ),
-                                                       ])
-
-        if self.shard_config.enable_fused_normalization:
-            policy[ViTModel] = ModulePolicyDescription(attribute_replacement={},
-                                                       param_replacement=[],
-                                                       sub_module_replacement=[
-                                                           SubModuleReplacementDescription(
-                                                               suffix="layernorm",
-                                                               target_module=FusedLayerNorm,
-                                                           )
-                                                       ])
-
-            self.append_or_create_submodule_replacement(description=[
-                SubModuleReplacementDescription(suffix="layernorm_before", target_module=FusedLayerNorm),
-                SubModuleReplacementDescription(suffix="layernorm_after", target_module=FusedLayerNorm)
-            ],
-                                                        policy=policy,
-                                                        target_key=ViTLayer)
-
-=======
                                                                target_module=col_nn.Linear1D_Col,
                                                            ),
                                                            SubModuleReplacementDescription(
@@ -157,7 +84,6 @@
                                                            ),
                                                        ])
 
->>>>>>> 2e93d9b3
         return policy
 
     def new_model_class(self):
@@ -166,13 +92,6 @@
     def postprocess(self):
         return self.model
 
-<<<<<<< HEAD
-
-class ViTForImageClassificationPolicy(ViTPolicy):
-
-    def module_policy(self):
-        from transformers.models.vit.modeling_vit import ViTForImageClassification
-=======
     def get_held_layers(self) -> List[nn.Module]:
         """Get pipeline layers for current stage."""
         assert self.pipeline_stage_manager is not None, "pipeline_stage_manager is None"
@@ -240,7 +159,6 @@
 
     def module_policy(self):
         from transformers.models.vit.modeling_vit import ViTForImageClassification, ViTModel
->>>>>>> 2e93d9b3
 
         policy = super().module_policy()
         if self.shard_config.enable_tensor_parallelism:
@@ -248,20 +166,6 @@
                 ViTForImageClassification:
                     ModulePolicyDescription(sub_module_replacement=[
                         SubModuleReplacementDescription(
-<<<<<<< HEAD
-                            suffix="classifier", target_module=Linear1D_Col, kwargs=dict(gather_output=True))
-                    ])
-            }
-            policy.update(new_item)
-        return policy
-
-
-class ViTForMaskedImageModelingPolicy(ViTPolicy):
-
-    def module_policy(self):
-        policy = super().module_policy()
-        return policy
-=======
                             suffix="classifier", target_module=col_nn.Linear1D_Col, kwargs=dict(gather_output=True))
                     ])
             }
@@ -316,5 +220,4 @@
             held_layers.append(module.layernorm)
             held_layers.append(self.model.decoder)
 
-        return held_layers
->>>>>>> 2e93d9b3
+        return held_layers