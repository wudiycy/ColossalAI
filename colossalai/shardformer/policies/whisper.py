--- conflicted
+++ resolved
@@ -287,7 +287,6 @@
             self.append_or_create_submodule_replacement(
                 description=SubModuleReplacementDescription(
                     suffix="proj_out",
-<<<<<<< HEAD
                     target_module=col_nn.VocabParallelLMHead1D,
                     kwargs={
                         "gather_output": True,
@@ -303,10 +302,6 @@
                     suffix="proj_out",
                     target_module=col_nn.PaddingLMHead,
                     kwargs={"make_vocab_size_divisible_by": self.shard_config.make_vocab_size_divisible_by},
-=======
-                    target_module=col_nn.Linear1D_Col,
-                    kwargs={"gather_output": True},
->>>>>>> bb08c5f3
                 ),
                 policy=base_policy,
                 target_key=WhisperForConditionalGeneration,
@@ -366,11 +361,7 @@
         if stage < decoder_starting_stage:
             return stage_manager.get_stage_index(layers_per_stage[:decoder_starting_stage], stage)
         else:
-<<<<<<< HEAD
-            return Policy.get_stage_index(
-=======
             return stage_manager.get_stage_index(
->>>>>>> bb08c5f3
                 layers_per_stage[decoder_starting_stage:],
                 stage - decoder_starting_stage,
             )
