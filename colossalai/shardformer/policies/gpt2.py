--- conflicted
+++ resolved
@@ -313,7 +313,6 @@
         module_policy = super().module_policy()
         module_policy[GPT2LMHeadModel] = ModulePolicyDescription()
         if self.shard_config.enable_tensor_parallelism:
-<<<<<<< HEAD
             self.append_or_create_submodule_replacement(
                 description=SubModuleReplacementDescription(
                     suffix="lm_head",
@@ -326,27 +325,6 @@
                 policy=module_policy,
                 target_key=GPT2LMHeadModel,
             )
-=======
-            addon_module = {
-                GPT2LMHeadModel: ModulePolicyDescription(
-                    sub_module_replacement=[
-                        SubModuleReplacementDescription(
-                            suffix="lm_head",
-                            target_module=col_nn.VocabParallelLMHead1D,
-                            kwargs={
-                                "gather_output": False,
-                                "make_vocab_size_divisible_by": self.shard_config.make_vocab_size_divisible_by,
-                                "fp8_communication": self.shard_config.fp8_communication,
-                            },
-                        )
-                    ],
-                )
-            }
-            if self.shard_config.parallel_output:
-                addon_module[GPT2LMHeadModel].method_replacement = {
-                    "forward": get_lm_forward_with_dist_cross_entropy(self.shard_config)
-                }
->>>>>>> cc1b0efc
         else:
             self.append_or_create_submodule_replacement(
                 description=SubModuleReplacementDescription(
