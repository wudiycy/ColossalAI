from functools import partial
from typing import Callable, Dict, List

import torch.nn as nn
from torch import Tensor
from torch.nn import Module

import colossalai.shardformer.layer as col_nn

from .._utils import getattr_, setattr_
from ..modeling.bert import (
    BertPipelineForwards,
<<<<<<< HEAD
=======
    bert_sequence_parallel_forward_fn,
>>>>>>> c7d6975d
    get_bert_flash_attention_forward,
    get_jit_fused_bert_output_forward,
    get_jit_fused_bert_self_output_forward,
)
from ..modeling.jit import get_jit_fused_dropout_add_func
from .base_policy import ModulePolicyDescription, Policy, SubModuleReplacementDescription

__all__ = [
    'BertPolicy', 'BertModelPolicy', 'BertForPreTrainingPolicy', 'BertLMdHeadModelPolicy', 'BertForMaskedLMPolicy',
    'BertForNextSentencePredictionPolicy', 'BertForSequenceClassificationPolicy', 'BertForTokenClassificationPolicy',
    'BertForMultipleChoicePolicy', 'BertForQuestionAnsweringPolicy'
]


class BertPolicy(Policy):

    def config_sanity_check(self):
        pass

    def preprocess(self):
        # reshape the embedding layer
        r"""
        Reshape the Embedding layer to make the embedding dimension divisible by world_size
        """
        # TODO:
        if self.shard_config.enable_tensor_parallelism:
            vocab_size = self.model.config.vocab_size
            world_size = self.shard_config.tensor_parallel_size
            if vocab_size % world_size != 0:
                new_vocab_size = vocab_size + world_size - vocab_size % world_size
                self.model.resize_token_embeddings(new_vocab_size)
        return self.model

    def module_policy(self):
        from transformers.models.bert.modeling_bert import (
            BertEmbeddings,
            BertLayer,
<<<<<<< HEAD
=======
            BertModel,
>>>>>>> c7d6975d
            BertOutput,
            BertSelfAttention,
            BertSelfOutput,
        )

        policy = {}
        use_sequence_parallel = self.shard_config.enable_sequence_parallelism
        overlap = self.shard_config.enable_sequence_overlap
        if self.shard_config.enable_tensor_parallelism:
            policy[BertLayer] = ModulePolicyDescription(attribute_replacement={
                "attention.self.all_head_size":
                    self.model.config.hidden_size // self.shard_config.tensor_parallel_size,
                "crossattention.self.all_head_size":
                    self.model.config.hidden_size // self.shard_config.tensor_parallel_size,
                "attention.self.num_attention_heads":
                    self.model.config.num_attention_heads // self.shard_config.tensor_parallel_size,
                "crossattention.self.num_attention_heads":
                    self.model.config.num_attention_heads // self.shard_config.tensor_parallel_size,
            },
                                                        sub_module_replacement=[
                                                            SubModuleReplacementDescription(
                                                                suffix="attention.self.query",
                                                                target_module=col_nn.Linear1D_Col,
                                                                kwargs={
                                                                    "seq_parallel": use_sequence_parallel,
                                                                    "overlap": overlap
                                                                },
                                                            ),
                                                            SubModuleReplacementDescription(
                                                                suffix="attention.self.key",
                                                                target_module=col_nn.Linear1D_Col,
                                                                kwargs={
                                                                    "seq_parallel": use_sequence_parallel,
                                                                    "overlap": overlap
                                                                },
                                                            ),
                                                            SubModuleReplacementDescription(
                                                                suffix="attention.self.value",
                                                                target_module=col_nn.Linear1D_Col,
                                                                kwargs={
                                                                    "seq_parallel": use_sequence_parallel,
                                                                    "overlap": overlap
                                                                },
                                                            ),
                                                            SubModuleReplacementDescription(
                                                                suffix="attention.self.dropout",
                                                                target_module=col_nn.DropoutForParallelInput,
                                                            ),
                                                            SubModuleReplacementDescription(
                                                                suffix="attention.output.dense",
                                                                target_module=col_nn.Linear1D_Row,
                                                                kwargs={"seq_parallel": use_sequence_parallel},
                                                            ),
                                                            SubModuleReplacementDescription(
                                                                suffix="attention.output.dropout",
                                                                target_module=col_nn.DropoutForParallelInput,
                                                            ),
                                                            SubModuleReplacementDescription(
                                                                suffix="intermediate.dense",
                                                                target_module=col_nn.Linear1D_Col,
                                                                kwargs={
                                                                    "seq_parallel": use_sequence_parallel,
                                                                    "overlap": overlap
                                                                },
                                                            ),
                                                            SubModuleReplacementDescription(
                                                                suffix="output.dense",
                                                                target_module=col_nn.Linear1D_Row,
                                                                kwargs={"seq_parallel": use_sequence_parallel},
                                                            ),
                                                            SubModuleReplacementDescription(
                                                                suffix="output.dropout",
                                                                target_module=col_nn.DropoutForParallelInput,
                                                            )
                                                        ])

            policy[BertEmbeddings] = ModulePolicyDescription(sub_module_replacement=[
                SubModuleReplacementDescription(
                    suffix="word_embeddings",
                    target_module=col_nn.VocabParallelEmbedding1D,
                ),
                SubModuleReplacementDescription(
                    suffix="dropout",
                    target_module=col_nn.DropoutForReplicatedInput,
                )
            ])

        if use_sequence_parallel:
            self.append_or_create_method_replacement(
                description={'forward': bert_sequence_parallel_forward_fn(self.shard_config)},
                policy=policy,
                target_key=BertModel)

        # optimization configuration
        if self.shard_config.enable_fused_normalization:
            # Handle bert layer
            self.append_or_create_submodule_replacement(description=[
                SubModuleReplacementDescription(
                    suffix="attention.output.LayerNorm",
                    target_module=col_nn.FusedLayerNorm,
                ),
                SubModuleReplacementDescription(
                    suffix="output.LayerNorm",
                    target_module=col_nn.FusedLayerNorm,
                )
            ],
                                                        policy=policy,
                                                        target_key=BertLayer)
            # handle embedding layer
            self.append_or_create_submodule_replacement(
                description=[SubModuleReplacementDescription(
                    suffix="LayerNorm",
                    target_module=col_nn.FusedLayerNorm,
                )],
                policy=policy,
                target_key=BertEmbeddings)

        # use flash attention
        if self.shard_config.enable_flash_attention:
<<<<<<< HEAD
            policy[BertSelfAttention] = ModulePolicyDescription(method_replacement={
                'forward': get_bert_flash_attention_forward(),
            })

        # use jit operator
        if self.shard_config.enable_jit_fused:
            policy[BertSelfOutput] = ModulePolicyDescription(method_replacement={
                'forward': get_jit_fused_bert_self_output_forward(),
                'dropout_add': get_jit_fused_dropout_add_func(),
            })
            policy[BertOutput] = ModulePolicyDescription(method_replacement={
                'forward': get_jit_fused_bert_output_forward(),
                'dropout_add': get_jit_fused_dropout_add_func(),
            })
=======
            self.append_or_create_method_replacement(description={
                'forward': get_bert_flash_attention_forward(),
            },
                                                     policy=policy,
                                                     target_key=BertSelfAttention)

        # use jit operator
        if self.shard_config.enable_jit_fused:
            self.append_or_create_method_replacement(description={
                'forward': get_jit_fused_bert_self_output_forward(),
                'dropout_add': get_jit_fused_dropout_add_func(),
            },
                                                     policy=policy,
                                                     target_key=BertSelfOutput)
            self.append_or_create_method_replacement(description={
                'forward': get_jit_fused_bert_output_forward(),
                'dropout_add': get_jit_fused_dropout_add_func(),
            },
                                                     policy=policy,
                                                     target_key=BertOutput)
>>>>>>> c7d6975d

        return policy

    def add_lm_head_policy(self, base_policy):
        from transformers.models.bert.modeling_bert import BertLMPredictionHead

        # optimize for tensor parallelism
        if self.shard_config.enable_tensor_parallelism:
            self.append_or_create_submodule_replacement(description=SubModuleReplacementDescription(
                suffix="decoder", target_module=col_nn.Linear1D_Col, kwargs={"gather_output": True}),
                                                        policy=base_policy,
                                                        target_key=BertLMPredictionHead)

        # optimize with fused normalization
        if self.shard_config.enable_fused_normalization:
            # Handle bert lm prediction head
            self.append_or_create_submodule_replacement(description=SubModuleReplacementDescription(
                suffix="transform.LayerNorm",
                target_module=col_nn.FusedLayerNorm,
            ),
                                                        policy=base_policy,
                                                        target_key=BertLMPredictionHead)
        return base_policy

    def add_lm_prediction_policy(self, base_policy):
        from transformers.models.bert.modeling_bert import BertLMPredictionHead
        method_replacement = {
            '_save_to_state_dict': col_nn.ParallelModule._save_to_state_dict,
            '_load_from_state_dict': col_nn.ParallelModule._load_from_state_dict,
        }
        self.append_or_create_method_replacement(description=method_replacement,
                                                 policy=base_policy,
                                                 target_key=BertLMPredictionHead)
        return base_policy

    def postprocess(self):
        return self.model

    def set_pipeline_forward(self, model_cls: nn.Module, new_forward: Callable, policy: Dict) -> None:
        """If under pipeline parallel setting, replacing the original forward method of huggingface
           to customized forward method, and add this changing to policy."""
        if self.pipeline_stage_manager:
            stage_manager = self.pipeline_stage_manager
            if self.model.__class__.__name__ == "BertModel":
                module = self.model
            else:
                module = self.model.bert

            layers_per_stage = Policy.distribute_layers(len(module.encoder.layer), stage_manager.num_stages)
            stage_index = Policy.get_stage_index(layers_per_stage, stage_manager.stage)
<<<<<<< HEAD
            method_replacement = {'forward': partial(new_forward, stage_manager=stage_manager, stage_index=stage_index)}
=======
            method_replacement = {
                'forward':
                    partial(new_forward,
                            stage_manager=stage_manager,
                            stage_index=stage_index,
                            shard_config=self.shard_config)
            }
>>>>>>> c7d6975d
            self.append_or_create_method_replacement(description=method_replacement,
                                                     policy=policy,
                                                     target_key=model_cls)

        return

    def get_held_layers(self) -> List[Module]:
        """Get pipeline layers for current stage."""
        assert self.pipeline_stage_manager is not None

        if self.model.__class__.__name__ == 'BertModel':
            module = self.model
        else:
            module = self.model.bert
        stage_manager = self.pipeline_stage_manager

        held_layers = []
        layers_per_stage = self.distribute_layers(len(module.encoder.layer), stage_manager.num_stages)
        if stage_manager.is_first_stage():
            held_layers.append(module.embeddings)
        start_idx, end_idx = self.get_stage_index(layers_per_stage, stage_manager.stage)
        held_layers.extend(module.encoder.layer[start_idx:end_idx])
        if stage_manager.is_last_stage():
            held_layers.append(module.pooler)

        return held_layers


# BertModel
class BertModelPolicy(BertPolicy):

    def __init__(self) -> None:
        super().__init__()

    def module_policy(self):
        policy = super().module_policy()
        from transformers.models.bert.modeling_bert import BertModel
        if self.pipeline_stage_manager:
            self.set_pipeline_forward(model_cls=BertModel,
                                      new_forward=BertPipelineForwards.bert_model_forward,
                                      policy=policy)
        return policy

    def get_held_layers(self) -> List[Module]:
        """Get pipeline layers for current stage."""
        held_layers = super().get_held_layers()
        return held_layers

    def get_shared_params(self) -> List[Dict[int, Tensor]]:
        """No shared params in bert model"""
        return []


# BertForPreTraining
class BertForPreTrainingPolicy(BertPolicy):

    def __init__(self) -> None:
        super().__init__()

    def module_policy(self):
        policy = super().module_policy()
        policy = self.add_lm_head_policy(policy)
        policy = self.add_lm_prediction_policy(policy)
        from transformers.models.bert.modeling_bert import BertForPreTraining
        if self.pipeline_stage_manager:
            self.set_pipeline_forward(model_cls=BertForPreTraining,
                                      new_forward=BertPipelineForwards.bert_for_pretraining_forward,
                                      policy=policy)
        return policy

    def get_held_layers(self) -> List[Module]:
        """Get pipeline layers for current stage"""
        held_layers = super().get_held_layers()
        stage_manager = self.pipeline_stage_manager
        if stage_manager.is_last_stage():
            held_layers.append(self.model.cls)

        return held_layers

    def get_shared_params(self) -> List[Dict[int, Tensor]]:
        model = self.model
        if self.pipeline_stage_manager and self.pipeline_stage_manager.num_stages > 1:
            if id(model.bert.embeddings.word_embeddings.weight) == id(model.cls.predictions.decoder.weight):
                # tie weights
                return [{
                    0: model.bert.embeddings.word_embeddings.weight,
                    self.pipeline_stage_manager.num_stages - 1: model.cls.predictions.decoder.weight
                }]
        return []


# BertLMHeadModel
class BertLMHeadModelPolicy(BertPolicy):

    def __init__(self) -> None:
        super().__init__()

    def module_policy(self):
        policy = super().module_policy()
        policy = self.add_lm_head_policy(policy)
        policy = self.add_lm_prediction_policy(policy)
        from transformers.models.bert.modeling_bert import BertLMHeadModel
        if self.pipeline_stage_manager:
            self.set_pipeline_forward(model_cls=BertLMHeadModel,
                                      new_forward=BertPipelineForwards.bert_lm_head_model_forward,
                                      policy=policy)
        return policy

    def get_held_layers(self) -> List[Module]:
        """
        get pipeline layers for current stage
        """
        held_layers = super().get_held_layers()
        stage_manager = self.pipeline_stage_manager
        if stage_manager.is_last_stage():
            held_layers.append(self.model.cls)
        return held_layers

    def get_shared_params(self) -> List[Dict[int, Tensor]]:
        bert_model = self.model.bert
        if self.pipeline_stage_manager and self.pipeline_stage_manager.num_stages > 1:
            if id(bert_model.embeddings.word_embeddings.weight) == id(self.model.cls.predictions.decoder.weight):
                # tie weights
                return [{
                    0: bert_model.embeddings.word_embeddings.weight,
                    self.pipeline_stage_manager.num_stages - 1: self.model.cls.predictions.decoder.weight
                }]
        return []


# BertForMaskedLM
class BertForMaskedLMPolicy(BertPolicy):

    def __init__(self) -> None:
        super().__init__()

    def module_policy(self):
        policy = super().module_policy()
        policy = self.add_lm_head_policy(policy)
        policy = self.add_lm_prediction_policy(policy)
        from transformers.models.bert.modeling_bert import BertForMaskedLM
        if self.pipeline_stage_manager:
            self.set_pipeline_forward(model_cls=BertForMaskedLM,
                                      new_forward=BertPipelineForwards.bert_for_masked_lm_forward,
                                      policy=policy)
        return policy

    def get_held_layers(self) -> List[Module]:
        """
        get pipeline layers for current stage
        """
        held_layers = super().get_held_layers()
        stage_manager = self.pipeline_stage_manager
        if stage_manager.is_last_stage():
            held_layers.append(self.model.cls)
        return held_layers

    def get_shared_params(self) -> List[Dict[int, Tensor]]:
        bert_model = self.model.bert
        if self.pipeline_stage_manager and self.pipeline_stage_manager.num_stages > 1:
            if id(bert_model.embeddings.word_embeddings.weight) == id(self.model.cls.predictions.decoder.weight):
                # tie weights
                return [{
                    0: bert_model.embeddings.word_embeddings.weight,
                    self.pipeline_stage_manager.num_stages - 1: self.model.cls.predictions.decoder.weight
                }]
        return []


# BertForSequenceClassification
class BertForSequenceClassificationPolicy(BertPolicy):

    def __init__(self) -> None:
        super().__init__()

    def module_policy(self):
        from transformers.models.bert.modeling_bert import BertForSequenceClassification

        policy = super().module_policy()

        if self.shard_config.enable_tensor_parallelism:
            addon_module = {
                BertForSequenceClassification:
                    ModulePolicyDescription(sub_module_replacement=[
                        SubModuleReplacementDescription(
                            suffix="dropout",
                            target_module=col_nn.DropoutForParallelInput,
                        )
                    ])
            }
            policy.update(addon_module)
        if self.pipeline_stage_manager:
            self.set_pipeline_forward(model_cls=BertForSequenceClassification,
                                      new_forward=BertPipelineForwards.bert_for_sequence_classification_forward,
                                      policy=policy)

        return policy

    def get_held_layers(self) -> List[Module]:
        """
        get pipeline layers for current stage
        """
        held_layers = super().get_held_layers()
        stage_manager = self.pipeline_stage_manager
        if stage_manager.is_last_stage():
            held_layers.append(self.model.dropout)
            held_layers.append(self.model.classifier)
        return held_layers

    def get_shared_params(self) -> List[Dict[int, Tensor]]:
        # no shared params for sequence classification model
        return []


# BertForTokenClassification
class BertForTokenClassificationPolicy(BertPolicy):

    def __init__(self) -> None:
        super().__init__()

    def module_policy(self):
        from transformers.models.bert.modeling_bert import BertForTokenClassification

        policy = super().module_policy()

        if self.shard_config.enable_tensor_parallelism:
            addon_module = {
                BertForTokenClassification:
                    ModulePolicyDescription(sub_module_replacement=[
                        SubModuleReplacementDescription(
                            suffix="dropout",
                            target_module=col_nn.DropoutForParallelInput,
                        )
                    ])
            }
            policy.update(addon_module)
        if self.pipeline_stage_manager:
            self.set_pipeline_forward(model_cls=BertForTokenClassification,
                                      new_forward=BertPipelineForwards.bert_for_token_classification_forward,
                                      policy=policy)

        return policy

    def get_held_layers(self) -> List[Module]:
        """
        get pipeline layers for current stage
        """
        held_layers = super().get_held_layers()
        stage_manager = self.pipeline_stage_manager
        if stage_manager.is_last_stage():
            held_layers.append(self.model.dropout)
            held_layers.append(self.model.classifier)
        return held_layers

    def get_shared_params(self) -> List[Dict[int, Tensor]]:
        # no shared params for sequence classification model
        return []


# BertForNextSentencePrediction
class BertForNextSentencePredictionPolicy(BertPolicy):

    def __init__(self) -> None:
        super().__init__()

    def module_policy(self):
        policy = super().module_policy()
        from transformers.models.bert.modeling_bert import BertForNextSentencePrediction
        if self.pipeline_stage_manager:
            self.set_pipeline_forward(model_cls=BertForNextSentencePrediction,
                                      new_forward=BertPipelineForwards.bert_for_next_sentence_prediction_forward,
                                      policy=policy)

        return policy

    def get_held_layers(self) -> List[Module]:
        """
        get pipeline layers for current stage
        """
        held_layers = super().get_held_layers()
        stage_manager = self.pipeline_stage_manager
        if stage_manager.is_last_stage():
            held_layers.append(self.model.cls)
        return held_layers

    def get_shared_params(self) -> List[Dict[int, Tensor]]:
        # no shared params for sequence classification model
        return []


# BertForMultipleChoice
class BertForMultipleChoicePolicy(BertPolicy):

    def __init__(self) -> None:
        super().__init__()

    def module_policy(self):
        from transformers.models.bert.modeling_bert import BertForMultipleChoice

        policy = super().module_policy()

        if self.shard_config.enable_tensor_parallelism:
            addon_module = {
                BertForMultipleChoice:
                    ModulePolicyDescription(sub_module_replacement=[
                        SubModuleReplacementDescription(
                            suffix="dropout",
                            target_module=col_nn.DropoutForParallelInput,
                        )
                    ])
            }
            policy.update(addon_module)
        if self.pipeline_stage_manager:
            self.set_pipeline_forward(model_cls=BertForMultipleChoice,
                                      new_forward=BertPipelineForwards.bert_for_multiple_choice_forward,
                                      policy=policy)

        return policy

    def get_held_layers(self) -> List[Module]:
        """
        get pipeline layers for current stage
        """
        held_layers = super().get_held_layers()
        stage_manager = self.pipeline_stage_manager
        if stage_manager.is_last_stage():
            held_layers.append(self.model.dropout)
            held_layers.append(self.model.classifier)
        return held_layers

    def get_shared_params(self) -> List[Dict[int, Tensor]]:
        # no shared params for sequence classification model
        return []


class BertForQuestionAnsweringPolicy(BertPolicy):

    def __init__(self) -> None:
        super().__init__()

    def module_policy(self):
        from transformers.models.bert.modeling_bert import BertForQuestionAnswering
        policy = super().module_policy()
        if self.pipeline_stage_manager:
            self.set_pipeline_forward(model_cls=BertForQuestionAnswering,
                                      new_forward=BertPipelineForwards.bert_for_question_answering_forward,
                                      policy=policy)

        return policy

    def get_held_layers(self) -> List[Module]:
        """
        get pipeline layers for current stage
        """
        held_layers = super().get_held_layers()
        stage_manager = self.pipeline_stage_manager
        if stage_manager.is_last_stage():
            held_layers.append(self.model.qa_outputs)
        return held_layers

    def get_shared_params(self) -> List[Dict[int, Tensor]]:
        # no shared params for sequence classification model
        return []<|MERGE_RESOLUTION|>--- conflicted
+++ resolved
@@ -10,10 +10,7 @@
 from .._utils import getattr_, setattr_
 from ..modeling.bert import (
     BertPipelineForwards,
-<<<<<<< HEAD
-=======
     bert_sequence_parallel_forward_fn,
->>>>>>> c7d6975d
     get_bert_flash_attention_forward,
     get_jit_fused_bert_output_forward,
     get_jit_fused_bert_self_output_forward,
@@ -51,10 +48,7 @@
         from transformers.models.bert.modeling_bert import (
             BertEmbeddings,
             BertLayer,
-<<<<<<< HEAD
-=======
             BertModel,
->>>>>>> c7d6975d
             BertOutput,
             BertSelfAttention,
             BertSelfOutput,
@@ -174,22 +168,6 @@
 
         # use flash attention
         if self.shard_config.enable_flash_attention:
-<<<<<<< HEAD
-            policy[BertSelfAttention] = ModulePolicyDescription(method_replacement={
-                'forward': get_bert_flash_attention_forward(),
-            })
-
-        # use jit operator
-        if self.shard_config.enable_jit_fused:
-            policy[BertSelfOutput] = ModulePolicyDescription(method_replacement={
-                'forward': get_jit_fused_bert_self_output_forward(),
-                'dropout_add': get_jit_fused_dropout_add_func(),
-            })
-            policy[BertOutput] = ModulePolicyDescription(method_replacement={
-                'forward': get_jit_fused_bert_output_forward(),
-                'dropout_add': get_jit_fused_dropout_add_func(),
-            })
-=======
             self.append_or_create_method_replacement(description={
                 'forward': get_bert_flash_attention_forward(),
             },
@@ -210,7 +188,6 @@
             },
                                                      policy=policy,
                                                      target_key=BertOutput)
->>>>>>> c7d6975d
 
         return policy
 
@@ -261,9 +238,6 @@
 
             layers_per_stage = Policy.distribute_layers(len(module.encoder.layer), stage_manager.num_stages)
             stage_index = Policy.get_stage_index(layers_per_stage, stage_manager.stage)
-<<<<<<< HEAD
-            method_replacement = {'forward': partial(new_forward, stage_manager=stage_manager, stage_index=stage_index)}
-=======
             method_replacement = {
                 'forward':
                     partial(new_forward,
@@ -271,7 +245,6 @@
                             stage_index=stage_index,
                             shard_config=self.shard_config)
             }
->>>>>>> c7d6975d
             self.append_or_create_method_replacement(description=method_replacement,
                                                      policy=policy,
                                                      target_key=model_cls)
