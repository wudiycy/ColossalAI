#!/usr/bin/env python
# -*- encoding: utf-8 -*-

import math
from typing import Callable, List, Optional, Tuple, Union

import torch
import torch.distributed as dist
import torch.nn as nn
import torch.nn.functional as F
from torch import Tensor
from torch.distributed import ProcessGroup
from torch.nn.parameter import Parameter

from colossalai.lazy import LazyInitContext
from colossalai.nn import init as init
from colossalai.nn.layer.utils import divide
from colossalai.tensor.d_tensor.api import (
    is_distributed_tensor,
    shard_colwise,
    shard_rowwise,
    sharded_tensor_to_existing_param,
)

from ._operation import (
    gather_forward_split_backward,
    linear_gather_forward_reducescatter_backward,
    linear_reducescatter_forward_gather_backward,
    linear_with_async_comm,
    linear_with_grad_accum,
    reduce_forward,
    split_forward_gather_backward,
)
from .parallel_module import PaddingParallelModule, ParallelModule
from .utils import create_randomizer_with_offset, is_share_sp_tp

__all__ = ["LinearWithGradAccum", "Linear1D_Col", "Linear1D_Row"]


class LinearWithGradAccum(ParallelModule):
    r"""Linear layer with no parallelism.

    Args:
        in_features (int): size of each input sample.
        out_features (int): size of each output sample.
        bias (bool, optional): If set to ``False``, the layer will not learn an additive bias, defaults to ``True``.
        dtype (`torch.dtype`): The dtype of parameters, defaults to None.
        device (`torch.device`): The device of parameters, defaults to None.
        gather_output (bool, optional): If true, call all-gather on output and make Y available
                    to all GPUs, otherwise, every GPU will have its output
                    which is :math:`Y_i = XA_i`, defaults to False
        seq_parallel (`bool`): If set to ``True``, it will use sequence parallel, defaults to False.
        overlap (`bool`): If set to ``True``, it will overlap input all-gather with gradient computation during backward, defaults to False.
        skip_bias_add (bool): If set to ``True``, it will skip bias add for linear layer,
            which is preserved for kernel fusion, defaults to False
        weight_initializer (`typing.Callable`):
            The initializer of weight, defaults to kaiming uniform initializer.
        bias_initializer (`typing.Callable`):
            The initializer of bias, defaults to xavier uniform initializer.

    """

    def __init__(
        self,
        in_features: int,
        out_features: int,
        bias: bool = True,
        dtype: torch.dtype = None,
        device: torch.device = None,
        skip_bias_add: bool = False,
        weight: Optional[Parameter] = None,
        bias_: Optional[Parameter] = None,
        weight_initializer: Callable = init.kaiming_uniform_(a=math.sqrt(5)),
        bias_initializer: Callable = init.xavier_uniform_(a=1, scale=1),
        use_zbv: bool = False,
        **kwargs,
    ):
        super().__init__(weight=weight, bias_=bias_, **kwargs)

        # Keep input parameters
        self.in_features = in_features
        self.out_features = out_features
        self.skip_bias_add = skip_bias_add
        self.device = device
        self.use_zbv = use_zbv

        if skip_bias_add and not bias:
            raise ValueError("cannot skip bias addition if bias is None")

        # offset the seed with randomizer index and rank
        seed = torch.random.initial_seed()

        self.randomizer = create_randomizer_with_offset(seed, process_group=None)

        # sanity check
        if weight is not None:
            assert not bias or bias_ is not None, "bias_ must be provided if bias is True when weight is not None"
        else:
            assert bias_ is None, "bias_ must be None if weight is None"

        # Parameters.
        if weight is None:
            factory_kwargs = {"device": device, "dtype": dtype}
            self.weight = Parameter(torch.empty(self.out_features, self.in_features, **factory_kwargs))
        else:
            weight.data = weight.data.to(device=device, dtype=dtype)
            self.weight = weight

        if bias:
            if bias_ is None:
                self.bias = Parameter(torch.empty(self.out_features, **factory_kwargs))
            else:
                bias_.data = bias_.data.to(device=device, dtype=dtype)
                self.bias = bias_
        else:
            self.bias = None

        if weight is None:
            # init weights
            self.reset_parameters(weight_initializer, bias_initializer)

    @staticmethod
    def from_native_module(module: nn.Linear, **kwargs) -> ParallelModule:
        r"""
        Convert a native PyTorch linear layer to a parallelized linear layer.
        """
        LazyInitContext.materialize(module)
        # get the attributes
        in_features = module.in_features
        out_features = module.out_features
        bias = module.bias is not None
        device = module.weight.device

        linear_1d = LinearWithGradAccum(
            in_features=in_features,
            out_features=out_features,
            bias=bias,
            device=device,
            weight=module.weight,
            bias_=module.bias,
            **kwargs,
        )

        return linear_1d

    def reset_parameters(self, weight_initializer, bias_initializer) -> None:
        with self.randomizer.fork_rng(enable_cpu=True):
            fan_in, fan_out = self.in_features, self.out_features
            weight_initializer(self.weight, fan_in=fan_in, fan_out=fan_out)
            if self.bias is not None:
                bias_initializer(self.bias, fan_in=fan_in)

    def forward(self, input_: Tensor) -> Tuple[Tensor, Tensor]:
        assert (
            input_.shape[-1] == self.weight.shape[-1]
        ), "Invalid shapes in Linear1D_Col forward: input={}, weight={}. Expected last dim of input {}.".format(
            input_.shape, self.weight.shape, self.weight.shape[-1]
        )

        # Set up backprop all-reduce.
        input_parallel = input_

        # Matrix multiply.
        bias = self.bias if not self.skip_bias_add else None
        output_parallel = linear_with_grad_accum(
            input_parallel,
            self.weight,
            bias,
            False,
            use_zbv=self.use_zbv,
        )

        output = output_parallel

        if self.skip_bias_add:
            return output, self.bias
        else:
            return output


class Linear1D_Col(ParallelModule):
    r"""Linear layer with column parallelism.

    The linear layer is defined as :math:`Y = XA + b`. A is parallelized along
    its second dimension as :math:`A = [A_1, ..., A_p]`.

    Args:
        in_features (int): size of each input sample.
        out_features (int): size of each output sample.
        bias (bool, optional): If set to ``False``, the layer will not learn an additive bias, defaults to ``True``.
        dtype (`torch.dtype`): The dtype of parameters, defaults to None.
        device (`torch.device`): The device of parameters, defaults to None.
        process_group (`torch.distributed.ProcessGroup`): The process group to be used for weight sharding and communication, defaults to None.
        gather_output (bool, optional): If true, call all-gather on output and make Y available
                    to all GPUs, otherwise, every GPU will have its output
                    which is :math:`Y_i = XA_i`, defaults to False
        seq_parallel (`bool`): If set to ``True``, it will use sequence parallel, defaults to False.
        skip_bias_add (bool): If set to ``True``, it will skip bias add for linear layer,
            which is preserved for kernel fusion, defaults to False
        weight_initializer (`typing.Callable`):
            The initializer of weight, defaults to kaiming uniform initializer.
        bias_initializer (`typing.Callable`):
            The initializer of bias, defaults to xavier uniform initializer.

    More details about ``initializer`` please refer to
    `init <https://github.com/hpcaitech/ColossalAI/blob/main/colossalai/nn/init.py>`_.
    """

    def __init__(
        self,
        in_features: int,
        out_features: int,
        bias: bool = True,
        dtype: torch.dtype = None,
        device: torch.device = None,
        process_group: ProcessGroup = None,
        gather_output: bool = False,
        seq_parallel_mode: str = None,
        seq_parallel_dim: int = 1,
        skip_bias_add: bool = False,
        weight: Optional[Parameter] = None,
        bias_: Optional[Parameter] = None,
        weight_initializer: Callable = init.kaiming_uniform_(a=math.sqrt(5)),
        bias_initializer: Callable = init.xavier_uniform_(a=1, scale=1),
        fp8_communication: bool = False,
<<<<<<< HEAD
        use_zbv: bool = False,
=======
>>>>>>> 2f583c15
        **kwargs,
    ):
        super().__init__(weight=weight, bias_=bias_, **kwargs)

        # Keep input parameters
        self.in_features = in_features
        self.out_features = out_features
        self.gather_output = gather_output
        self.seq_parallel_mode = seq_parallel_mode
        self.seq_parallel_dim = seq_parallel_dim
        self.skip_bias_add = skip_bias_add
        self.device = device
        self.process_group = process_group
        self.fp8_communication = fp8_communication
<<<<<<< HEAD
        self.use_zbv = use_zbv
=======
>>>>>>> 2f583c15

        if skip_bias_add and not bias:
            raise ValueError("cannot skip bias addition if bias is None")

        # offset the seed with randomizer index and rank
        seed = torch.random.initial_seed()
        self.randomizer = create_randomizer_with_offset(seed, process_group=self.process_group)

        # sanity check
        if weight is not None:
            assert not bias or bias_ is not None, "bias_ must be provided if bias is True when weight is not None"
        else:
            assert bias_ is None, "bias_ must be None if weight is None"

        # Parameters.
        if weight is None:
            factory_kwargs = {"device": device, "dtype": dtype}
            self.weight = Parameter(torch.empty(self.out_features, self.in_features, **factory_kwargs))
        else:
            weight.data = weight.data.to(device=device, dtype=dtype)
            self.weight = weight

        if not is_distributed_tensor(self.weight):
            sharded_weight = shard_rowwise(self.weight.data, self.process_group)
            sharded_tensor_to_existing_param(sharded_weight, self.weight)

        if bias:
            if bias_ is None:
                self.bias = Parameter(torch.empty(self.out_features, **factory_kwargs))
            else:
                bias_.data = bias_.data.to(device=device, dtype=dtype)
                self.bias = bias_
            if not is_distributed_tensor(self.bias):
                sharded_bias = shard_colwise(self.bias.data, self.process_group)
                sharded_tensor_to_existing_param(sharded_bias, self.bias)
        else:
            self.bias = None

        if weight is None:
            # init weights
            self.reset_parameters(weight_initializer, bias_initializer)

    @staticmethod
    def from_native_module(
        module: nn.Linear, process_group: Union[ProcessGroup, List[ProcessGroup]], **kwargs
    ) -> ParallelModule:
        r"""
        Convert a native PyTorch linear layer to a parallelized linear layer.
        """
        LazyInitContext.materialize(module)
        # get the attributes
        in_features = module.in_features
        out_features = module.out_features
        bias = module.bias is not None
        device = module.weight.device
        # ensure only one process group is passed
        if isinstance(process_group, (list, tuple)):
            assert len(process_group) == 1, f"Expected only one process group, got {len(process_group)}."
            process_group = process_group[0]

        tp_size = dist.get_world_size(process_group)
        if out_features < tp_size:
            return module

        if out_features % tp_size != 0:
            raise ValueError(
                f"The size of out_features:{out_features} is not integer multiples of tensor parallel size: {tp_size}!"
            )

        linear_1d = Linear1D_Col(
            in_features=in_features,
            out_features=out_features,
            bias=bias,
            device=device,
            process_group=process_group,
            weight=module.weight,
            bias_=module.bias,
            **kwargs,
        )

        return linear_1d

    def reset_parameters(self, weight_initializer, bias_initializer) -> None:
        with self.randomizer.fork_rng(enable_cpu=True):
            fan_in, fan_out = self.in_features, self.out_features
            weight_initializer(self.weight, fan_in=fan_in, fan_out=fan_out)
            if self.bias is not None:
                bias_initializer(self.bias, fan_in=fan_in)

    def forward(self, input_: Tensor) -> Tuple[Tensor, Tensor]:
        assert (
            input_.shape[-1] == self.weight.shape[-1]
        ), "Invalid shapes in Linear1D_Col forward: input={}, weight={}. Expected last dim of input {}.".format(
            input_.shape, self.weight.shape, self.weight.shape[-1]
        )

        # Set up backprop all-reduce.
        input_parallel = input_

        # Matrix multiply.
        bias = self.bias if not self.skip_bias_add else None
<<<<<<< HEAD
        if self.seq_parallel_mode == "split_gather":
            input_parallel = gather_forward_reducescatter_backward(
                input_parallel, self.process_group, self.seq_parallel_dim, fp8_communication=self.fp8_communication
            )
            output_parallel = linear_with_async_comm(
                input_parallel,
                self.weight,
                bias,
                self.process_group,
                False,
                fp8_communication=self.fp8_communication,
                use_zbv=self.use_zbv,
            )
        elif self.seq_parallel_mode == "ring":
=======

        if is_share_sp_tp(self.seq_parallel_mode):
>>>>>>> 2f583c15
            output_parallel = linear_gather_forward_reducescatter_backward(
                input_parallel,
                self.weight,
                bias,
                self.process_group,
                True,
                self.seq_parallel_dim,
                ring=self.seq_parallel_mode == "ring",
            )
        else:
            output_parallel = linear_with_async_comm(
<<<<<<< HEAD
                input_parallel,
                self.weight,
                bias,
                self.process_group,
                True,
                fp8_communication=self.fp8_communication,
                use_zbv=self.use_zbv,
            )
=======
                input_parallel, self.weight, bias, self.process_group, True, fp8_communication=self.fp8_communication
            )

>>>>>>> 2f583c15
        if self.gather_output:
            # All-gather across the partitions.
            output = gather_forward_split_backward(
                output_parallel, dim=-1, process_group=self.process_group, fp8_communication=self.fp8_communication
            )
        else:
            output = output_parallel

        if self.skip_bias_add:
            return output, self.bias
        else:
            return output


class Linear1D_Row(ParallelModule):
    r"""Linear layer with row parallelism

    Args:
        in_features (int): size of each input sample.
        out_features (int): size of each output sample.
        bias (bool, optional): If set to ``False``, the layer will not learn an additive bias, defaults to ``True``.
        dtype (`torch.dtype`): The dtype of parameters, defaults to None.
        parallel_input (bool): If set to ``True``, it's assumed that the input is split, defaults to False.
        process_group (`torch.distributed.ProcessGroup`): The process group to be used for weight sharding and communication, defaults to None.
        seq_parallel_mode (`str`): The type of sp mode, it will use sequence parallel when `seq_parallel_mode` is not None. Defaults to None.
        seq_parallel_dim (`int`): Which dim will sequence parallelism split and gather the sequence.
        skip_bias_add (bool): If set to ``True``, it will skip bias add for linear layer,
            which is preserved for kernel fusion, defaults to False
        weight_initializer (:class:`typing.Callable`, optional):
            The initializer of weight, defaults to kaiming uniform initializer.
        bias_initializer (:class:`typing.Callable`, optional):
            The initializer of bias, defaults to xavier uniform initializer.

    More details about ``initializer`` please refer to
    `init <https://github.com/hpcaitech/ColossalAI/blob/main/colossalai/nn/init.py>`_.
    """

    def __init__(
        self,
        in_features: int,
        out_features: int,
        bias: bool = True,
        dtype: torch.dtype = None,
        device: torch.device = None,
        process_group: ProcessGroup = None,
        seq_parallel_mode: str = None,
        seq_parallel_dim: int = 1,
        parallel_input: bool = True,
        skip_bias_add: bool = False,
        weight: Optional[Parameter] = None,
        bias_: Optional[Parameter] = None,
        weight_initializer: Callable = init.kaiming_uniform_(a=math.sqrt(5)),
        bias_initializer: Callable = init.xavier_uniform_(a=1, scale=1),
        stream_chunk_num: int = 1,
        fp8_communication: bool = False,
<<<<<<< HEAD
        use_zbv: bool = False,
=======
>>>>>>> 2f583c15
    ):
        super().__init__()

        self.stream_chunk_num = stream_chunk_num

        # Keep input parameters
        self.in_features = in_features
        self.out_features = out_features
        self.parallel_input = parallel_input
        self.skip_bias_add = skip_bias_add
        self.process_group = process_group
        self.seq_parallel_mode = seq_parallel_mode
        self.seq_parallel_dim = seq_parallel_dim
        self.num_partitions = dist.get_world_size(self.process_group)
        self.fp8_communication = fp8_communication
<<<<<<< HEAD
        self.use_zbv = use_zbv
=======
>>>>>>> 2f583c15

        if skip_bias_add and not bias:
            raise ValueError("cannot skip bias addition if bias is None")

        # offset the seed with randomizer index and rank
        seed = torch.random.initial_seed()
        self.randomizer = create_randomizer_with_offset(seed, process_group=self.process_group)

        # sanity check
        if weight is not None:
            assert not bias or bias_ is not None, "bias_ must be provided if bias is True when weight is not None"
        else:
            assert bias_ is None, "bias_ must be None if weight is None"

        # Parameters.
        if weight is None:
            # Initialize weight.
            factory_kwargs = {"device": device, "dtype": dtype}
            self.weight = Parameter(torch.empty(self.out_features, self.in_features, **factory_kwargs))
        else:
            weight.data = weight.data.to(device=device, dtype=dtype)
            self.weight = weight
        if not is_distributed_tensor(self.weight):
            sharded_weight = shard_colwise(self.weight.data, self.process_group)
            sharded_tensor_to_existing_param(sharded_weight, self.weight)

        if self.stream_chunk_num > 1:
            # TODO() work for inference only
            self.chunk_weight()

        if bias:
            if bias_ is None:
                self.bias = Parameter(torch.empty(self.out_features, **factory_kwargs))
            else:
                bias_.data = bias_.data.to(device=device, dtype=dtype)
                self.bias = bias_
        else:
            self.bias = None

        if weight is None:
            with self.randomizer.fork_rng(enable_cpu=True):
                self.reset_parameters(weight_initializer, bias_initializer)

    @staticmethod
    def from_native_module(
        module: nn.Linear, process_group: Union[ProcessGroup, List[ProcessGroup]], **kwargs
    ) -> ParallelModule:
        r"""
        Convert a native PyTorch linear layer to a parallelized linear layer.
        """
        LazyInitContext.materialize(module)
        # get the attributes
        in_features = module.in_features
        out_features = module.out_features
        bias = module.bias is not None
        device = module.weight.device

        # ensure only one process group is passed
        if isinstance(process_group, (list, tuple)):
            assert len(process_group) == 1, f"Expected only one process group, got {len(process_group)}."
            process_group = process_group[0]

        tp_size = dist.get_world_size(process_group)
        if in_features < tp_size:
            return module

        if in_features % tp_size != 0:
            raise ValueError(
                f"The size of in_features:{in_features} is not integer multiples of tensor parallel size: {tp_size}!"
            )

        linear_1d = Linear1D_Row(
            in_features=in_features,
            out_features=out_features,
            bias=bias,
            device=device,
            process_group=process_group,
            weight=module.weight,
            bias_=module.bias,
            **kwargs,
        )

        return linear_1d

    def chunk_weight(self):
        self.weight_list = torch.chunk(self.weight, self.stream_chunk_num, dim=0)

    @torch.no_grad()
    def reset_parameters(self, weight_initializer, bias_initializer) -> None:
        fan_in, fan_out = self.in_features, self.out_features
        weight_initializer(self.weight, fan_in=fan_in, fan_out=fan_out)

        if self.bias is not None:
            bias_initializer(self.bias, fan_in=fan_in)
            if self.process_group is None:
                src_rank = 0
            else:
                src_rank = dist.distributed_c10d._get_global_rank(self.process_group, 0)

            origin_device = self.bias.device
            bias = self.bias.cuda()
            dist.broadcast(bias, src=src_rank, group=self.process_group)
            bias = bias.to(origin_device)
            self.bias.copy_(bias)

    def forward(self, input_: Tensor) -> Tensor:
        # Set up backprop all-reduce.
        if self.parallel_input:
            assert (
                input_.shape[-1] == self.weight.shape[-1]
            ), "Invalid shapes in Linear1D_Row forward: input={}, weight={}. Expected last dim of input {}.".format(
                input_.shape, self.weight.shape, self.weight.shape[-1]
            )
            input_ = input_
        else:
            assert (
                divide(input_.shape[-1], self.num_partitions) == self.weight.shape[-1]
            ), "Invalid shapes in Linear1D_Row forward: input={}, weight={}. Expected last dim of input {}.".format(
                input_.shape, self.weight.shape, self.weight.shape[-1] * self.num_partitions
            )
            input_ = split_forward_gather_backward(
                input_, dim=-1, process_group=self.process_group, fp8_communication=self.fp8_communication
            )

        if self.stream_chunk_num > 1:
            if self.training:
                raise RuntimeError("use stream_chunk_num=1 in Linear1D_Row for training!")
            with torch.no_grad():
                output_parallel_list = [None for i in range(self.stream_chunk_num)]
                handle_list = []
                for i in range(self.stream_chunk_num):
                    output_parallel_list[i] = F.linear(input_, self.weight_list[i])
                    handle = torch.distributed.all_reduce(
                        output_parallel_list[i], group=self.process_group, async_op=True
                    )
                    handle_list.append(handle)
                for handle in handle_list:
                    handle.wait()
                output = torch.cat(output_parallel_list, dim=-1)
        else:
<<<<<<< HEAD
            if self.seq_parallel_mode is None:
                output_parallel = linear_with_async_comm(
                    input_, self.weight, None, self.process_group, False, use_zbv=self.use_zbv
                )
                output = reduce_forward(output_parallel, self.process_group, fp8_communication=self.fp8_communication)
            elif self.seq_parallel_mode == "split_gather":
                output_parallel = linear_with_async_comm(
                    input_, self.weight, None, self.process_group, False, use_zbv=self.use_zbv
                )
                output = reducescatter_forward_gather_backward(
                    output_parallel, self.process_group, self.seq_parallel_dim, fp8_communication=self.fp8_communication
                )
            elif self.seq_parallel_mode == "ring":
=======
            if is_share_sp_tp(self.seq_parallel_mode):
>>>>>>> 2f583c15
                output = linear_reducescatter_forward_gather_backward(
                    input_,
                    self.weight,
                    process_group=self.process_group,
                    dim=self.seq_parallel_dim,
                    ring=self.seq_parallel_mode == "ring",
                )
            else:
<<<<<<< HEAD
                output_parallel = linear_with_async_comm(
                    input_, self.weight, None, self.process_group, False, use_zbv=self.use_zbv
                )
                output = reduce_forward(output_parallel, self.process_group)
=======
                output_parallel = F.linear(input_, self.weight)
                output = reduce_forward(output_parallel, self.process_group, fp8_communication=self.fp8_communication)
>>>>>>> 2f583c15

        if not self.skip_bias_add:
            if self.bias is not None:
                output = output + self.bias
            return output
        else:
            return output, self.bias


class PaddingLMHead(PaddingParallelModule):
    def __init__(
        self,
        in_features: int,
        out_features: int,
        bias: bool = True,
        dtype: torch.dtype = None,
        device: torch.device = None,
        weight: Optional[Parameter] = None,
        bias_: Optional[Parameter] = None,
        make_vocab_size_divisible_by: int = 64,
        weight_initializer: Callable = init.kaiming_uniform_(a=math.sqrt(5)),
        bias_initializer: Callable = init.xavier_uniform_(a=1, scale=1),
    ):
        # Keep input parameters
        self.in_features = in_features
        self.out_features = out_features

        if out_features % make_vocab_size_divisible_by != 0:
            self.out_features = (
                out_features + make_vocab_size_divisible_by - (out_features % make_vocab_size_divisible_by)
            )
        if weight is None:
            factory_kwargs = {"device": device, "dtype": dtype}
            weight = Parameter(torch.empty(out_features, self.in_features, **factory_kwargs))
        else:
            weight.data = weight.data.to(device=device, dtype=dtype)

        if bias:
            if bias_ is None:
                self.bias = Parameter(torch.empty(out_features, **factory_kwargs))
            else:
                bias_.data = bias_.data.to(device=device, dtype=dtype)
        else:
            bias_ = None

        # resize embeddings
        super().__init__(self.out_features, out_features, weight, bias_)

        if weight is None:
            self.reset_parameters(weight_initializer, bias_initializer)

    def reset_parameters(self, weight_initializer, bias_initializer) -> None:
        fan_in, fan_out = self.in_features, self.out_features
        weight_initializer(self.weight, fan_in=fan_in, fan_out=fan_out)
        if self.bias is not None:
            bias_initializer(self.bias, fan_in=fan_in)

    @staticmethod
    def from_native_module(
        module: nn.Linear, process_group: Union[ProcessGroup, List[ProcessGroup]], **kwargs
    ) -> PaddingParallelModule:
        r"""
        Convert a native PyTorch linear layer to a parallelized linear layer.
        """
        LazyInitContext.materialize(module)
        # get the attributes
        in_features = module.in_features
        out_features = module.out_features
        bias = module.bias is not None
        device = module.weight.device
        # ensure only one process group is passed

        lm_head_linear = PaddingLMHead(
            in_features=in_features,
            out_features=out_features,
            bias=bias,
            device=device,
            weight=module.weight,
            bias_=module.bias,
            **kwargs,
        )

        return lm_head_linear

    def forward(self, input: Tensor) -> Tensor:
        output = F.linear(input, self.weight, self.bias)
        output = output[..., : self.old_num_embeddings]
        return output


class VocabParallelLMHead1D(Linear1D_Col, PaddingParallelModule):
    r"""Linear layer with column parallelism.

    The linear layer is defined as :math:`Y = XA + b`. A is parallelized along
    its second dimension as :math:`A = [A_1, ..., A_p]`.

    Args:
        in_features (int): size of each input sample.
        out_features (int): size of each output sample.
        bias (bool, optional): If set to ``False``, the layer will not learn an additive bias, defaults to ``True``.
        dtype (`torch.dtype`): The dtype of parameters, defaults to None.
        device (`torch.device`): The device of parameters, defaults to None.
        process_group (`torch.distributed.ProcessGroup`): The process group to be used for weight sharding and communication, defaults to None.
        gather_output (bool, optional): If true, call all-gather on output and make Y available
                    to all GPUs, otherwise, every GPU will have its output
                    which is :math:`Y_i = XA_i`, defaults to False
        seq_parallel (`bool`): If set to ``True``, it will use sequence parallel, defaults to False.
        skip_bias_add (bool): If set to ``True``, it will skip bias add for linear layer,
            which is preserved for kernel fusion, defaults to False
        weight_initializer (`typing.Callable`):
            The initializer of weight, defaults to kaiming uniform initializer.
        bias_initializer (`typing.Callable`):
            The initializer of bias, defaults to xavier uniform initializer.

    More details about ``initializer`` please refer to
    `init <https://github.com/hpcaitech/ColossalAI/blob/main/colossalai/nn/init.py>`_.
    """

    def __init__(
        self,
        in_features: int,
        out_features: int,
        bias: bool = True,
        dtype: torch.dtype = None,
        device: torch.device = None,
        process_group: ProcessGroup = None,
        weight: Optional[Parameter] = None,
        bias_: Optional[Parameter] = None,
        make_vocab_size_divisible_by: int = 64,
        fp8_communication: bool = False,
        **kwargs,
    ):
        # create weight and bias
        if weight is None:
            factory_kwargs = {"device": device, "dtype": dtype}
            weight = Parameter(torch.empty(out_features, self.in_features, **factory_kwargs))
        if bias:
            if bias_ is None:
                bias_ = Parameter(torch.empty(out_features, **factory_kwargs))
        else:
            bias_ = None

        # calculate new vocab size
        self.tensor_parallel_size = dist.get_world_size(group=process_group)
        new_out_features = out_features
        multiple = make_vocab_size_divisible_by * self.tensor_parallel_size
        if out_features % multiple != 0:
            new_out_features = out_features + multiple - (out_features % multiple)

        super().__init__(
            in_features=in_features,
            out_features=new_out_features,
            bias=bias,
            device=device,
            process_group=process_group,
            weight=weight,
            bias_=bias_,
            **kwargs,
            new_num_embeddings=new_out_features,
            old_num_embeddings=out_features,
            fp8_communication=fp8_communication,
        )
        # get the length of valid embeddings
        tp_rank = dist.get_rank(process_group)
        partition_size = self.new_num_embeddings // dist.get_world_size(process_group)
        if self.old_num_embeddings >= (tp_rank + 1) * partition_size:
            self.num_valid_embeddings_local = partition_size
        elif self.old_num_embeddings >= tp_rank * partition_size:
            self.num_valid_embeddings_local = self.old_num_embeddings - tp_rank * partition_size
        else:
            self.num_valid_embeddings_local = 0

    @staticmethod
    def from_native_module(
        module: nn.Linear, process_group: Union[ProcessGroup, List[ProcessGroup]], **kwargs
    ) -> PaddingParallelModule:
        r"""
        Convert a native PyTorch linear layer to a parallelized linear layer.
        """
        LazyInitContext.materialize(module)
        # get the attributes
        in_features = module.in_features
        out_features = module.out_features
        bias = module.bias is not None
        device = module.weight.device

        lm_head_linear = VocabParallelLMHead1D(
            in_features=in_features,
            out_features=out_features,
            bias=bias,
            device=device,
            process_group=process_group,
            weight=module.weight,
            bias_=module.bias,
            **kwargs,
        )

        return lm_head_linear

    def forward(self, input_: Tensor) -> Tuple[Tensor, Tensor]:
        # get forward output
        if self.skip_bias_add:
            output, bias = super().forward(input_)
        else:
            output = super().forward(input_)

        # delete the padding of output
        if self.gather_output:
            output = output[..., : self.old_num_embeddings]
        else:
            output = output[..., : self.num_valid_embeddings_local]

        # return
        if self.skip_bias_add:
            return output, bias
        return output<|MERGE_RESOLUTION|>--- conflicted
+++ resolved
@@ -223,10 +223,7 @@
         weight_initializer: Callable = init.kaiming_uniform_(a=math.sqrt(5)),
         bias_initializer: Callable = init.xavier_uniform_(a=1, scale=1),
         fp8_communication: bool = False,
-<<<<<<< HEAD
         use_zbv: bool = False,
-=======
->>>>>>> 2f583c15
         **kwargs,
     ):
         super().__init__(weight=weight, bias_=bias_, **kwargs)
@@ -241,10 +238,7 @@
         self.device = device
         self.process_group = process_group
         self.fp8_communication = fp8_communication
-<<<<<<< HEAD
         self.use_zbv = use_zbv
-=======
->>>>>>> 2f583c15
 
         if skip_bias_add and not bias:
             raise ValueError("cannot skip bias addition if bias is None")
@@ -346,25 +340,8 @@
 
         # Matrix multiply.
         bias = self.bias if not self.skip_bias_add else None
-<<<<<<< HEAD
-        if self.seq_parallel_mode == "split_gather":
-            input_parallel = gather_forward_reducescatter_backward(
-                input_parallel, self.process_group, self.seq_parallel_dim, fp8_communication=self.fp8_communication
-            )
-            output_parallel = linear_with_async_comm(
-                input_parallel,
-                self.weight,
-                bias,
-                self.process_group,
-                False,
-                fp8_communication=self.fp8_communication,
-                use_zbv=self.use_zbv,
-            )
-        elif self.seq_parallel_mode == "ring":
-=======
 
         if is_share_sp_tp(self.seq_parallel_mode):
->>>>>>> 2f583c15
             output_parallel = linear_gather_forward_reducescatter_backward(
                 input_parallel,
                 self.weight,
@@ -376,20 +353,9 @@
             )
         else:
             output_parallel = linear_with_async_comm(
-<<<<<<< HEAD
-                input_parallel,
-                self.weight,
-                bias,
-                self.process_group,
-                True,
-                fp8_communication=self.fp8_communication,
-                use_zbv=self.use_zbv,
-            )
-=======
                 input_parallel, self.weight, bias, self.process_group, True, fp8_communication=self.fp8_communication
             )
 
->>>>>>> 2f583c15
         if self.gather_output:
             # All-gather across the partitions.
             output = gather_forward_split_backward(
@@ -445,10 +411,7 @@
         bias_initializer: Callable = init.xavier_uniform_(a=1, scale=1),
         stream_chunk_num: int = 1,
         fp8_communication: bool = False,
-<<<<<<< HEAD
         use_zbv: bool = False,
-=======
->>>>>>> 2f583c15
     ):
         super().__init__()
 
@@ -464,10 +427,7 @@
         self.seq_parallel_dim = seq_parallel_dim
         self.num_partitions = dist.get_world_size(self.process_group)
         self.fp8_communication = fp8_communication
-<<<<<<< HEAD
         self.use_zbv = use_zbv
-=======
->>>>>>> 2f583c15
 
         if skip_bias_add and not bias:
             raise ValueError("cannot skip bias addition if bias is None")
@@ -608,23 +568,7 @@
                     handle.wait()
                 output = torch.cat(output_parallel_list, dim=-1)
         else:
-<<<<<<< HEAD
-            if self.seq_parallel_mode is None:
-                output_parallel = linear_with_async_comm(
-                    input_, self.weight, None, self.process_group, False, use_zbv=self.use_zbv
-                )
-                output = reduce_forward(output_parallel, self.process_group, fp8_communication=self.fp8_communication)
-            elif self.seq_parallel_mode == "split_gather":
-                output_parallel = linear_with_async_comm(
-                    input_, self.weight, None, self.process_group, False, use_zbv=self.use_zbv
-                )
-                output = reducescatter_forward_gather_backward(
-                    output_parallel, self.process_group, self.seq_parallel_dim, fp8_communication=self.fp8_communication
-                )
-            elif self.seq_parallel_mode == "ring":
-=======
             if is_share_sp_tp(self.seq_parallel_mode):
->>>>>>> 2f583c15
                 output = linear_reducescatter_forward_gather_backward(
                     input_,
                     self.weight,
@@ -633,15 +577,8 @@
                     ring=self.seq_parallel_mode == "ring",
                 )
             else:
-<<<<<<< HEAD
-                output_parallel = linear_with_async_comm(
-                    input_, self.weight, None, self.process_group, False, use_zbv=self.use_zbv
-                )
-                output = reduce_forward(output_parallel, self.process_group)
-=======
                 output_parallel = F.linear(input_, self.weight)
                 output = reduce_forward(output_parallel, self.process_group, fp8_communication=self.fp8_communication)
->>>>>>> 2f583c15
 
         if not self.skip_bias_add:
             if self.bias is not None:
