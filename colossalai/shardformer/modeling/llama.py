from typing import Optional, Tuple

import torch


def get_llama_flash_attention_forward():

<<<<<<< HEAD
    try:
        from xformers.ops import memory_efficient_attention as me_attention
    except:
        raise ImportError("Error: xformers module is not installed. Please install it to use flash attention.")
    from transformers.models.llama.modeling_llama import apply_rotary_pos_emb

    def forward(
=======
    from colossalai.kernel.cuda_native.flash_attention import AttnMaskType, ColoAttention

    def llama_flash_attention_forward(
>>>>>>> 645bb42a
        self,
        hidden_states: torch.Tensor,
        attention_mask: Optional[torch.Tensor] = None,
        position_ids: Optional[torch.LongTensor] = None,
        past_key_value: Optional[Tuple[torch.Tensor]] = None,
        output_attentions: bool = False,
        use_cache: bool = False,
    ) -> Tuple[torch.Tensor, Optional[torch.Tensor], Optional[Tuple[torch.Tensor]]]:
        bsz, q_len, _ = hidden_states.size()
        assert q_len % 4 == 0, "Flash Attention Error: The sequence length should be a multiple of 4."

        query_states = self.q_proj(hidden_states).view(bsz, q_len, self.num_heads, self.head_dim).transpose(1, 2)
        key_states = self.k_proj(hidden_states).view(bsz, q_len, self.num_heads, self.head_dim).transpose(1, 2)
        value_states = self.v_proj(hidden_states).view(bsz, q_len, self.num_heads, self.head_dim).transpose(1, 2)

        kv_seq_len = key_states.shape[-2]
        if past_key_value is not None:
            kv_seq_len += past_key_value[0].shape[-2]

        cos, sin = self.rotary_emb(value_states, seq_len=kv_seq_len)
        query_states, key_states = apply_rotary_pos_emb(query_states, key_states, cos, sin, position_ids)

        if past_key_value is not None:
            # reuse k, v, self_attention
            key_states = torch.cat([past_key_value[0], key_states], dim=2)
            value_states = torch.cat([past_key_value[1], value_states], dim=2)

        past_key_value = (key_states, value_states) if use_cache else None

        me_input_shape = (bsz, q_len, self.num_heads, self.head_dim)
        query_states = query_states.transpose(1, 2).contiguous().view(*me_input_shape)
        key_states = key_states.transpose(1, 2).contiguous().view(*me_input_shape)
        value_states = value_states.transpose(1, 2).contiguous().view(*me_input_shape)

        flash_attention_mask = None
        attn_mask_type = AttnMaskType.causal
        if attention_mask != None:
            if attention_mask.size() != (bsz, 1, q_len, kv_seq_len):
                raise ValueError(
                    f"Attention mask should be of size {(bsz, 1, q_len, kv_seq_len)}, but is {attention_mask.size()}")
            flash_attention_mask = ~(attention_mask[:, :, -1].squeeze(1).to(torch.bool)).contiguous()
            attn_mask_type = AttnMaskType.paddedcausal

        attention = ColoAttention(embed_dim=self.hidden_size, num_heads=self.num_heads)
        attn_output = attention(query_states,
                                key_states,
                                value_states,
                                attn_mask=flash_attention_mask,
                                attn_mask_type=attn_mask_type)

<<<<<<< HEAD
        attn_output = me_attention(query_states, key_states, value_states, attn_bias=attention_mask)
        if attn_output.size() != (bsz, q_len, self.num_heads, self.head_dim):
            raise ValueError(f"`attn_output` should be of size {(bsz, q_len, self.num_heads, self.head_dim)}, but is"
                             f" {attn_output.size()}")
        attn_output = attn_output.reshape(bsz, q_len, self.hidden_size)
=======
>>>>>>> 645bb42a
        attn_output = self.o_proj(attn_output)

        return attn_output, None, past_key_value

<<<<<<< HEAD
    return forward
=======
    return llama_flash_attention_forward
>>>>>>> 645bb42a
<|MERGE_RESOLUTION|>--- conflicted
+++ resolved
@@ -5,19 +5,11 @@
 
 def get_llama_flash_attention_forward():
 
-<<<<<<< HEAD
-    try:
-        from xformers.ops import memory_efficient_attention as me_attention
-    except:
-        raise ImportError("Error: xformers module is not installed. Please install it to use flash attention.")
     from transformers.models.llama.modeling_llama import apply_rotary_pos_emb
 
-    def forward(
-=======
     from colossalai.kernel.cuda_native.flash_attention import AttnMaskType, ColoAttention
 
-    def llama_flash_attention_forward(
->>>>>>> 645bb42a
+    def forward(
         self,
         hidden_states: torch.Tensor,
         attention_mask: Optional[torch.Tensor] = None,
@@ -68,20 +60,8 @@
                                 attn_mask=flash_attention_mask,
                                 attn_mask_type=attn_mask_type)
 
-<<<<<<< HEAD
-        attn_output = me_attention(query_states, key_states, value_states, attn_bias=attention_mask)
-        if attn_output.size() != (bsz, q_len, self.num_heads, self.head_dim):
-            raise ValueError(f"`attn_output` should be of size {(bsz, q_len, self.num_heads, self.head_dim)}, but is"
-                             f" {attn_output.size()}")
-        attn_output = attn_output.reshape(bsz, q_len, self.hidden_size)
-=======
->>>>>>> 645bb42a
         attn_output = self.o_proj(attn_output)
 
         return attn_output, None, past_key_value
 
-<<<<<<< HEAD
-    return forward
-=======
-    return llama_flash_attention_forward
->>>>>>> 645bb42a
+    return forward