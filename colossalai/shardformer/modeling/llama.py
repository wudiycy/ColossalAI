import math
import warnings
from typing import Dict, List, Optional, Tuple, Union

import torch
import torch.distributed
import torch.nn.functional as F
import torch.utils.checkpoint
from torch import nn
from torch.nn import BCEWithLogitsLoss, CrossEntropyLoss, MSELoss
from transformers.cache_utils import Cache, DynamicCache
from transformers.modeling_outputs import (
    BaseModelOutputWithPast,
    CausalLMOutputWithPast,
    SequenceClassifierOutputWithPast,
)
from transformers.models.llama.modeling_llama import (
    LlamaForCausalLM,
    LlamaForSequenceClassification,
    LlamaModel,
    StaticCache,
    apply_rotary_pos_emb,
    repeat_kv,
)
from transformers.utils import logging

from colossalai.pipeline.stage_manager import PipelineStageManager
from colossalai.shardformer.layer._operation import all_to_all_comm, gather_sp_output, split_forward_gather_backward
from colossalai.shardformer.layer.utils import is_share_sp_tp, split_batch_zigzag
from colossalai.shardformer.shard import ShardConfig

from ..layer import ColoAttention, RingAttention, dist_cross_entropy

_SUPPORTED_SP_MODE = ["all_to_all", "split_gather", "ring", "ring_attn"]


class LlamaPipelineForwards:
    """
    This class serves as a micro library for forward function substitution of Llama models
    under pipeline setting.
    """

    @staticmethod
    def llama_model_forward(
        self: LlamaModel,
        input_ids: torch.LongTensor = None,
        attention_mask: Optional[torch.Tensor] = None,
        position_ids: Optional[torch.LongTensor] = None,
        past_key_values: Optional[List[torch.FloatTensor]] = None,
        inputs_embeds: Optional[torch.FloatTensor] = None,
        use_cache: Optional[bool] = None,
        output_attentions: Optional[bool] = None,
        output_hidden_states: Optional[bool] = None,
        return_dict: Optional[bool] = None,
        cache_position: Optional[torch.LongTensor] = None,
        stage_manager: Optional[PipelineStageManager] = None,
        hidden_states: Optional[torch.FloatTensor] = None,
        stage_index: Optional[List[int]] = None,
        shard_config: ShardConfig = None,
        force_sp_gather: bool = True,  # Set to false only when computing cross entropy
    ):
        logger = logging.get_logger(__name__)

        output_attentions = output_attentions if output_attentions is not None else self.config.output_attentions
        output_hidden_states = (
            output_hidden_states if output_hidden_states is not None else self.config.output_hidden_states
        )
        use_cache = use_cache if use_cache is not None else self.config.use_cache
        if use_cache:
            logger.warning_once(
                "`use_cache=True` is incompatible with pipeline parallelism. Setting `use_cache=False`..."
            )
            use_cache = False

        return_dict = return_dict if return_dict is not None else self.config.use_return_dict

        disable_pp = stage_manager is None
        # retrieve input_ids and inputs_embeds
        if disable_pp or stage_manager.is_first_stage():
            if input_ids is not None and inputs_embeds is not None:
                raise ValueError("You cannot specify both input_ids and inputs_embeds at the same time")
            elif input_ids is not None:
                batch_size, seq_length = input_ids.shape[:2]
            elif inputs_embeds is not None:
                batch_size, seq_length, _ = inputs_embeds.shape[:2]
            else:
                raise ValueError("You have to specify either input_ids or inputs_embeds")
            if inputs_embeds is None:
                inputs_embeds = self.embed_tokens(input_ids)
            hidden_states = inputs_embeds
            device = hidden_states.device
        else:
            input_shape = hidden_states.shape[:-1]
            batch_size, seq_length = input_shape
            device = hidden_states.device

        # Support SP + PP
        sp_mode = shard_config.sequence_parallelism_mode
        sp_group = shard_config.sequence_parallel_process_group
        sp_size = shard_config.sequence_parallel_size
        # Generating full positions ids for modes that gather sequence before attn
        if stage_manager and (sp_mode != "ring_attn" and not stage_manager.is_first_stage()):
            seq_length *= sp_size

        past_seen_tokens = 0
        if use_cache:  # kept for BC (cache positions)
            if not isinstance(past_key_values, StaticCache):
                past_key_values = DynamicCache.from_legacy_cache(past_key_values)
                past_seen_tokens = past_key_values.get_seq_length()
        if cache_position is None:
            if isinstance(past_key_values, StaticCache):
                raise ValueError("cache_position is a required argument when using StaticCache.")
            cache_position = torch.arange(past_seen_tokens, past_seen_tokens + seq_length, device=device)

        seq_length_with_past = seq_length + past_seen_tokens

        if output_attentions:
            logger.warning_once("output_attentions=True is not supported for pipeline models at the moment.")
            output_attentions = False
        if output_hidden_states:
            logger.warning_once("output_hidden_states=True is not supported for pipeline models at the moment.")
            output_hidden_states = False
        if use_cache:
            logger.warning_once("use_cache=True is not supported for pipeline models at the moment.")
            use_cache = False

        if position_ids is None:
            position_ids = cache_position.unsqueeze(0)

        no_split_input = disable_pp or not stage_manager.is_first_stage()
        if no_split_input and sp_mode == "ring_attn":
            _, attn_kwargs, _ = RingAttention.prepare_varlen_batch(attention_mask, sp_group)
        elif shard_config.enable_flash_attention:
            mask_shape = (batch_size, 1, seq_length_with_past, seq_length_with_past)
            attn_kwargs: dict = ColoAttention.prepare_attn_kwargs(
                mask_shape,
                hidden_states.dtype,
                hidden_states.device,
                q_padding_mask=attention_mask,
                is_causal=True,
                invert=(sp_mode != "ring_attn"),
            )
        else:
            attn_kwargs: torch.Tensor = self._update_causal_mask(attention_mask, hidden_states, cache_position)

        # Support SP + PP. Later stages have already received the split input.
        split_input = disable_pp or stage_manager.is_first_stage()
        if split_input:
            # Ring Attention zigzag batch processing
            if sp_mode == "ring_attn":
                assert shard_config.enable_flash_attention, "Ring Attention inherently requires Flash Attention."
                if not attention_mask.bool().all():
                    hidden_states, attn_kwargs, position_ids = RingAttention.prepare_varlen_batch(
                        attention_mask, sp_group, hidden_states, position_ids
                    )
                else:
                    hidden_states, position_ids = split_batch_zigzag([hidden_states, position_ids], sp_group)

            elif is_share_sp_tp(sp_mode):
                hidden_states = split_forward_gather_backward(
                    hidden_states, 1, sp_group, fp8_communication=shard_config.fp8_communication
                )
            elif sp_mode == "all_to_all":
                hidden_states = split_forward_gather_backward(
                    hidden_states, 1, sp_group, 1 / sp_size, fp8_communication=shard_config.fp8_communication
                )

        if self.gradient_checkpointing and self.training and use_cache:
            if use_cache:
                logger.warning_once(
                    "`use_cache=True` is incompatible with gradient checkpointing. Setting `use_cache=False`..."
                )
                use_cache = False

        # decoder layers
        all_hidden_states = () if output_hidden_states else None
        all_self_attns = () if output_attentions else None
        next_decoder_cache = None
        start_idx, end_idx = (0, len(self.layers)) if disable_pp else (stage_index[0], stage_index[1])

        num_ckpt_layers = 0
        if self.gradient_checkpointing and self.training:
            num_ckpt_layers = end_idx - start_idx
            # TODO: We can replace `gradient_checkpointing_enable` fn and initialize a gradient_checkpointing (List[bool]) for each layer
            if shard_config.gradient_checkpoint_config is not None:
                num_ckpt_layers = shard_config.gradient_checkpoint_config.get_num_ckpt_layers(
                    stage=stage_manager.stage,
                    num_stages=stage_manager.num_stages,
                    num_layers=end_idx - start_idx,
                    model_chunk_id=(stage_manager.model_chunk_id if stage_manager.is_interleave else 0),
                    num_model_chunks=stage_manager.num_model_chunks,
                )
            assert num_ckpt_layers <= end_idx - start_idx

        for idx, decoder_layer in enumerate(self.layers[start_idx:end_idx], start=start_idx):
            if output_hidden_states:
                all_hidden_states += (hidden_states,)
            if idx - start_idx < num_ckpt_layers:
                layer_outputs = self._gradient_checkpointing_func(
                    decoder_layer.__call__,
                    hidden_states,
                    attn_kwargs,
                    position_ids,
                    past_key_values,
                    output_attentions,
                    use_cache,
                    cache_position,
                )
            else:
                layer_outputs = decoder_layer(
                    hidden_states,
                    attention_mask=attn_kwargs,
                    position_ids=position_ids,
                    past_key_value=past_key_values,
                    output_attentions=output_attentions,
                    use_cache=use_cache,
                    cache_position=cache_position,
                )
            hidden_states = layer_outputs[0]

            if use_cache:
                next_decoder_cache = layer_outputs[2 if output_attentions else 1]
            if output_attentions:
                all_self_attns += (layer_outputs[1],)

        if disable_pp or stage_manager.is_last_stage():
            hidden_states = self.norm(hidden_states)
<<<<<<< HEAD
            if (not shard_config.parallel_output) or force_sp_gather or is_share_sp_tp(sp_mode):  # noqa
                hidden_states = gather_sp_output(hidden_states, sp_group, sp_mode)
=======
            if (not shard_config.parallel_output) or force_sp_output_gather or is_share_sp_tp(sp_mode):
                hidden_states = gather_sp_output(
                    hidden_states, sp_group, sp_mode, fp8_communication=shard_config.fp8_communication
                )
>>>>>>> cc1b0efc

        # add hidden states from the last decoder layer
        if output_hidden_states:
            all_hidden_states += (hidden_states,)
        next_cache = next_decoder_cache if use_cache else None
        if disable_pp or stage_manager.is_last_stage():
            if not return_dict:
                return tuple(
                    v
                    for v in [
                        hidden_states,
                        next_cache,
                        all_hidden_states,
                        all_self_attns,
                    ]
                    if v is not None
                )
            return BaseModelOutputWithPast(
                last_hidden_state=hidden_states,
                past_key_values=next_cache,
                hidden_states=all_hidden_states,
                attentions=all_self_attns,
            )
        # always return dict for imediate stage
        return {"hidden_states": hidden_states}

    @staticmethod
    def llama_for_causal_lm_forward(
        self: LlamaForCausalLM,
        input_ids: torch.LongTensor = None,
        attention_mask: Optional[torch.Tensor] = None,
        position_ids: Optional[torch.LongTensor] = None,
        past_key_values: Optional[List[torch.FloatTensor]] = None,
        inputs_embeds: Optional[torch.FloatTensor] = None,
        labels: Optional[torch.LongTensor] = None,
        use_cache: Optional[bool] = None,
        output_attentions: Optional[bool] = None,
        output_hidden_states: Optional[bool] = None,
        return_dict: Optional[bool] = None,
        cache_position: Optional[torch.LongTensor] = None,
        stage_manager: Optional[PipelineStageManager] = None,
        hidden_states: Optional[torch.FloatTensor] = None,
        stage_index: Optional[List[int]] = None,
        shard_config: ShardConfig = None,
    ):
        r"""
        Args:
            labels (`torch.LongTensor` of shape `(batch_size, sequence_length)`, *optional*):
                Labels for computing the masked language modeling loss. Indices should either be in `[0, ...,
                config.vocab_size]` or -100 (see `input_ids` docstring). Tokens with indices set to `-100` are ignored
                (masked), the loss is only computed for the tokens with labels in `[0, ..., config.vocab_size]`.

        Returns:

        Example:

        ```python
        >>> from transformers import AutoTokenizer, LlamaForCausalLM

        >>> model = LlamaForCausalLM.from_pretrained(PATH_TO_CONVERTED_WEIGHTS)
        >>> tokenizer = AutoTokenizer.from_pretrained(PATH_TO_CONVERTED_TOKENIZER)

        >>> prompt = "Hey, are you conscious? Can you talk to me?"
        >>> inputs = tokenizer(prompt, return_tensors="pt")

        >>> # Generate
        >>> generate_ids = model.generate(inputs.input_ids, max_length=30)
        >>> tokenizer.batch_decode(generate_ids, skip_special_tokens=True, clean_up_tokenization_spaces=False)[0]
        "Hey, are you conscious? Can you talk to me?\nI'm not conscious, but I can talk to you."
        ```"""
        logger = logging.get_logger(__name__)
        output_attentions = output_attentions if output_attentions is not None else self.config.output_attentions
        output_hidden_states = (
            output_hidden_states if output_hidden_states is not None else self.config.output_hidden_states
        )
        return_dict = return_dict if return_dict is not None else self.config.use_return_dict

        # TODO(jianghai): left the recording kv-value tensors as () or None type, this feature may be added in the future.
        if output_attentions:
            logger.warning_once("output_attentions=True is not supported for pipeline models at the moment.")
            output_attentions = False
        if output_hidden_states:
            logger.warning_once("output_hidden_states=True is not supported for pipeline models at the moment.")
            output_hidden_states = False

        if shard_config.sequence_parallelism_mode == "ring_attn" and shard_config.parallel_output:
            # Split labels in a zigzag fashion too
            sp_group = shard_config.sequence_parallel_process_group
            if attention_mask.bool().all():
                labels = split_batch_zigzag(labels, sp_group, seq_dim=1, is_label=True)
            else:
                # [B, max_seqlen // sp_size]
                labels, _, _ = RingAttention.prepare_varlen_batch(attention_mask, sp_group, labels, is_label=True)

        # decoder outputs consists of (dec_features, layer_state, dec_hidden, dec_attn)
        outputs = LlamaPipelineForwards.llama_model_forward(
            self.model,
            input_ids=input_ids,
            attention_mask=attention_mask,
            position_ids=position_ids,
            past_key_values=past_key_values,
            inputs_embeds=inputs_embeds,
            use_cache=use_cache,
            output_attentions=output_attentions,
            output_hidden_states=output_hidden_states,
            return_dict=return_dict,
            cache_position=cache_position,
            stage_manager=stage_manager,
            hidden_states=hidden_states,
            stage_index=stage_index,
            shard_config=shard_config,
            force_sp_gather=False,
        )
        past_key_values = None

        disable_pp = stage_manager is None
        if disable_pp or stage_manager.is_last_stage():
            hidden_states = outputs[0]
            logits = self.lm_head(hidden_states)
            loss = None
            if labels is not None:
                loss = dist_cross_entropy(labels, logits, shard_config, self.lm_head.out_features, self.model.dtype)

            if not return_dict:
                output = (logits,) + outputs[1:]
                return (loss,) + output if loss is not None else output

            return CausalLMOutputWithPast(
                loss=loss,
                logits=logits,
                past_key_values=outputs.past_key_values,
                hidden_states=outputs.hidden_states,
                attentions=outputs.attentions,
            )
        else:
            hidden_states = outputs.get("hidden_states")
            return {"hidden_states": hidden_states}

    @staticmethod
    def llama_for_sequence_classification_forward(
        self: LlamaForSequenceClassification,
        input_ids: torch.LongTensor = None,
        attention_mask: Optional[torch.Tensor] = None,
        position_ids: Optional[torch.LongTensor] = None,
        past_key_values: Optional[List[torch.FloatTensor]] = None,
        inputs_embeds: Optional[torch.FloatTensor] = None,
        labels: Optional[torch.LongTensor] = None,
        use_cache: Optional[bool] = None,
        output_attentions: Optional[bool] = None,
        output_hidden_states: Optional[bool] = None,
        return_dict: Optional[bool] = None,
        cache_position: Optional[torch.LongTensor] = None,
        stage_manager: Optional[PipelineStageManager] = None,
        hidden_states: Optional[torch.FloatTensor] = None,
        stage_index: Optional[List[int]] = None,
        shard_config: ShardConfig = None,
    ):
        r"""
        labels (`torch.LongTensor` of shape `(batch_size,)`, *optional*):
            Labels for computing the sequence classification/regression loss. Indices should be in `[0, ...,
            config.num_labels - 1]`. If `config.num_labels == 1` a regression loss is computed (Mean-Square loss), If
            `config.num_labels > 1` a classification loss is computed (Cross-Entropy).
        """
        logger = logging.get_logger(__name__)

        return_dict = return_dict if return_dict is not None else self.config.use_return_dict
        # TODO(jianghai): left the recording kv-value tensors as () or None type, this feature may be added in the future.
        if output_attentions:
            logger.warning_once("output_attentions=True is not supported for pipeline models at the moment.")
            output_attentions = False
        if output_hidden_states:
            logger.warning_once("output_hidden_states=True is not supported for pipeline models at the moment.")
            output_hidden_states = False

        transformer_outputs = LlamaPipelineForwards.llama_model_forward(
            self.model,
            input_ids,
            attention_mask=attention_mask,
            position_ids=position_ids,
            past_key_values=past_key_values,
            inputs_embeds=inputs_embeds,
            use_cache=use_cache,
            output_attentions=output_attentions,
            output_hidden_states=output_hidden_states,
            return_dict=return_dict,
            cache_position=cache_position,
            stage_manager=stage_manager,
            hidden_states=hidden_states,
            stage_index=stage_index,
            shard_config=shard_config,
        )

        if input_ids is not None:
            batch_size = input_ids.shape[0]
        elif inputs_embeds is not None:
            batch_size = inputs_embeds.shape[0]
        else:
            batch_size = hidden_states.shape[0]

        if stage_manager.is_last_stage():
            hidden_states = transformer_outputs[0]
            logits = self.score(hidden_states)

            if self.config.pad_token_id is None and batch_size != 1:
                raise ValueError("Cannot handle batch sizes > 1 if no padding token is defined.")
            if self.config.pad_token_id is None:
                sequence_lengths = -1
            else:
                if input_ids is not None:
                    sequence_lengths = (torch.ne(input_ids, self.config.pad_token_id).sum(-1) - 1).to(logits.device)
                else:
                    sequence_lengths = -1

            pooled_logits = logits[torch.arange(batch_size, device=logits.device), sequence_lengths]

            loss = None
            if labels is not None:
                labels = labels.to(logits.device)
                if self.config.problem_type is None:
                    if self.num_labels == 1:
                        self.config.problem_type = "regression"
                    elif self.num_labels > 1 and (labels.dtype == torch.long or labels.dtype == torch.int):
                        self.config.problem_type = "single_label_classification"
                    else:
                        self.config.problem_type = "multi_label_classification"

                if self.config.problem_type == "regression":
                    loss_fct = MSELoss()
                    if self.num_labels == 1:
                        loss = loss_fct(pooled_logits.squeeze(), labels.squeeze())
                    else:
                        loss = loss_fct(pooled_logits, labels)
                elif self.config.problem_type == "single_label_classification":
                    loss_fct = CrossEntropyLoss()
                    loss = loss_fct(pooled_logits.view(-1, self.num_labels), labels.view(-1))
                elif self.config.problem_type == "multi_label_classification":
                    loss_fct = BCEWithLogitsLoss()
                    loss = loss_fct(pooled_logits, labels)
            if not return_dict:
                output = (pooled_logits,) + transformer_outputs[1:]
                return ((loss,) + output) if loss is not None else output

            return SequenceClassifierOutputWithPast(
                loss=loss,
                logits=pooled_logits,
                past_key_values=transformer_outputs.past_key_values,
                hidden_states=transformer_outputs.hidden_states,
                attentions=transformer_outputs.attentions,
            )

        else:
            hidden_states = transformer_outputs.get("hidden_states")
            return {"hidden_states": hidden_states}


def get_llama_flash_attention_forward(shard_config: ShardConfig, sp_mode=None, sp_size=None, sp_group=None):
    def forward(
        self,
        hidden_states: torch.Tensor,
        attention_mask: Optional[Union[torch.Tensor, Dict]] = None,
        position_ids: Optional[torch.LongTensor] = None,
        past_key_value: Optional[Cache] = None,
        output_attentions: bool = False,
        use_cache: bool = False,
        cache_position: Optional[torch.LongTensor] = None,
        **kwargs,
    ) -> Tuple[torch.Tensor, Optional[torch.Tensor], Optional[Cache]]:
        if sp_mode is not None:
            assert sp_mode in _SUPPORTED_SP_MODE, f"SP mode {sp_mode} is not supported by {type(self)} yet"
            assert (sp_size is not None) and (
                sp_group is not None
            ), "Must specify sp_size and sp_group for sequence parallel"
        if "padding_mask" in kwargs:
            warnings.warn(
                "Passing `padding_mask` is deprecated and will be removed in v4.37. Please make sure use `attention_mask` instead.`"
            )

        bsz, q_len, _ = hidden_states.size()
        # sp: modify sp_len when sequence parallel mode is ring
        if is_share_sp_tp(sp_mode):
            q_len *= sp_size

        if self.config.pretraining_tp > 1:
            key_value_slicing = (self.num_key_value_heads * self.head_dim) // self.config.pretraining_tp
            query_slices = self.q_proj.weight.split(
                (self.num_heads * self.head_dim) // self.config.pretraining_tp, dim=0
            )
            key_slices = self.k_proj.weight.split(key_value_slicing, dim=0)
            value_slices = self.v_proj.weight.split(key_value_slicing, dim=0)

            query_states = [F.linear(hidden_states, query_slices[i]) for i in range(self.config.pretraining_tp)]
            query_states = torch.cat(query_states, dim=-1)

            key_states = [F.linear(hidden_states, key_slices[i]) for i in range(self.config.pretraining_tp)]
            key_states = torch.cat(key_states, dim=-1)

            value_states = [F.linear(hidden_states, value_slices[i]) for i in range(self.config.pretraining_tp)]
            value_states = torch.cat(value_states, dim=-1)
        else:
            query_states = self.q_proj(hidden_states)
            key_states = self.k_proj(hidden_states)
            value_states = self.v_proj(hidden_states)

        # sp: all-to-all comminucation when introducing sequence parallel
        if sp_mode == "all_to_all":
            query_states = all_to_all_comm(query_states, sp_group, fp8_communication=shard_config.fp8_communication)
            key_states = all_to_all_comm(key_states, sp_group, fp8_communication=shard_config.fp8_communication)
            value_states = all_to_all_comm(value_states, sp_group, fp8_communication=shard_config.fp8_communication)
            bsz, q_len, _ = query_states.size()

        query_states = query_states.view(bsz, q_len, self.num_heads, self.head_dim).transpose(1, 2)
        key_states = key_states.view(bsz, q_len, self.num_key_value_heads, self.head_dim).transpose(1, 2)
        value_states = value_states.view(bsz, q_len, self.num_key_value_heads, self.head_dim).transpose(1, 2)

        kv_seq_len = key_states.shape[-2]
        if past_key_value is not None:
            if self.layer_idx is None:
                raise ValueError(
                    f"The cache structure has changed since version v4.36. If you are using {self.__class__.__name__} "
                    "for auto-regressive decoding with k/v caching, please make sure to initialize the attention class "
                    "with a layer index."
                )

            kv_seq_len += past_key_value.get_usable_length(kv_seq_len, self.layer_idx)

        cos, sin = self.rotary_emb(value_states, position_ids)
        query_states, key_states = apply_rotary_pos_emb(query_states, key_states, cos, sin)

        if past_key_value is not None:
            cache_kwargs = {"sin": sin, "cos": cos, "cache_position": cache_position}
            key_states, value_states = past_key_value.update(key_states, value_states, self.layer_idx, cache_kwargs)

        # repeat k/v heads if n_kv_heads < n_heads
        key_states = repeat_kv(key_states, self.num_key_value_groups)
        value_states = repeat_kv(value_states, self.num_key_value_groups)

        if sp_mode == "ring_attn":
            attn_output = RingAttention.attention(
                query_states,
                key_states,
                value_states,
                sp_group,
                **attention_mask,
                inner_ring_size=shard_config.inner_ring_size,
            )

        elif shard_config.enable_flash_attention:
            assert isinstance(attention_mask, dict), "Flash Attention Error: attention_mask should be a dict."
            attn_output = ColoAttention.attention(query_states, key_states, value_states, **attention_mask)
        else:
            attn_weights = torch.matmul(query_states, key_states.transpose(2, 3)) / math.sqrt(self.head_dim)
            if attn_weights.size() != (bsz, self.num_heads, q_len, kv_seq_len):
                raise ValueError(
                    f"Attention weights should be of size {(bsz, self.num_heads, q_len, kv_seq_len)}, but is"
                    f" {attn_weights.size()}"
                )

            if attention_mask is not None:
                if attention_mask.size() != (bsz, 1, q_len, kv_seq_len):
                    raise ValueError(
                        f"Attention mask should be of size {(bsz, 1, q_len, kv_seq_len)}, but is {attention_mask.size()}"
                    )
                attn_weights = attn_weights + attention_mask

            # upcast attention to fp32
            attn_weights = nn.functional.softmax(attn_weights, dim=-1, dtype=torch.float32).to(query_states.dtype)
            attn_output = torch.matmul(attn_weights, value_states)

            if attn_output.size() != (bsz, self.num_heads, q_len, self.head_dim):
                raise ValueError(
                    f"`attn_output` should be of size {(bsz, self.num_heads, q_len, self.head_dim)}, but is"
                    f" {attn_output.size()}"
                )

        attn_output = attn_output.transpose(1, 2).contiguous()
        # sp: all-to-all comminucation when introducing sequence parallel
        if sp_mode == "all_to_all":
            attn_output = attn_output.reshape(bsz, q_len, self.num_heads * self.head_dim)
            attn_output = all_to_all_comm(
                attn_output, sp_group, scatter_dim=1, gather_dim=2, fp8_communication=shard_config.fp8_communication
            )
        else:
            attn_output = attn_output.reshape(bsz, q_len, self.hidden_size)

        if self.config.pretraining_tp > 1:
            attn_output = attn_output.split(self.hidden_size // self.config.pretraining_tp, dim=2)
            o_proj_slices = self.o_proj.weight.split(self.hidden_size // self.config.pretraining_tp, dim=1)
            attn_output = sum([F.linear(attn_output[i], o_proj_slices[i]) for i in range(self.config.pretraining_tp)])
        else:
            attn_output = self.o_proj(attn_output)

        if not output_attentions:
            attn_weights = None
        return attn_output, attn_weights, past_key_value

<<<<<<< HEAD
=======
    return forward


def get_llama_flash_attention_model_forward(shard_config: ShardConfig, sp_mode=None, sp_size=None, sp_group=None):
    logger = logging.get_logger(__name__)

    def forward(
        self,
        input_ids: torch.LongTensor = None,
        attention_mask: Optional[torch.Tensor] = None,
        position_ids: Optional[torch.LongTensor] = None,
        past_key_values: Optional[List[torch.FloatTensor]] = None,
        inputs_embeds: Optional[torch.FloatTensor] = None,
        use_cache: Optional[bool] = None,
        output_attentions: Optional[bool] = None,
        output_hidden_states: Optional[bool] = None,
        return_dict: Optional[bool] = None,
        cache_position: Optional[torch.LongTensor] = None,
        # Split output only when computing cross entropy using llama_for_causal_lm_forward
        # or get_lm_forward_with_dist_cross_entropy
        # Default to True to avoid bug when calling classification forward from huggingface
        force_sp_output_gather: bool = True,
    ) -> Union[Tuple, BaseModelOutputWithPast]:
        output_attentions = output_attentions if output_attentions is not None else self.config.output_attentions
        output_hidden_states = (
            output_hidden_states if output_hidden_states is not None else self.config.output_hidden_states
        )
        use_cache = use_cache if use_cache is not None else self.config.use_cache
        return_dict = return_dict if return_dict is not None else self.config.use_return_dict

        # retrieve input_ids and inputs_embeds
        if (input_ids is None) ^ (inputs_embeds is not None):
            raise ValueError(
                "You cannot specify both input_ids and inputs_embeds at the same time, and must specify either one"
            )

        if (self.gradient_checkpointing or sp_mode in ["ring", "all_to_all"]) and self.training:
            if use_cache:
                logger.warning_once(
                    "`use_cache=True` is incompatible with gradient checkpointing. Setting `use_cache=False`..."
                )
                use_cache = False

        if inputs_embeds is None:
            inputs_embeds = self.embed_tokens(input_ids)

        past_seen_tokens = 0
        seq_len = inputs_embeds.shape[1]
        batch_size = inputs_embeds.shape[0]
        if use_cache:  # kept for BC (cache positions)
            if not isinstance(past_key_values, StaticCache):
                past_key_values = DynamicCache.from_legacy_cache(past_key_values)
                past_seen_tokens = past_key_values.get_seq_length()

        if cache_position is None:
            if isinstance(past_key_values, StaticCache):
                raise ValueError("cache_position is a required argument when using StaticCache.")
            cache_position = torch.arange(past_seen_tokens, past_seen_tokens + seq_len, device=inputs_embeds.device)
        if position_ids is None:
            position_ids = cache_position.unsqueeze(0)

        if shard_config.enable_flash_attention:
            mask_shape = (batch_size, 1, seq_len, past_seen_tokens + seq_len)
            attn_kwargs: dict = ColoAttention.prepare_attn_kwargs(
                mask_shape,
                inputs_embeds.dtype,
                inputs_embeds.device,
                q_padding_mask=attention_mask,
                is_causal=True,
                invert=(sp_mode != "ring_attn"),
            )

        else:
            attn_kwargs: torch.Tensor = self._update_causal_mask(attention_mask, inputs_embeds, cache_position)

        # Ring Attention zigzag batch processing
        if sp_mode == "ring_attn":
            assert shard_config.enable_flash_attention, "Ring Attention inherently requires Flash Attention."
            if attn_kwargs["attention_mask_type"] == AttnMaskType.PADDED_CAUSAL:
                inputs_embeds, attn_kwargs, position_ids = RingAttention.prepare_varlen_batch(
                    attention_mask, sp_group, inputs_embeds, position_ids
                )
            else:
                inputs_embeds, position_ids = split_batch_zigzag([inputs_embeds, position_ids], sp_group)
                attn_kwargs = {"attention_mask_type": attn_kwargs["attention_mask_type"]}  # drop redundant tensors

        elif is_share_sp_tp(sp_mode):
            inputs_embeds = split_forward_gather_backward(
                inputs_embeds, 1, sp_group, fp8_communication=shard_config.fp8_communication
            )
        elif sp_mode == "all_to_all":
            inputs_embeds = split_forward_gather_backward(
                inputs_embeds, 1, sp_group, 1 / sp_size, fp8_communication=shard_config.fp8_communication
            )
        hidden_states = inputs_embeds

        # decoder layers
        all_hidden_states = () if output_hidden_states else None
        all_self_attns = () if output_attentions else None
        next_decoder_cache = None

        for decoder_layer in self.layers:
            if output_hidden_states:
                all_hidden_states += (hidden_states,)
            if self.gradient_checkpointing and self.training:
                layer_outputs = self._gradient_checkpointing_func(
                    decoder_layer.__call__,
                    hidden_states,
                    attn_kwargs,
                    position_ids,
                    past_key_values,
                    output_attentions,
                    use_cache,
                    cache_position,
                )

            else:
                layer_outputs = decoder_layer(
                    hidden_states,
                    attention_mask=attn_kwargs,
                    position_ids=position_ids,
                    past_key_value=past_key_values,
                    output_attentions=output_attentions,
                    use_cache=use_cache,
                    cache_position=cache_position,
                )

            hidden_states = layer_outputs[0]

            if use_cache:
                next_decoder_cache = layer_outputs[2 if output_attentions else 1]

            if output_attentions:
                all_self_attns += (layer_outputs[1],)

        hidden_states = self.norm(hidden_states)
        # Cases that don't support parallelizing cross entropy computation along sequence
        if (not shard_config.parallel_output) or is_share_sp_tp(sp_mode) or force_sp_output_gather:
            hidden_states = gather_sp_output(
                hidden_states, sp_group, sp_mode, fp8_communication=shard_config.fp8_communication
            )

        # add hidden states from the last decoder layer
        if output_hidden_states:
            all_hidden_states += (hidden_states,)

        next_cache = None
        if use_cache:
            next_cache = (
                next_decoder_cache.to_legacy_cache() if isinstance(next_decoder_cache, Cache) else next_decoder_cache
            )
        if not return_dict:
            return tuple(v for v in [hidden_states, next_cache, all_hidden_states, all_self_attns] if v is not None)

        return BaseModelOutputWithPast(
            last_hidden_state=hidden_states,
            past_key_values=next_cache,
            hidden_states=all_hidden_states,
            attentions=all_self_attns,
        )

    return forward


def get_lm_forward_with_dist_cross_entropy(shard_config: ShardConfig):
    from transformers import LlamaForCausalLM

    def forward(
        self: LlamaForCausalLM,
        input_ids: torch.LongTensor = None,
        attention_mask: Optional[torch.Tensor] = None,
        position_ids: Optional[torch.LongTensor] = None,
        past_key_values: Optional[List[torch.FloatTensor]] = None,
        inputs_embeds: Optional[torch.FloatTensor] = None,
        labels: Optional[torch.LongTensor] = None,
        use_cache: Optional[bool] = None,
        output_attentions: Optional[bool] = None,
        output_hidden_states: Optional[bool] = None,
        return_dict: Optional[bool] = None,
        cache_position: Optional[torch.LongTensor] = None,
    ) -> Union[Tuple, CausalLMOutputWithPast]:
        r"""
        Args:
            labels (`torch.LongTensor` of shape `(batch_size, sequence_length)`, *optional*):
                Labels for computing the masked language modeling loss. Indices should either be in `[0, ...,
                config.vocab_size]` or -100 (see `input_ids` docstring). Tokens with indices set to `-100` are ignored
                (masked), the loss is only computed for the tokens with labels in `[0, ..., config.vocab_size]`.

        Returns:

        Example:

        ```python
        >>> from transformers import AutoTokenizer, LlamaForCausalLM

        >>> model = LlamaForCausalLM.from_pretrained(PATH_TO_CONVERTED_WEIGHTS)
        >>> tokenizer = AutoTokenizer.from_pretrained(PATH_TO_CONVERTED_TOKENIZER)

        >>> prompt = "Hey, are you conscious? Can you talk to me?"
        >>> inputs = tokenizer(prompt, return_tensors="pt")

        >>> # Generate
        >>> generate_ids = model.generate(inputs.input_ids, max_length=30)
        >>> tokenizer.batch_decode(generate_ids, skip_special_tokens=True, clean_up_tokenization_spaces=False)[0]
        "Hey, are you conscious? Can you talk to me?\nI'm not conscious, but I can talk to you."
        ```"""

        output_attentions = output_attentions if output_attentions is not None else self.config.output_attentions
        output_hidden_states = (
            output_hidden_states if output_hidden_states is not None else self.config.output_hidden_states
        )
        return_dict = return_dict if return_dict is not None else self.config.use_return_dict

        if shard_config.sequence_parallelism_mode == "ring_attn" and shard_config.parallel_output:
            # Special processing: Split labels in a zigzag fashion too
            sp_group = shard_config.sequence_parallel_process_group
            if attention_mask.bool().all():
                labels = split_batch_zigzag(labels, sp_group, seq_dim=1, is_label=True)
            else:
                # [B, max_seq_len // sp_size]
                labels, _, _ = RingAttention.prepare_varlen_batch(attention_mask, sp_group, labels, is_label=True)

        # decoder outputs consists of (dec_features, layer_state, dec_hidden, dec_attn)
        outputs = self.model(
            input_ids=input_ids,
            attention_mask=attention_mask,
            position_ids=position_ids,
            past_key_values=past_key_values,
            inputs_embeds=inputs_embeds,
            use_cache=use_cache,
            output_attentions=output_attentions,
            output_hidden_states=output_hidden_states,
            return_dict=return_dict,
            cache_position=cache_position,
            force_sp_output_gather=False,
        )

        hidden_states = outputs[0]
        if self.config.pretraining_tp > 1:
            lm_head_slices = self.lm_head.weight.split(self.vocab_size // self.config.pretraining_tp, dim=0)
            logits = [F.linear(hidden_states, lm_head_slices[i]) for i in range(self.config.pretraining_tp)]
            logits = torch.cat(logits, dim=-1)
        else:
            logits = self.lm_head(hidden_states)
        logits = logits.float()
        loss = dist_cross_entropy(
            labels, logits, shard_config, self.lm_head.out_features, self.config.vocab_size, self.model.dtype
        )
        if not return_dict:
            output = (logits,) + outputs[1:]
            return (loss,) + output if loss is not None else output

        return CausalLMOutputWithPast(
            loss=loss,
            logits=logits,
            past_key_values=outputs.past_key_values,
            hidden_states=outputs.hidden_states,
            attentions=outputs.attentions,
        )

>>>>>>> cc1b0efc
    return forward<|MERGE_RESOLUTION|>--- conflicted
+++ resolved
@@ -225,15 +225,8 @@
 
         if disable_pp or stage_manager.is_last_stage():
             hidden_states = self.norm(hidden_states)
-<<<<<<< HEAD
             if (not shard_config.parallel_output) or force_sp_gather or is_share_sp_tp(sp_mode):  # noqa
-                hidden_states = gather_sp_output(hidden_states, sp_group, sp_mode)
-=======
-            if (not shard_config.parallel_output) or force_sp_output_gather or is_share_sp_tp(sp_mode):
-                hidden_states = gather_sp_output(
-                    hidden_states, sp_group, sp_mode, fp8_communication=shard_config.fp8_communication
-                )
->>>>>>> cc1b0efc
+                hidden_states = gather_sp_output(hidden_states, shard_config)
 
         # add hidden states from the last decoder layer
         if output_hidden_states:
@@ -629,267 +622,4 @@
             attn_weights = None
         return attn_output, attn_weights, past_key_value
 
-<<<<<<< HEAD
-=======
-    return forward
-
-
-def get_llama_flash_attention_model_forward(shard_config: ShardConfig, sp_mode=None, sp_size=None, sp_group=None):
-    logger = logging.get_logger(__name__)
-
-    def forward(
-        self,
-        input_ids: torch.LongTensor = None,
-        attention_mask: Optional[torch.Tensor] = None,
-        position_ids: Optional[torch.LongTensor] = None,
-        past_key_values: Optional[List[torch.FloatTensor]] = None,
-        inputs_embeds: Optional[torch.FloatTensor] = None,
-        use_cache: Optional[bool] = None,
-        output_attentions: Optional[bool] = None,
-        output_hidden_states: Optional[bool] = None,
-        return_dict: Optional[bool] = None,
-        cache_position: Optional[torch.LongTensor] = None,
-        # Split output only when computing cross entropy using llama_for_causal_lm_forward
-        # or get_lm_forward_with_dist_cross_entropy
-        # Default to True to avoid bug when calling classification forward from huggingface
-        force_sp_output_gather: bool = True,
-    ) -> Union[Tuple, BaseModelOutputWithPast]:
-        output_attentions = output_attentions if output_attentions is not None else self.config.output_attentions
-        output_hidden_states = (
-            output_hidden_states if output_hidden_states is not None else self.config.output_hidden_states
-        )
-        use_cache = use_cache if use_cache is not None else self.config.use_cache
-        return_dict = return_dict if return_dict is not None else self.config.use_return_dict
-
-        # retrieve input_ids and inputs_embeds
-        if (input_ids is None) ^ (inputs_embeds is not None):
-            raise ValueError(
-                "You cannot specify both input_ids and inputs_embeds at the same time, and must specify either one"
-            )
-
-        if (self.gradient_checkpointing or sp_mode in ["ring", "all_to_all"]) and self.training:
-            if use_cache:
-                logger.warning_once(
-                    "`use_cache=True` is incompatible with gradient checkpointing. Setting `use_cache=False`..."
-                )
-                use_cache = False
-
-        if inputs_embeds is None:
-            inputs_embeds = self.embed_tokens(input_ids)
-
-        past_seen_tokens = 0
-        seq_len = inputs_embeds.shape[1]
-        batch_size = inputs_embeds.shape[0]
-        if use_cache:  # kept for BC (cache positions)
-            if not isinstance(past_key_values, StaticCache):
-                past_key_values = DynamicCache.from_legacy_cache(past_key_values)
-                past_seen_tokens = past_key_values.get_seq_length()
-
-        if cache_position is None:
-            if isinstance(past_key_values, StaticCache):
-                raise ValueError("cache_position is a required argument when using StaticCache.")
-            cache_position = torch.arange(past_seen_tokens, past_seen_tokens + seq_len, device=inputs_embeds.device)
-        if position_ids is None:
-            position_ids = cache_position.unsqueeze(0)
-
-        if shard_config.enable_flash_attention:
-            mask_shape = (batch_size, 1, seq_len, past_seen_tokens + seq_len)
-            attn_kwargs: dict = ColoAttention.prepare_attn_kwargs(
-                mask_shape,
-                inputs_embeds.dtype,
-                inputs_embeds.device,
-                q_padding_mask=attention_mask,
-                is_causal=True,
-                invert=(sp_mode != "ring_attn"),
-            )
-
-        else:
-            attn_kwargs: torch.Tensor = self._update_causal_mask(attention_mask, inputs_embeds, cache_position)
-
-        # Ring Attention zigzag batch processing
-        if sp_mode == "ring_attn":
-            assert shard_config.enable_flash_attention, "Ring Attention inherently requires Flash Attention."
-            if attn_kwargs["attention_mask_type"] == AttnMaskType.PADDED_CAUSAL:
-                inputs_embeds, attn_kwargs, position_ids = RingAttention.prepare_varlen_batch(
-                    attention_mask, sp_group, inputs_embeds, position_ids
-                )
-            else:
-                inputs_embeds, position_ids = split_batch_zigzag([inputs_embeds, position_ids], sp_group)
-                attn_kwargs = {"attention_mask_type": attn_kwargs["attention_mask_type"]}  # drop redundant tensors
-
-        elif is_share_sp_tp(sp_mode):
-            inputs_embeds = split_forward_gather_backward(
-                inputs_embeds, 1, sp_group, fp8_communication=shard_config.fp8_communication
-            )
-        elif sp_mode == "all_to_all":
-            inputs_embeds = split_forward_gather_backward(
-                inputs_embeds, 1, sp_group, 1 / sp_size, fp8_communication=shard_config.fp8_communication
-            )
-        hidden_states = inputs_embeds
-
-        # decoder layers
-        all_hidden_states = () if output_hidden_states else None
-        all_self_attns = () if output_attentions else None
-        next_decoder_cache = None
-
-        for decoder_layer in self.layers:
-            if output_hidden_states:
-                all_hidden_states += (hidden_states,)
-            if self.gradient_checkpointing and self.training:
-                layer_outputs = self._gradient_checkpointing_func(
-                    decoder_layer.__call__,
-                    hidden_states,
-                    attn_kwargs,
-                    position_ids,
-                    past_key_values,
-                    output_attentions,
-                    use_cache,
-                    cache_position,
-                )
-
-            else:
-                layer_outputs = decoder_layer(
-                    hidden_states,
-                    attention_mask=attn_kwargs,
-                    position_ids=position_ids,
-                    past_key_value=past_key_values,
-                    output_attentions=output_attentions,
-                    use_cache=use_cache,
-                    cache_position=cache_position,
-                )
-
-            hidden_states = layer_outputs[0]
-
-            if use_cache:
-                next_decoder_cache = layer_outputs[2 if output_attentions else 1]
-
-            if output_attentions:
-                all_self_attns += (layer_outputs[1],)
-
-        hidden_states = self.norm(hidden_states)
-        # Cases that don't support parallelizing cross entropy computation along sequence
-        if (not shard_config.parallel_output) or is_share_sp_tp(sp_mode) or force_sp_output_gather:
-            hidden_states = gather_sp_output(
-                hidden_states, sp_group, sp_mode, fp8_communication=shard_config.fp8_communication
-            )
-
-        # add hidden states from the last decoder layer
-        if output_hidden_states:
-            all_hidden_states += (hidden_states,)
-
-        next_cache = None
-        if use_cache:
-            next_cache = (
-                next_decoder_cache.to_legacy_cache() if isinstance(next_decoder_cache, Cache) else next_decoder_cache
-            )
-        if not return_dict:
-            return tuple(v for v in [hidden_states, next_cache, all_hidden_states, all_self_attns] if v is not None)
-
-        return BaseModelOutputWithPast(
-            last_hidden_state=hidden_states,
-            past_key_values=next_cache,
-            hidden_states=all_hidden_states,
-            attentions=all_self_attns,
-        )
-
-    return forward
-
-
-def get_lm_forward_with_dist_cross_entropy(shard_config: ShardConfig):
-    from transformers import LlamaForCausalLM
-
-    def forward(
-        self: LlamaForCausalLM,
-        input_ids: torch.LongTensor = None,
-        attention_mask: Optional[torch.Tensor] = None,
-        position_ids: Optional[torch.LongTensor] = None,
-        past_key_values: Optional[List[torch.FloatTensor]] = None,
-        inputs_embeds: Optional[torch.FloatTensor] = None,
-        labels: Optional[torch.LongTensor] = None,
-        use_cache: Optional[bool] = None,
-        output_attentions: Optional[bool] = None,
-        output_hidden_states: Optional[bool] = None,
-        return_dict: Optional[bool] = None,
-        cache_position: Optional[torch.LongTensor] = None,
-    ) -> Union[Tuple, CausalLMOutputWithPast]:
-        r"""
-        Args:
-            labels (`torch.LongTensor` of shape `(batch_size, sequence_length)`, *optional*):
-                Labels for computing the masked language modeling loss. Indices should either be in `[0, ...,
-                config.vocab_size]` or -100 (see `input_ids` docstring). Tokens with indices set to `-100` are ignored
-                (masked), the loss is only computed for the tokens with labels in `[0, ..., config.vocab_size]`.
-
-        Returns:
-
-        Example:
-
-        ```python
-        >>> from transformers import AutoTokenizer, LlamaForCausalLM
-
-        >>> model = LlamaForCausalLM.from_pretrained(PATH_TO_CONVERTED_WEIGHTS)
-        >>> tokenizer = AutoTokenizer.from_pretrained(PATH_TO_CONVERTED_TOKENIZER)
-
-        >>> prompt = "Hey, are you conscious? Can you talk to me?"
-        >>> inputs = tokenizer(prompt, return_tensors="pt")
-
-        >>> # Generate
-        >>> generate_ids = model.generate(inputs.input_ids, max_length=30)
-        >>> tokenizer.batch_decode(generate_ids, skip_special_tokens=True, clean_up_tokenization_spaces=False)[0]
-        "Hey, are you conscious? Can you talk to me?\nI'm not conscious, but I can talk to you."
-        ```"""
-
-        output_attentions = output_attentions if output_attentions is not None else self.config.output_attentions
-        output_hidden_states = (
-            output_hidden_states if output_hidden_states is not None else self.config.output_hidden_states
-        )
-        return_dict = return_dict if return_dict is not None else self.config.use_return_dict
-
-        if shard_config.sequence_parallelism_mode == "ring_attn" and shard_config.parallel_output:
-            # Special processing: Split labels in a zigzag fashion too
-            sp_group = shard_config.sequence_parallel_process_group
-            if attention_mask.bool().all():
-                labels = split_batch_zigzag(labels, sp_group, seq_dim=1, is_label=True)
-            else:
-                # [B, max_seq_len // sp_size]
-                labels, _, _ = RingAttention.prepare_varlen_batch(attention_mask, sp_group, labels, is_label=True)
-
-        # decoder outputs consists of (dec_features, layer_state, dec_hidden, dec_attn)
-        outputs = self.model(
-            input_ids=input_ids,
-            attention_mask=attention_mask,
-            position_ids=position_ids,
-            past_key_values=past_key_values,
-            inputs_embeds=inputs_embeds,
-            use_cache=use_cache,
-            output_attentions=output_attentions,
-            output_hidden_states=output_hidden_states,
-            return_dict=return_dict,
-            cache_position=cache_position,
-            force_sp_output_gather=False,
-        )
-
-        hidden_states = outputs[0]
-        if self.config.pretraining_tp > 1:
-            lm_head_slices = self.lm_head.weight.split(self.vocab_size // self.config.pretraining_tp, dim=0)
-            logits = [F.linear(hidden_states, lm_head_slices[i]) for i in range(self.config.pretraining_tp)]
-            logits = torch.cat(logits, dim=-1)
-        else:
-            logits = self.lm_head(hidden_states)
-        logits = logits.float()
-        loss = dist_cross_entropy(
-            labels, logits, shard_config, self.lm_head.out_features, self.config.vocab_size, self.model.dtype
-        )
-        if not return_dict:
-            output = (logits,) + outputs[1:]
-            return (loss,) + output if loss is not None else output
-
-        return CausalLMOutputWithPast(
-            loss=loss,
-            logits=logits,
-            past_key_values=outputs.past_key_values,
-            hidden_states=outputs.hidden_states,
-            attentions=outputs.attentions,
-        )
-
->>>>>>> cc1b0efc
     return forward