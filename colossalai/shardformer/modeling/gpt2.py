--- conflicted
+++ resolved
@@ -222,7 +222,6 @@
 
         # split the input tensor along sequence dimension
         # [batch_size, seq_len, hidden_size] -> [batch_size, seq_len/TP_size, hidden_size]
-<<<<<<< HEAD
         sp_mode = shard_config.sequence_parallelism_mode
         sp_group = shard_config.sequence_parallel_process_group
         if disable_pp or stage_manager.is_first_stage():
@@ -247,16 +246,6 @@
             # Later stages already received split hidden states
             _, attn_kwargs, _ = RingAttention.prepare_varlen_batch(attention_mask, sp_group)
         del attention_mask
-=======
-        if shard_config and shard_config.enable_sequence_parallelism:
-            if shard_config.sequence_parallelism_mode == "split_gather":
-                hidden_states = split_forward_gather_backward(
-                    hidden_states,
-                    dim=1,
-                    process_group=shard_config.tensor_parallel_process_group,
-                    fp8_communication=shard_config.fp8_communication,
-                )
->>>>>>> cc1b0efc
 
         # Going through held blocks.
         if disable_pp:
@@ -312,18 +301,7 @@
         gather_output = (not shard_config.parallel_output) or force_sp_gather or is_share_sp_tp(sp_mode)
         if disable_pp or stage_manager.is_last_stage():
             if gather_output:
-                hidden_states = gather_sp_output(
-                    hidden_states,
-<<<<<<< HEAD
-                    sp_dim=1,
-                    sp_group=sp_group,
-                    sp_mode=sp_mode,
-=======
-                    dim=1,
-                    process_group=shard_config.tensor_parallel_process_group,
-                    fp8_communication=shard_config.fp8_communication,
->>>>>>> cc1b0efc
-                )
+                hidden_states = gather_sp_output(hidden_states, shard_config)
 
         # gather_sp_output could've changed seq length.
         input_shape = (*input_shape[:-1], hidden_states.size(-2))
@@ -903,469 +881,6 @@
     return forward
 
 
-<<<<<<< HEAD
-=======
-def get_gpt_model_forward_for_flash_attn(shard_config: ShardConfig):
-    def forward(
-        self: GPT2Model,
-        input_ids: Optional[torch.LongTensor] = None,
-        past_key_values: Optional[Tuple[Tuple[torch.Tensor]]] = None,
-        attention_mask: Optional[torch.FloatTensor] = None,
-        token_type_ids: Optional[torch.LongTensor] = None,
-        position_ids: Optional[torch.LongTensor] = None,
-        head_mask: Optional[torch.FloatTensor] = None,
-        inputs_embeds: Optional[torch.FloatTensor] = None,
-        encoder_hidden_states: Optional[torch.Tensor] = None,
-        encoder_attention_mask: Optional[torch.FloatTensor] = None,
-        use_cache: Optional[bool] = None,
-        output_attentions: Optional[bool] = None,
-        output_hidden_states: Optional[bool] = None,
-        return_dict: Optional[bool] = None,
-    ) -> Union[Tuple, BaseModelOutputWithPastAndCrossAttentions]:
-        output_attentions = output_attentions if output_attentions is not None else self.config.output_attentions
-        output_hidden_states = (
-            output_hidden_states if output_hidden_states is not None else self.config.output_hidden_states
-        )
-        use_cache = use_cache if use_cache is not None else self.config.use_cache
-        return_dict = return_dict if return_dict is not None else self.config.use_return_dict
-
-        if input_ids is not None and inputs_embeds is not None:
-            raise ValueError("You cannot specify both input_ids and inputs_embeds at the same time")
-        elif input_ids is not None:
-            self.warn_if_padding_and_no_attention_mask(input_ids, attention_mask)
-            input_shape = input_ids.size()
-            input_ids = input_ids.view(-1, input_shape[-1])
-            input_ids.shape[0]
-        elif inputs_embeds is not None:
-            input_shape = inputs_embeds.size()[:-1]
-            inputs_embeds.shape[0]
-        else:
-            raise ValueError("You have to specify either input_ids or inputs_embeds")
-
-        device = input_ids.device if input_ids is not None else inputs_embeds.device
-
-        if token_type_ids is not None:
-            token_type_ids = token_type_ids.view(-1, input_shape[-1])
-        if position_ids is not None:
-            position_ids = position_ids.view(-1, input_shape[-1])
-
-        if past_key_values is None:
-            past_length = 0
-            past_key_values = tuple([None] * len(self.h))
-        else:
-            past_length = past_key_values[0][0].size(-2)
-        if position_ids is None:
-            position_ids = torch.arange(
-                past_length,
-                input_shape[-1] + past_length,
-                dtype=torch.long,
-                device=device,
-            )
-            position_ids = position_ids.unsqueeze(0).view(-1, input_shape[-1])
-
-        # Prepare head mask if needed
-        # 1.0 in head_mask indicate we keep the head
-        # attention_probs has shape bsz x n_heads x N x N
-        # head_mask has shape n_layer x batch x n_heads x N x N
-        head_mask = self.get_head_mask(head_mask, self.config.n_layer)
-
-        if inputs_embeds is None:
-            inputs_embeds = self.wte(input_ids)
-        position_embeds = self.wpe(position_ids)
-        hidden_states = inputs_embeds + position_embeds
-
-        if token_type_ids is not None:
-            token_type_embeds = self.wte(token_type_ids)
-            hidden_states = hidden_states + token_type_embeds
-
-        hidden_states = self.drop(hidden_states)
-
-        output_shape = (-1,) + input_shape[1:] + (hidden_states.size(-1),)
-
-        attention_mask, encoder_attention_mask = _get_attention_mask(
-            self,
-            shard_config,
-            hidden_states,
-            past_key_values,
-            attention_mask,
-            encoder_hidden_states,
-            encoder_attention_mask,
-        )
-
-        if self.gradient_checkpointing and self.training:
-            if use_cache:
-                logger.warning_once(
-                    "`use_cache=True` is incompatible with gradient checkpointing. Setting `use_cache=False`..."
-                )
-                use_cache = False
-
-        presents = () if use_cache else None
-        all_self_attentions = () if output_attentions else None
-        all_cross_attentions = () if output_attentions and self.config.add_cross_attention else None
-        all_hidden_states = () if output_hidden_states else None
-        for i, (block, layer_past) in enumerate(zip(self.h, past_key_values)):
-            # Model parallel
-            if self.model_parallel:
-                torch.cuda.set_device(hidden_states.device)
-                # Ensure layer_past is on same device as hidden_states (might not be correct)
-                if layer_past is not None:
-                    layer_past = tuple(past_state.to(hidden_states.device) for past_state in layer_past)
-                # Ensure that attention_mask is always on the same device as hidden_states
-                if torch.is_tensor(attention_mask):
-                    attention_mask = attention_mask.to(hidden_states.device)
-                if isinstance(head_mask, torch.Tensor):
-                    head_mask = head_mask.to(hidden_states.device)
-            if output_hidden_states:
-                all_hidden_states = all_hidden_states + (hidden_states,)
-
-            if self.gradient_checkpointing and self.training:
-
-                def create_custom_forward(module):
-                    def custom_forward(*inputs):
-                        # None for past_key_value
-                        return module(*inputs, use_cache, output_attentions)
-
-                    return custom_forward
-
-                outputs = torch.utils.checkpoint.checkpoint(
-                    create_custom_forward(block),
-                    hidden_states,
-                    None,
-                    attention_mask,
-                    head_mask[i],
-                    encoder_hidden_states,
-                    encoder_attention_mask,
-                )
-            else:
-                outputs = block(
-                    hidden_states,
-                    layer_past=layer_past,
-                    attention_mask=attention_mask,
-                    head_mask=head_mask[i],
-                    encoder_hidden_states=encoder_hidden_states,
-                    encoder_attention_mask=encoder_attention_mask,
-                    use_cache=use_cache,
-                    output_attentions=output_attentions,
-                )
-
-            hidden_states = outputs[0]
-            if use_cache is True:
-                presents = presents + (outputs[1],)
-
-            if output_attentions:
-                all_self_attentions = all_self_attentions + (outputs[2 if use_cache else 1],)
-                if self.config.add_cross_attention:
-                    all_cross_attentions = all_cross_attentions + (outputs[3 if use_cache else 2],)
-
-            # Model Parallel: If it's the last layer for that device, put things on the next device
-            if self.model_parallel:
-                for k, v in self.device_map.items():
-                    if i == v[-1] and "cuda:" + str(k) != self.last_device:
-                        hidden_states = hidden_states.to("cuda:" + str(k + 1))
-
-        hidden_states = self.ln_f(hidden_states)
-
-        hidden_states = hidden_states.view(output_shape)
-        # Add last hidden state
-        if output_hidden_states:
-            all_hidden_states = all_hidden_states + (hidden_states,)
-
-        if not return_dict:
-            return tuple(
-                v
-                for v in [
-                    hidden_states,
-                    presents,
-                    all_hidden_states,
-                    all_self_attentions,
-                    all_cross_attentions,
-                ]
-                if v is not None
-            )
-
-        return BaseModelOutputWithPastAndCrossAttentions(
-            last_hidden_state=hidden_states,
-            past_key_values=presents,
-            hidden_states=all_hidden_states,
-            attentions=all_self_attentions,
-            cross_attentions=all_cross_attentions,
-        )
-
-    return forward
-
-
-def gpt2_sequence_parallel_forward_fn(shard_config: ShardConfig):
-    def forward(
-        self,
-        input_ids: Optional[torch.LongTensor] = None,
-        past_key_values: Optional[Tuple[Tuple[torch.Tensor]]] = None,
-        attention_mask: Optional[torch.FloatTensor] = None,
-        token_type_ids: Optional[torch.LongTensor] = None,
-        position_ids: Optional[torch.LongTensor] = None,
-        head_mask: Optional[torch.FloatTensor] = None,
-        inputs_embeds: Optional[torch.FloatTensor] = None,
-        encoder_hidden_states: Optional[torch.Tensor] = None,
-        encoder_attention_mask: Optional[torch.FloatTensor] = None,
-        use_cache: Optional[bool] = None,
-        output_attentions: Optional[bool] = None,
-        output_hidden_states: Optional[bool] = None,
-        return_dict: Optional[bool] = None,
-    ) -> Union[Tuple, BaseModelOutputWithPastAndCrossAttentions]:
-        output_attentions = output_attentions if output_attentions is not None else self.config.output_attentions
-        output_hidden_states = (
-            output_hidden_states if output_hidden_states is not None else self.config.output_hidden_states
-        )
-        use_cache = use_cache if use_cache is not None else self.config.use_cache
-        return_dict = return_dict if return_dict is not None else self.config.use_return_dict
-
-        if input_ids is not None and inputs_embeds is not None:
-            raise ValueError("You cannot specify both input_ids and inputs_embeds at the same time")
-        elif input_ids is not None:
-            input_shape = input_ids.size()
-            input_ids = input_ids.view(-1, input_shape[-1])
-            input_ids.shape[0]
-        elif inputs_embeds is not None:
-            input_shape = inputs_embeds.size()[:-1]
-            inputs_embeds.shape[0]
-        else:
-            raise ValueError("You have to specify either input_ids or inputs_embeds")
-
-        device = input_ids.device if input_ids is not None else inputs_embeds.device
-
-        if token_type_ids is not None:
-            token_type_ids = token_type_ids.view(-1, input_shape[-1])
-        if position_ids is not None:
-            position_ids = position_ids.view(-1, input_shape[-1])
-
-        if past_key_values is None:
-            past_length = 0
-            past_key_values = tuple([None] * len(self.h))
-        else:
-            past_length = past_key_values[0][0].size(-2)
-        if position_ids is None:
-            position_ids = torch.arange(
-                past_length,
-                input_shape[-1] + past_length,
-                dtype=torch.long,
-                device=device,
-            )
-            position_ids = position_ids.unsqueeze(0).view(-1, input_shape[-1])
-
-        # Prepare head mask if needed
-        # 1.0 in head_mask indicate we keep the head
-        # attention_probs has shape bsz x n_heads x N x N
-        # head_mask has shape n_layer x batch x n_heads x N x N
-        head_mask = self.get_head_mask(head_mask, self.config.n_layer)
-
-        if inputs_embeds is None:
-            inputs_embeds = self.wte(input_ids)
-        position_embeds = self.wpe(position_ids)
-        hidden_states = inputs_embeds + position_embeds
-
-        if token_type_ids is not None:
-            token_type_embeds = self.wte(token_type_ids)
-            hidden_states = hidden_states + token_type_embeds
-
-        hidden_states = self.drop(hidden_states)
-
-        output_shape = input_shape + (hidden_states.size(-1),)
-        attention_mask, encoder_attention_mask = _get_attention_mask(
-            self,
-            shard_config,
-            hidden_states,
-            past_key_values,
-            attention_mask,
-            encoder_hidden_states,
-            encoder_attention_mask,
-        )
-
-        if self.gradient_checkpointing and self.training:
-            if use_cache:
-                logger = logging.get_logger(__name__)
-                logger.warning_once(
-                    "`use_cache=True` is incompatible with gradient checkpointing. Setting `use_cache=False`..."
-                )
-                use_cache = False
-
-        presents = () if use_cache else None
-        all_self_attentions = () if output_attentions else None
-        all_cross_attentions = () if output_attentions and self.config.add_cross_attention else None
-        all_hidden_states = () if output_hidden_states else None
-
-        # split the input tensor along sequence dimension
-        # [batch_size, seq_len, hidden_size] -> [batch_size, seq_len/TP_size, hidden_size]
-        hidden_states = split_forward_gather_backward(
-            hidden_states,
-            dim=1,
-            process_group=shard_config.sequence_parallel_process_group,
-            fp8_communication=shard_config.fp8_communication,
-        )
-
-        for i, (block, layer_past) in enumerate(zip(self.h, past_key_values)):
-            # Model parallel
-            if self.model_parallel:
-                torch.cuda.set_device(hidden_states.device)
-                # Ensure layer_past is on same device as hidden_states (might not be correct)
-                if layer_past is not None:
-                    layer_past = tuple(past_state.to(hidden_states.device) for past_state in layer_past)
-                # Ensure that attention_mask is always on the same device as hidden_states
-                if torch.is_tensor(attention_mask):
-                    attention_mask = attention_mask.to(hidden_states.device)
-                if isinstance(head_mask, torch.Tensor):
-                    head_mask = head_mask.to(hidden_states.device)
-            if output_hidden_states:
-                all_hidden_states = all_hidden_states + (hidden_states,)
-
-            if self.gradient_checkpointing and self.training:
-
-                def create_custom_forward(module):
-                    def custom_forward(*inputs):
-                        # None for past_key_value
-                        return module(*inputs, use_cache, output_attentions)
-
-                    return custom_forward
-
-                outputs = torch.utils.checkpoint.checkpoint(
-                    create_custom_forward(block),
-                    hidden_states,
-                    None,
-                    attention_mask,
-                    head_mask[i],
-                    encoder_hidden_states,
-                    encoder_attention_mask,
-                )
-            else:
-                outputs = block(
-                    hidden_states,
-                    layer_past=layer_past,
-                    attention_mask=attention_mask,
-                    head_mask=head_mask[i],
-                    encoder_hidden_states=encoder_hidden_states,
-                    encoder_attention_mask=encoder_attention_mask,
-                    use_cache=use_cache,
-                    output_attentions=output_attentions,
-                )
-
-            hidden_states = outputs[0]
-            if use_cache is True:
-                presents = presents + (outputs[1],)
-
-            if output_attentions:
-                all_self_attentions = all_self_attentions + (outputs[2 if use_cache else 1],)
-                if self.config.add_cross_attention:
-                    all_cross_attentions = all_cross_attentions + (outputs[3 if use_cache else 2],)
-
-            # Model Parallel: If it's the last layer for that device, put things on the next device
-            if self.model_parallel:
-                for k, v in self.device_map.items():
-                    if i == v[-1] and "cuda:" + str(k) != self.last_device:
-                        hidden_states = hidden_states.to("cuda:" + str(k + 1))
-
-        # When sequence parallelism done, gather the output tensor in forward and split it in backward
-        hidden_states = gather_forward_split_backward(
-            hidden_states,
-            dim=1,
-            process_group=shard_config.sequence_parallel_process_group,
-            fp8_communication=shard_config.fp8_communication,
-        )
-
-        hidden_states = self.ln_f(hidden_states)
-        hidden_states = hidden_states.view(output_shape)
-        # Add last hidden state
-        if output_hidden_states:
-            all_hidden_states = all_hidden_states + (hidden_states,)
-
-        if not return_dict:
-            return tuple(
-                v
-                for v in [
-                    hidden_states,
-                    presents,
-                    all_hidden_states,
-                    all_self_attentions,
-                    all_cross_attentions,
-                ]
-                if v is not None
-            )
-
-        return BaseModelOutputWithPastAndCrossAttentions(
-            last_hidden_state=hidden_states,
-            past_key_values=presents,
-            hidden_states=all_hidden_states,
-            attentions=all_self_attentions,
-            cross_attentions=all_cross_attentions,
-        )
-
-    return forward
-
-
-def get_lm_forward_with_dist_cross_entropy(shard_config: ShardConfig):
-    from transformers import GPT2LMHeadModel
-
-    def forward(
-        self: GPT2LMHeadModel,
-        input_ids: Optional[torch.LongTensor] = None,
-        past_key_values: Optional[Tuple[Tuple[torch.Tensor]]] = None,
-        attention_mask: Optional[torch.FloatTensor] = None,
-        token_type_ids: Optional[torch.LongTensor] = None,
-        position_ids: Optional[torch.LongTensor] = None,
-        head_mask: Optional[torch.FloatTensor] = None,
-        inputs_embeds: Optional[torch.FloatTensor] = None,
-        encoder_hidden_states: Optional[torch.Tensor] = None,
-        encoder_attention_mask: Optional[torch.FloatTensor] = None,
-        labels: Optional[torch.LongTensor] = None,
-        use_cache: Optional[bool] = None,
-        output_attentions: Optional[bool] = None,
-        output_hidden_states: Optional[bool] = None,
-        return_dict: Optional[bool] = None,
-    ) -> Union[Tuple, CausalLMOutputWithCrossAttentions]:
-        r"""
-        labels (`torch.LongTensor` of shape `(batch_size, sequence_length)`, *optional*):
-            Labels for language modeling. Note that the labels **are shifted** inside the model, i.e. you can set
-            `labels = input_ids` Indices are selected in `[-100, 0, ..., config.vocab_size]` All labels set to `-100`
-            are ignored (masked), the loss is only computed for labels in `[0, ..., config.vocab_size]`
-        """
-        return_dict = return_dict if return_dict is not None else self.config.use_return_dict
-
-        transformer_outputs = self.transformer(
-            input_ids,
-            past_key_values=past_key_values,
-            attention_mask=attention_mask,
-            token_type_ids=token_type_ids,
-            position_ids=position_ids,
-            head_mask=head_mask,
-            inputs_embeds=inputs_embeds,
-            encoder_hidden_states=encoder_hidden_states,
-            encoder_attention_mask=encoder_attention_mask,
-            use_cache=use_cache,
-            output_attentions=output_attentions,
-            output_hidden_states=output_hidden_states,
-            return_dict=return_dict,
-        )
-        hidden_states = transformer_outputs[0]
-
-        lm_logits = self.lm_head(hidden_states)
-        loss = dist_cross_entropy(
-            labels, lm_logits, shard_config, self.lm_head.out_features, self.config.vocab_size, self.transformer.dtype
-        )
-
-        if not return_dict:
-            output = (lm_logits,) + transformer_outputs[1:]
-            return ((loss,) + output) if loss is not None else output
-
-        return CausalLMOutputWithCrossAttentions(
-            loss=loss,
-            logits=lm_logits,
-            past_key_values=transformer_outputs.past_key_values,
-            hidden_states=transformer_outputs.hidden_states,
-            attentions=transformer_outputs.attentions,
-            cross_attentions=transformer_outputs.cross_attentions,
-        )
-
-    return forward
-
-
->>>>>>> cc1b0efc
 def get_jit_fused_gpt2_mlp_forward():
     from transformers.models.gpt2.modeling_gpt2 import GPT2MLP
 
