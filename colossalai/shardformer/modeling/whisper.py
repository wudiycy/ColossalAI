--- conflicted
+++ resolved
@@ -716,8 +716,6 @@
             else:
                 positions = self.embed_positions(inputs_embeds, past_key_values_length=past_key_values_length)
 
-<<<<<<< HEAD
-=======
             attention_mask = _get_attention_mask(
                 self,
                 shard_config,
@@ -726,7 +724,6 @@
                 attention_mask,
             )
 
->>>>>>> 641b1ee7
             hidden_states = inputs_embeds + positions
             hidden_states = nn.functional.dropout(hidden_states, p=self.dropout, training=self.training)
 
