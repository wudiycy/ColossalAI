--- conflicted
+++ resolved
@@ -23,12 +23,8 @@
 from ._zero3_utils import (apply_to_tensors, assert_in_engine,
                            cast_float_arguments, cast_trensor_to_fp16,
                            cast_trensor_to_fp32, chunk_and_pad, free_storage,
-<<<<<<< HEAD
                            get_gradient_predivide_factor, get_shard,
                            replace_state_dict_prefix)
-=======
-                           get_gradient_predivide_factor, get_shard)
->>>>>>> 9b39481f
 from .reduce_scatter import ReduceScatterBucketer
 
 # TODO: Remove the toggle-enable_nccl_base_collectives in the future
@@ -109,11 +105,6 @@
 
         self.params: List[Parameter] = []
 
-<<<<<<< HEAD
-=======
-        # TODO: debug info, to remote
-        self.param_to_name: Dict[Parameter, str] = {}
->>>>>>> 9b39481f
         for name, param in module.named_parameters():
             if not hasattr(param, 'zero_is_sharded'):
                 self.params.append(param)
@@ -581,11 +572,7 @@
 
         assert grad is not None, param.shape
         if grad.requires_grad:
-<<<<<<< HEAD
             raise RuntimeError("ZeroRedundancyLevel3Model only works with gradients that don't require gradients")
-=======
-            raise RuntimeError("FSDP only works with gradients that don't require gradients")
->>>>>>> 9b39481f
 
         if self._require_backward_grad_sync or self.reshard_after_forward:
             # Free full params. As a special case, we don't free the full params
@@ -602,14 +589,8 @@
             self.param_manager.free_fp16_shards([param])
 
         # Switch to FP32 shard after backward.
-<<<<<<< HEAD
         # Cannot modify param.data, so we switch to FP32 in final backward hook
         # self.param_manager.use_fp32_shards([param])
-=======
-        # Cannot modify param.data
-        # self.param_manager.use_fp32_shards([param])
-        # free_storage(param.data)
->>>>>>> 9b39481f
 
         if not self._require_backward_grad_sync:
             return
@@ -692,12 +673,9 @@
                 param.zero_saved_grad_shard.data += reduced_grad.data
             reduced_grad = param.zero_saved_grad_shard.data
         else:
-<<<<<<< HEAD
             # We can't modify the dtype of grad in this function
             # So we use `param.zero_saved_grad` to store gradient
             # This is useful when using mixed precision mode on single node
-=======
->>>>>>> 9b39481f
             if getattr(param, 'zero_saved_grad', None) is None:
                 param.zero_saved_grad = reduced_grad.data
             else:
@@ -825,20 +803,12 @@
     @contextlib.contextmanager
     def gather_full_params(self, recurse: bool = True, volatile: bool = False) -> Generator:
         """
-<<<<<<< HEAD
         A context manager to expose full params for the current ZeroRedundancyLevel3Model instance.
-=======
-        A context manager to expose full params for the current FSDP instance.
->>>>>>> 9b39481f
         Can be useful *after* forward/backward for a model to get the params for
         additional processing or checking. Parameters will be gathered in full
         precision (e.g., FP32).
 
-<<<<<<< HEAD
         .. note:: This can be used on inner ZeroRedundancyLevel3Models.
-=======
-        .. note:: This can be used on inner FSDPs.
->>>>>>> 9b39481f
 
         .. note:: This can *not* be used within a forward or backward pass. Nor
             can forward and backward be started from within this context.
@@ -853,22 +823,14 @@
 
         Args:
             recurse (bool, Optional): recursively summon all params for nested
-<<<<<<< HEAD
                 ZeroRedundancyLevel3Model instances (default: True)
-=======
-                FSDP instances (default: True)
->>>>>>> 9b39481f
             volatile (bool, Optional): if ``True``, modifications to params are
                 not guaranteed to persist after the context manager exists;
                 enabling this can be slightly more efficient (default: False)
         """
         if recurse:
             with contextlib.ExitStack() as stack:
-<<<<<<< HEAD
                 # Summon all params for any nested Zero3Model instances.
-=======
-                # Summon all params for any nested FSDP instances.
->>>>>>> 9b39481f
                 for module in self.modules():
                     if isinstance(module, ZeroRedundancyLevel3Model):
                         stack.enter_context(module.gather_full_params(recurse=False, volatile=volatile))
@@ -1093,7 +1055,6 @@
         else:
             torch.cuda.synchronize()
             self._lazy_init()
-<<<<<<< HEAD
             return self.module.load_state_dict(state_dict, strict)
 
 
@@ -1137,7 +1098,4 @@
 def _pre_load_state_dict_hook(
     state_dict: Union[Dict[str, torch.Tensor], "OrderedDict[str, torch.Tensor]"], prefix: str, *args: Any
 ) -> None:
-    replace_state_dict_prefix(state_dict, prefix, prefix + "_zero3_module.")
-=======
-            return self.module.load_state_dict(state_dict, strict)
->>>>>>> 9b39481f
+    replace_state_dict_prefix(state_dict, prefix, prefix + "_zero3_module.")