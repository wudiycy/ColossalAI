--- conflicted
+++ resolved
@@ -431,13 +431,9 @@
         if self.mixed_precision_mixin is not None:
             loss = self.mixed_precision_mixin.pre_backward(loss)
 
-<<<<<<< HEAD
-        loss.backward(inputs=inputs, retain_graph=retain_graph)
-=======
         ctx = nullcontext() if self._backward_context is None else self._backward_context()
         with ctx:
             loss.backward(inputs=inputs, retain_graph=retain_graph)
->>>>>>> 295dd2d9
 
         if not self.require_grad_sync:
             return
