from typing import Optional

import torch
import torch.distributed as dist
from colossalai.logging import get_dist_logger
from colossalai.registry import OPHOOKS

from colossalai.utils import get_current_device

from colossalai.zero.shard_utils import BaseShardStrategy
from colossalai.engine.ophooks import BaseOpHook

from colossalai.gemini.stateful_tensor_mgr import StatefulTensorMgr
from colossalai.gemini.memory_tracer import MemStatsCollector
from colossalai.gemini.stateful_tensor import TensorState


@OPHOOKS.register_module
class ZeroHook(BaseOpHook):
    """
    A hook to process sharded param for ZeRO method.
    """

    def __init__(self,
                 shard_strategy: BaseShardStrategy,
                 memstarts_collector: Optional[MemStatsCollector] = None,
                 stateful_tensor_mgr: Optional[StatefulTensorMgr] = None,
                 process_group: Optional[dist.ProcessGroup] = None):
        super().__init__()
        self.logger = get_dist_logger("ZeROHook")
        self.shard_strategy = shard_strategy
        self.process_group = process_group

        # NOTE(jiaruifang) Now the computing device of FWD and BWD is always on GPU
        self.computing_device = get_current_device()

        self._memstarts_collector = memstarts_collector
        self._stateful_tensor_mgr = stateful_tensor_mgr

    def gather_parameters(self, module: torch.nn.Module):
        # gather sharded parameters
        if module.param_is_sharded:
            tensor_list = []
            for param in module.parameters(recurse=False):
                assert hasattr(param, 'colo_attr')
                tensor_list.append(param.colo_attr.sharded_data_tensor)
            self.shard_strategy.gather(tensor_list, self.process_group)

    def shard_parameters(self, module: torch.nn.Module):
        # shard gathered parameters
        if module.param_is_sharded:
            tensor_list = []
            for param in module.parameters(recurse=False):
                assert hasattr(param, 'colo_attr')
                tensor_list.append(param.colo_attr.sharded_data_tensor)
            self.shard_strategy.shard(tensor_list, self.process_group)

    def adjust_module_data(self, module: torch.nn.Module):
        # record overall data statistics
        if self._memstarts_collector:
            self._memstarts_collector.sample_overall_data()

        for param in module.parameters(recurse=False):
            param.colo_attr.sharded_data_tensor.trans_state(TensorState.COMPUTE)

        # adjust stateful tensor to get enough CUDA memory
        self._stateful_tensor_mgr.adjust_layout()

        # record model data statistics
        if self._memstarts_collector:
            self._memstarts_collector.sample_model_data()

    def pre_fwd_exec(self, module: torch.nn.Module, *args):
        self.adjust_module_data(module)
        self.gather_parameters(module)
        for param in module.parameters(recurse=False):
            param.data = param.colo_attr.data_payload
            assert param.data.device.type == 'cuda', f"PRE FWD param.data must be on CUDA"

    def post_fwd_exec(self, module: torch.nn.Module, *args):

        # change tensor state to HOLD_AFTER_FWD
        for param in module.parameters(recurse=False):
            param.colo_attr.sharded_data_tensor.trans_state(TensorState.HOLD_AFTER_FWD)

        self.shard_parameters(module)

        # remove torch payload
        for param in module.parameters(recurse=False):
            param.colo_attr.set_data_none()

    def pre_bwd_exec(self, module: torch.nn.Module, input, output):
        self.adjust_module_data(module)
        self.gather_parameters(module)
        for param in module.parameters(recurse=False):
            param.data = param.colo_attr.data_payload
            assert param.data.device.type == 'cuda', f"PRE BWD param.data must be on CUDA"

    def post_bwd_exec(self, module: torch.nn.Module, input):

        # change tensor state to HOLD_AFTER_BWD
        for param in module.parameters(recurse=False):
            param.colo_attr.sharded_data_tensor.trans_state(TensorState.HOLD_AFTER_BWD)

        self.shard_parameters(module)

        # remove torch payload
        for param in module.parameters(recurse=False):
            param.colo_attr.set_data_none()

    def pre_iter(self):
        pass

    def post_iter(self):
        if self._stateful_tensor_mgr:
            self.logger.info(
<<<<<<< HEAD
                f"CPU-GPU data moving this iteration {self._stateful_tensor_mgr.cpu_gpu_move_volume/1e9} GB, get layout info time: {self._stateful_tensor_mgr._layout_time}, evict cpu time: {self._stateful_tensor_mgr._evict_time}",
                ranks=[0])
            self._stateful_tensor_mgr.reset()
=======
                f"CPU-GPU data moving this iteration {self._stateful_tensor_mgr.cpu_gpu_move_volume/1e9} GB", ranks=[0])
            self._stateful_tensor_mgr.finish_iter()
>>>>>>> 90921145
<|MERGE_RESOLUTION|>--- conflicted
+++ resolved
@@ -114,11 +114,6 @@
     def post_iter(self):
         if self._stateful_tensor_mgr:
             self.logger.info(
-<<<<<<< HEAD
                 f"CPU-GPU data moving this iteration {self._stateful_tensor_mgr.cpu_gpu_move_volume/1e9} GB, get layout info time: {self._stateful_tensor_mgr._layout_time}, evict cpu time: {self._stateful_tensor_mgr._evict_time}",
                 ranks=[0])
-            self._stateful_tensor_mgr.reset()
-=======
-                f"CPU-GPU data moving this iteration {self._stateful_tensor_mgr.cpu_gpu_move_volume/1e9} GB", ranks=[0])
-            self._stateful_tensor_mgr.finish_iter()
->>>>>>> 90921145
+            self._stateful_tensor_mgr.finish_iter()