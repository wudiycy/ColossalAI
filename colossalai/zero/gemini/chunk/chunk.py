from dataclasses import dataclass
from enum import Enum
from typing import Dict, List, Optional

import torch
import torch.distributed as dist
from torch.distributed import ProcessGroup

from colossalai.accelerator import get_accelerator


class TensorState(Enum):
    FREE = 0
    COMPUTE = 1
    HOLD = 2
    HOLD_AFTER_BWD = 3
    READY_FOR_REDUCE = 4


STATE_TRANS = (
    (TensorState.FREE, TensorState.HOLD),
    (TensorState.FREE, TensorState.COMPUTE),
    (TensorState.HOLD, TensorState.FREE),
    (TensorState.HOLD, TensorState.COMPUTE),
    (TensorState.COMPUTE, TensorState.HOLD),
    (TensorState.COMPUTE, TensorState.HOLD_AFTER_BWD),
    (TensorState.HOLD_AFTER_BWD, TensorState.COMPUTE),
    (TensorState.HOLD_AFTER_BWD, TensorState.READY_FOR_REDUCE),
    (TensorState.READY_FOR_REDUCE, TensorState.HOLD),
)


@dataclass
class TensorInfo:
    state: TensorState
    offset: int
    end: int


class ChunkFullError(Exception):
    pass


def is_storage_empty(tensor: torch.Tensor) -> bool:
    return tensor.storage().size() == 0


def free_storage(tensor: torch.Tensor) -> None:
    if not is_storage_empty(tensor):
        tensor.storage().resize_(0)


def alloc_storage(tensor: torch.Tensor) -> None:
    if is_storage_empty(tensor):
        tensor.storage().resize_(tensor.numel())


class Chunk:
    _total_number = 0

    def __init__(
        self,
        chunk_size: int,
        zero_group: ProcessGroup,
        dtype: torch.dtype,
        init_device: Optional[torch.device] = None,
        cpu_shard_init: bool = False,
        keep_gathered: bool = False,
        pin_memory: bool = False,
        extra_dp_group: ProcessGroup = None,
    ) -> None:
        """
        Chunk: A container owning a piece of contiguous memory space for tensors
        Here we use all-gather operation to gather the whole chunk.
        Currently, Chunk is exclusively used for DDP and ZeRO DDP and it doesn't support unused parameters.
        It is designed to make the full use of communication and PCIE bandwidth.

        Args:
            chunk_size (int): the number of elements in the chunk
            zero_group (ProcessGroup): the process group of this chunk
            dtype (torch.dtype): the data type of the chunk
            init_device (torch.device): optional, During the chunk construction process, where the tensor is stored.
                The default value is None, which is the current GPU
            cpu_shard_init (bool): a flag indicates the local chunk shard is resident on CPU.
            keep_gathered (bool): optional, if True, this chunk is always gathered in CUDA memory
            pin_memory (bool): optional, if True, this chunk always has a shard copied in pinned CPU memory
        """
        self.count_id = Chunk._total_number
        Chunk._total_number += 1

        self.chunk_size = chunk_size
        self.utilized_size = 0

        self.torch_pg = zero_group
        self.pg_size = dist.get_world_size(self.torch_pg)
        self.pg_rank = dist.get_rank(self.torch_pg)
        self.extra_dp_group = extra_dp_group
        self.extra_dp_size = dist.get_world_size(self.extra_dp_group) if self.extra_dp_group is not None else 1

        # the chunk size should be divisible by the dp degree
        if not keep_gathered:
            assert chunk_size % self.pg_size == 0
        self.shard_size = chunk_size // self.pg_size
        self.shard_begin = self.shard_size * self.pg_rank
        self.shard_end = self.shard_begin + self.shard_size
        self.valid_end = self.shard_size

        self.dtype = dtype
        device = init_device or get_accelerator().get_current_device()

        # chunk_temp is a global chunk, which only exists during building the chunks.
        self.chunk_temp = torch.zeros(chunk_size, dtype=dtype, device=device)  # keep all zero

        self.cuda_global_chunk = None  # we force cuda_global_chunk located in CUDA

        # cuda local chunk, which is sharded on GPUs
        self.cuda_shard = None
        # cpu local chunk, which is sharded on CPUs
        self.cpu_shard = None
        # is the chunks gathers, which means chunks are duplicated on each process,
        # and we should use the cuda_global_chunk.
        self.is_gathered = True

        # configure the init device of the shard
        # no-offload default: fp16, fp32 -> CUDA
        # offload default: fp16, fp32 -> CPU
        self.shard_device = torch.device("cpu") if cpu_shard_init else get_accelerator().get_current_device()

        self.chunk_mem = self.chunk_size * self.chunk_temp.element_size()
        self.shard_mem = self.chunk_mem // self.pg_size

        # each tensor is associated with a TensorInfo to track its meta info
        # (state, offset, end)
        self.tensors_info: Dict[torch.Tensor, TensorInfo] = {}
        # the total number of tensors in the chunk
        self.num_tensors = 0

        # Record the number of tensors in different states
        self.tensor_state_cnter: Dict[TensorState, int] = dict()
        for state in TensorState:
            self.tensor_state_cnter[state] = 0

        # If a chunk is kept gathered,
        # they are treated the same as that of the parameters in DDP during training.
        self.keep_gathered = keep_gathered
        if self.keep_gathered:
            pin_memory = False  # since this chunk is gathered, it doesn't need to pin

        # if pin_memory is True, we allocate a piece of CPU pin-memory
        # for it all the time
        self.pin_memory = pin_memory

        # we introduce the paired chunk here
        # it refers to another chunk having the same parameters
        # but with different dtype(such as fp16_chunk.paired_chunk -> fp32_chunk
        self.paired_chunk = None
        # if this chunk is synchronized with the optimizer, the flag is True
        self.optim_sync_flag = True
        # if the cpu_shard has been visited during the training step, the flag is True
        self.cpu_vis_flag = False

        # whether to record l2 norm for the gradient clipping calculation
        self.l2_norm_flag = False
        self.l2_norm = None

        self.grad_chunk = None
        # the async all-reduce/reduce-scatter work of this grad chunk (None means sync)
        self.grad_reduce_work = None

    @property
    def memory_usage(self) -> Dict[str, int]:
        cuda_memory = 0
        cpu_memory = 0

        if self.chunk_temp is not None:
            # this chunk is not closed
            if self.chunk_temp.device.type == "cuda" or self.chunk_temp.device.type == "npu":
                cuda_memory += self.chunk_mem
            else:
                cpu_memory += self.chunk_mem
        else:
            if self.is_gathered:
                cuda_memory += self.chunk_mem
            if self.cuda_shard is not None:
                cuda_memory += self.shard_mem
            if self.cpu_shard is not None:
                cpu_memory += self.shard_mem

        return dict(cuda=cuda_memory, cpu=cpu_memory)

    @property
    def device_type(self) -> str:
        if self.chunk_temp is not None:
            return self.chunk_temp.device.type
        elif self.is_gathered or self.cuda_shard is not None:
            return get_accelerator().name
        else:
            return "cpu"

    @property
    def payload(self) -> torch.Tensor:
        # sanity check
        assert self.chunk_temp is None

        if self.is_gathered:
            return self.cuda_global_chunk
        elif self.cuda_shard is not None:
            return self.cuda_shard
        else:
            return self.cpu_shard

    @property
    def payload_mem(self) -> int:
        # sanity check
        assert self.chunk_temp is None

        if self.is_gathered:
            return self.chunk_mem
        else:
            return self.shard_mem

    @property
    def can_move(self) -> bool:
        return not self.is_gathered

    @property
    def can_release(self) -> bool:
        if self.keep_gathered:
            return False
        else:
            return (
                self.tensor_state_cnter[TensorState.HOLD] + self.tensor_state_cnter[TensorState.HOLD_AFTER_BWD]
                == self.num_tensors
            )

    @property
    def can_reduce(self):
        return self.tensor_state_cnter[TensorState.READY_FOR_REDUCE] == self.num_tensors

    @property
    def has_inf_or_nan(self) -> bool:
        """Check if the chunk has inf or nan values on CUDA."""
        if self.is_gathered:
            valid_tensor = self.cuda_global_chunk[: self.utilized_size]
        else:
            assert self.cuda_shard is not None  # only check on CUDA
            valid_tensor = self.cuda_shard[: self.valid_end]

        return torch.isinf(valid_tensor).any() | torch.isnan(valid_tensor).any()

    def set_l2_norm(self) -> None:
        """Record l2 norm of this chunks on CUDA."""
        assert self.l2_norm is None, "you are calculating the l2 norm twice"
        if self.is_gathered:
            valid_tensor = self.cuda_global_chunk[: self.utilized_size]
        else:
            assert self.cuda_shard is not None  # calculate on CUDA
            valid_tensor = self.cuda_shard[: self.valid_end]
        chunk_l2_norm = valid_tensor.data.float().norm(2)
        self.l2_norm = chunk_l2_norm.item() ** 2

    def append_tensor(self, tensor: torch.Tensor):
        """Add a tensor to the chunk.

        Args:
            tensor (torch.Tensor): a tensor to be added to the chunk
        """
        # sanity check
        assert self.chunk_temp is not None
        assert tensor.dtype == self.dtype

        new_utilized_size = self.utilized_size + tensor.numel()
        # raise exception when the chunk size is exceeded
        if new_utilized_size > self.chunk_size:
            raise ChunkFullError

        self.chunk_temp[self.utilized_size : new_utilized_size].copy_(tensor.data.flatten())
        assert type(self.chunk_temp) == torch.Tensor, "copy_tensor_to_chunk_slice must use a torch tensor"
        tensor.data = self.chunk_temp[self.utilized_size : new_utilized_size].view(tensor.shape)

        # record all the information about the tensor
        self.num_tensors += 1
        tensor_state = TensorState.HOLD
        self.tensors_info[tensor] = TensorInfo(tensor_state, self.utilized_size, new_utilized_size)
        self.tensor_state_cnter[tensor_state] += 1
        self.utilized_size = new_utilized_size

    def close_chunk(self):
        """Close the chunk. Any tensor can't be appended to a closed chunk later."""
        # sanity check
        assert self.chunk_temp is not None

        # calculate the valid end for each shard
        if self.utilized_size <= self.shard_begin:
            self.valid_end = 0
        elif self.utilized_size < self.shard_end:
            self.valid_end = self.utilized_size - self.shard_begin

        if self.chunk_temp.device.type == "cpu":
            self.cuda_global_chunk = self.chunk_temp.to(get_accelerator().get_current_device())
            self.__update_tensors_ptr()
        else:
            self.cuda_global_chunk = self.chunk_temp
        self.chunk_temp = None

        self.__scatter()
        # gathered chunk never have shard attribute
        if self.keep_gathered:
            return

        if self.pin_memory or self.shard_device.type == "cpu":
            self.cpu_shard = torch.empty(self.shard_size, dtype=self.dtype, pin_memory=self.pin_memory)
            self.cpu_shard.copy_(self.cuda_shard)
            self.cpu_vis_flag = True  # cpu_shard has been visited

        if self.shard_device.type == "cpu":
            self.cuda_shard = None

    def shard_move(self, device: torch.device, force_copy: bool = False, non_blocking=False):
        """Move the shard tensor in the chunk.

        Args:
            device: the device to which the shard will move
            force_copy: if True, copy function is called mandatorily
            non_blocking: if True, the operation is non-blocking, the caller is responsible for synchronization
        """
        # sanity check
        assert not self.is_gathered
        # when the current chunk is not synchronized with the optimizer
        # just use another way for the movement
        if not self.optim_sync_flag:
            assert device.type == "cuda" or device.type == "npu", "each chunk should first be moved to CUDA"
            self.__paired_shard_move(non_blocking=non_blocking)
            self.optim_sync_flag = True
            return

        if device.type == "cuda" or device.type == "npu":
            assert device == get_accelerator().get_current_device(), "can't move chunk to another device"

            if self.cuda_shard:
                return
<<<<<<< HEAD
            self.cuda_shard = self.cpu_shard.to(get_accelerator().get_current_device(), non_blocking=True)
=======

            self.cuda_shard = self.cpu_shard.to(get_accelerator().get_current_device(), non_blocking=non_blocking)
>>>>>>> aac941ef

            if not self.pin_memory:
                self.cpu_shard = None
        elif device.type == "cpu":
            if self.cuda_shard is None:
                return

            if self.pin_memory:
                if force_copy or not self.cpu_vis_flag:
<<<<<<< HEAD
                    self.cpu_shard.copy_(self.cuda_shard, non_blocking=True)
=======
                    self.cpu_shard.copy_(self.cuda_shard, non_blocking=non_blocking)
>>>>>>> aac941ef
                # if cpu_shard has been visited
                # copy operation is not need
            else:
                self.cpu_shard = self.cuda_shard.to("cpu", non_blocking=non_blocking)
            self.cpu_vis_flag = True
            self.cuda_shard = None
        else:
            raise NotImplementedError

    def access_chunk(self, async_access: bool = False) -> Optional[dist.Work]:
        """Make the chunk usable for the parameters inside it. It's an operation done in CUDA."""
        # sanity check
        assert self.chunk_temp is None
        maybe_work = None
        if not self.is_gathered:
            maybe_work = self.__gather(async_op=async_access)
        self.__update_tensors_ptr()
        return maybe_work

    def release_chunk(self):
        """Release the usable chunk. It's an operation done in CUDA."""
        # sanity check
        assert self.chunk_temp is None

        if self.is_gathered:
            self.__scatter()

    def reduce(self, async_op: bool = False):
        """Reduce scatter all the gradients. It's an operation done in CUDA."""
        # sanity check
        assert self.is_gathered
        assert self.grad_reduce_work is None
        if self.pg_size == 1:
            # tricky code here
            # just move cuda_global_chunk to cuda_shard
            # the communication is not necessary
            self.__scatter()
            if self.extra_dp_group is not None:
                self.grad_reduce_work = dist.all_reduce(self.cuda_shard, group=self.extra_dp_group, async_op=async_op)
        elif self.keep_gathered:
            # we use all-reduce here
            self.grad_reduce_work = dist.all_reduce(self.cuda_global_chunk, group=self.torch_pg, async_op=async_op)
            if self.extra_dp_group is not None:  # cannot guranatee the order of multiple all-reduce
                self.wait_async_reduce()
                self.grad_reduce_work = dist.all_reduce(
                    self.cuda_global_chunk, group=self.extra_dp_group, async_op=async_op
                )
        else:
            self.cuda_shard = torch.empty(
                self.shard_size, dtype=self.dtype, device=get_accelerator().get_current_device()
            )

            input_list = list(torch.chunk(self.cuda_global_chunk, chunks=self.pg_size, dim=0))
            self.grad_reduce_work = dist.reduce_scatter(
                self.cuda_shard, input_list, group=self.torch_pg, async_op=async_op
            )

            if self.extra_dp_group is not None:
                self.wait_async_reduce()
                self.grad_reduce_work = dist.all_reduce(self.cuda_shard, group=self.extra_dp_group, async_op=async_op)

            free_storage(self.cuda_global_chunk)
            self.is_gathered = False
        self.__update_tensors_state(TensorState.HOLD)

    def wait_async_reduce(self) -> None:
        if self.grad_reduce_work is not None:
            self.grad_reduce_work.wait()
            self.grad_reduce_work = None

    def tensor_trans_state(self, tensor: torch.Tensor, tensor_state: TensorState) -> None:
        """
        Make a transition of the tensor into the next state.

        Args:
            tensor (torch.Tensor): a torch Tensor object.
            tensor_state (TensorState): the target state for transition.
        """

        # As the gradient hook can be triggered either before or after post-backward
        # tensor's state can be compute -> hold_after_bwd -> ready_for_reduce
        # or compute -> ready_for_reduce -> hold_after_bwd
        # the second one is invalid, we just ignore ready_for_reduce -> hold_after_bwd
        # this function only apply valid state transformation
        # invalid calls will be ignored and nothing changes
        if (self.tensors_info[tensor].state, tensor_state) not in STATE_TRANS:
            return
        self.__update_one_tensor_info(self.tensors_info[tensor], tensor_state)

    def copy_tensor_to_chunk_slice(
        self, tensor: torch.Tensor, data_slice: torch.Tensor, update_ptr: bool = True
    ) -> None:
        """
        Copy data slice to the memory space indexed by the input tensor in the chunk.

        Args:
            tensor (torch.Tensor): the tensor used to retrieve meta information
            data_slice (torch.Tensor): the tensor to be copied to the chunk
        """
        # sanity check
        assert self.is_gathered

        tensor_info = self.tensors_info[tensor]
        self.cuda_global_chunk[tensor_info.offset : tensor_info.end].copy_(data_slice.data.flatten())
        if update_ptr:
            tensor.data = self.cuda_global_chunk[tensor_info.offset : tensor_info.end].view(tensor.shape)

    def add_tensor_to_chunk_slice(self, tensor: torch.Tensor, data_slice: torch.Tensor) -> None:
        """
        Add data slice to the memory space indexed by the input tensor in the chunk.
        Only used when accumulating gradient chunks.

        Args:
            tensor (torch.Tensor): the tensor used to retrieve meta information
            data_slice (torch.Tensor): the tensor to be added to the chunk
        """
        # sanity check
        assert self.is_gathered

        tensor_info = self.tensors_info[tensor]
        self.cuda_global_chunk[tensor_info.offset : tensor_info.end].add_(data_slice.data.flatten())

    def get_valid_length(self) -> int:
        """Get the valid length of the chunk's payload."""
        if self.keep_gathered:
            return self.utilized_size
        else:
            return self.valid_end

    def init_pair(self, friend_chunk: "Chunk") -> None:
        """Initialize the paired chunk."""
        if self.paired_chunk is None and friend_chunk.paired_chunk is None:
            self.paired_chunk = friend_chunk
            friend_chunk.paired_chunk = self
        else:
            assert self.paired_chunk is friend_chunk
            assert friend_chunk.paired_chunk is self

    def optim_update(self) -> None:
        """Update the fp16 chunks via their fp32 chunks. It's used by the optimizer."""
        # sanity check
        assert self.paired_chunk is not None

        friend_chunk = self.paired_chunk
        if self.is_gathered is True:
            assert friend_chunk.is_gathered is True
            self.cuda_global_chunk.copy_(friend_chunk.cuda_global_chunk)
            self.optim_sync_flag = True
        elif friend_chunk.device_type in ("cuda", "npu") and self.device_type in ("cuda", "npu"):
            self.cuda_shard.copy_(friend_chunk.cuda_shard)
            self.optim_sync_flag = True
            self.cpu_vis_flag = False
        else:
            # optim_sync_flag is set to False
            # see shard_move function for more details
            assert friend_chunk.device_type == "cpu"
            assert self.device_type == "cpu"
            self.optim_sync_flag = False
            self.cpu_vis_flag = False

    def get_tensors(self) -> List[torch.Tensor]:
        return list(self.tensors_info.keys())

    def __gather(self, async_op: bool = False) -> Optional[dist.Work]:
        if not self.is_gathered:
            # sanity check
            assert self.cuda_shard is not None

            alloc_storage(self.cuda_global_chunk)
            gather_list = list(torch.chunk(input=self.cuda_global_chunk, chunks=self.pg_size, dim=0))
            work = dist.all_gather(gather_list, self.cuda_shard, self.torch_pg, async_op=async_op)

            self.cuda_shard = None
            self.is_gathered = True
            return work
        return None

    def __scatter(self):
        if self.keep_gathered:
            return

        if self.is_gathered:
            # sanity check
            assert self.cuda_shard is None

            self.cuda_shard = torch.empty(self.shard_size, dtype=self.dtype, device=self.cuda_global_chunk.device)

            self.cuda_shard.copy_(self.cuda_global_chunk[self.shard_begin : self.shard_end])

            free_storage(self.cuda_global_chunk)
            self.is_gathered = False

    def __paired_shard_move(self, non_blocking=False):
        assert self.paired_chunk is not None, "chunks should be paired before training"
        optim_chunk = self.paired_chunk
        assert self.chunk_size == optim_chunk.chunk_size

        # only be called when optimizer state is in CPU memory
        # the grad and param should be in the same device
        assert self.cuda_shard is None
        temp = optim_chunk.cpu_shard.to(get_accelerator().get_current_device(), non_blocking=non_blocking)
        # avoid to transform FP32 in CPU
        self.cuda_shard = temp.to(self.dtype)

        if not self.pin_memory:
            self.cpu_shard = None

    def __update_tensors_ptr(self) -> None:
        # sanity check
        assert self.is_gathered
        assert type(self.cuda_global_chunk) == torch.Tensor

        for tensor, tensor_info in self.tensors_info.items():
            tensor.data = self.cuda_global_chunk[tensor_info.offset : tensor_info.end].view(tensor.shape)

    def __update_one_tensor_info(self, tensor_info: TensorInfo, next_state: TensorState):
        self.tensor_state_cnter[tensor_info.state] -= 1
        tensor_info.state = next_state
        self.tensor_state_cnter[tensor_info.state] += 1

    def __update_tensors_state(self, next_state: TensorState, prev_state: Optional[TensorState] = None):
        for tensor_info in self.tensors_info.values():
            if prev_state is None or tensor_info.state == prev_state:
                self.__update_one_tensor_info(tensor_info, next_state)

    def __hash__(self) -> int:
        return hash(id(self))

    def __eq__(self, __o: object) -> bool:
        return self is __o

    def __repr__(self, detailed: bool = True):
        output = [
            "Chunk Information:\n",
            "\tchunk size: {}, chunk dtype: {}, process group size: {}\n".format(
                self.chunk_size, self.dtype, self.pg_size
            ),
            "\t# of tensors: {}, utilized size: {}, utilized percentage: {:.2f}\n".format(
                self.num_tensors, self.utilized_size, self.utilized_size / self.chunk_size
            ),
        ]

        def print_tensor(tensor, prefix=""):
            output.append(
                "{}shape: {}, dtype: {}, device: {}\n".format(prefix, tensor.shape, tensor.dtype, tensor.device)
            )

        if self.chunk_temp is not None:
            output.append("\tchunk temp:\n")
            print_tensor(tensor=self.chunk_temp, prefix="\t\t")

        if self.cuda_global_chunk is not None and self.cuda_global_chunk.storage().size() > 0:
            output.append("\tchunk total:\n")
            print_tensor(tensor=self.cuda_global_chunk, prefix="\t\t")

        if self.cuda_shard is not None:
            output.append("\tcuda shard:\n")
            print_tensor(tensor=self.cuda_shard, prefix="\t\t")

        if self.cpu_shard is not None:
            output.append("\tcpu shard:\n")
            print_tensor(tensor=self.cpu_shard, prefix="\t\t")

        memory_info = self.memory_usage
        output.append("\tmemory usage: cuda {}, cpu {}\n".format(memory_info["cuda"], memory_info["cpu"]))

        if detailed:
            output.append("\ttensor state monitor:\n")
            for st in TensorState:
                output.append("\t\t# of {}: {}\n".format(st, self.tensor_state_cnter[st]))

        return "".join(output)

    def init_grad_chunk(self) -> "Chunk":
        """Init grad chunk. This should be called in grad handler.

        Returns:
            Chunk: Grad chunk
        """
        if self.grad_chunk is None:
            # grad chunk is not initialized
            grad_chunk = Chunk(
                chunk_size=self.chunk_size,
                zero_group=self.torch_pg,
                dtype=self.dtype,
                keep_gathered=self.keep_gathered,
                pin_memory=self.pin_memory,
                extra_dp_group=self.extra_dp_group,
            )
            grad_chunk.num_tensors = self.num_tensors
            grad_chunk.utilized_size = self.utilized_size
            grad_chunk.tensor_state_cnter[TensorState.HOLD] = self.num_tensors
            for tensor, state in self.tensors_info.items():
                grad_chunk.tensors_info[tensor] = TensorInfo(TensorState.HOLD, state.offset, state.end)

            grad_chunk.valid_end = self.valid_end

            if grad_chunk.chunk_temp.device.type == "cpu":
                grad_chunk.cuda_global_chunk = grad_chunk.chunk_temp.to(get_accelerator().get_current_device())
            else:
                grad_chunk.cuda_global_chunk = grad_chunk.chunk_temp
            grad_chunk.chunk_temp = None

            if grad_chunk.pin_memory:
                grad_chunk.cpu_shard = torch.empty(
                    grad_chunk.shard_size, dtype=grad_chunk.dtype, pin_memory=grad_chunk.pin_memory
                )

            self.grad_chunk = grad_chunk
        else:
            # grad chunk is initialized, just reallocate cuda global chunk
            self.grad_chunk.cuda_shard = None
            self.grad_chunk.is_gathered = True
            self.grad_chunk.l2_norm = None
            alloc_storage(self.grad_chunk.cuda_global_chunk)

        return self.grad_chunk<|MERGE_RESOLUTION|>--- conflicted
+++ resolved
@@ -339,12 +339,8 @@
 
             if self.cuda_shard:
                 return
-<<<<<<< HEAD
-            self.cuda_shard = self.cpu_shard.to(get_accelerator().get_current_device(), non_blocking=True)
-=======
 
             self.cuda_shard = self.cpu_shard.to(get_accelerator().get_current_device(), non_blocking=non_blocking)
->>>>>>> aac941ef
 
             if not self.pin_memory:
                 self.cpu_shard = None
@@ -354,11 +350,7 @@
 
             if self.pin_memory:
                 if force_copy or not self.cpu_vis_flag:
-<<<<<<< HEAD
-                    self.cpu_shard.copy_(self.cuda_shard, non_blocking=True)
-=======
                     self.cpu_shard.copy_(self.cuda_shard, non_blocking=non_blocking)
->>>>>>> aac941ef
                 # if cpu_shard has been visited
                 # copy operation is not need
             else:
