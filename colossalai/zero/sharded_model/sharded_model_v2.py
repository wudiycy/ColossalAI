--- conflicted
+++ resolved
@@ -25,11 +25,7 @@
 
 from ._utils import (cast_float_arguments, cast_tensor_to_fp16, cast_tensor_to_fp32, chunk_and_pad, free_storage,
                      get_gradient_predivide_factor)
-<<<<<<< HEAD
 from colossalai.zero.sharded_param.tensorful_state import StatefulTensor, TensorState
-=======
-from colossalai.zero.sharded_param.tensorful_state import StatefulTensor
->>>>>>> 214da761
 
 
 class ShardedModelV2(nn.Module):
@@ -249,7 +245,6 @@
             if self.reuse_fp16_shard:
                 grad_fp16_payload = p.col_attr.sharded_data_tensor.payload
             else:
-<<<<<<< HEAD
                 grad_fp16_payload = cast_tensor_to_fp32(p.col_attr.fp16_grad.payload)
             assert isinstance(grad_fp16_payload, torch.Tensor)
             if p.col_attr.offload_grad:
@@ -262,19 +257,6 @@
 
             p.grad.data = grad_fp16_payload
             p.col_attr.fp16_grad.set_null()
-=======
-                grad_payload = cast_tensor_to_fp32(p.col_attr.fp16_grad.payload)
-            assert isinstance(grad_payload, torch.Tensor)
-            if p.col_attr.offload_grad:
-                colo_model_data_move_to_cpu(grad_payload)
-            if not p.col_attr.fp32_grad.is_null():
-                assert not self.reuse_fp16_shard, 'Gradien accumulation is not supported when reuse_fp16_shard=True'
-                p.col_attr.fp32_grad.payload.add_(grad_payload.view_as(p.col_attr.fp32_grad.payload))
-                grad_payload = p.col_attr.fp32_grad.payload
-            p.grad.data = grad_payload
-            p.col_attr.fp16_grad.set_null()
-            p.col_attr.fp32_grad.set_null()
->>>>>>> 214da761
 
     @torch.no_grad()
     def _grad_post_backward_hook(self, param: Parameter, grad: torch.Tensor) -> Optional[torch.Tensor]:
