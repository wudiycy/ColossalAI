import operator
import torch
import torch.nn as nn
import torch.nn.functional as F
from colossalai.auto_parallel.solver.sharding_strategy import ShardingStrategy, StrategiesVector
from .operator_handler import OperatorHandler
from ..constants import LINEAR_FUNC_OP, LINEAR_MODULE_OP
from functools import reduce
<<<<<<< HEAD
from colossalai.auto_parallel.solver._utils import exception_handler
=======
from enum import Enum
from .strategy_generator import StrategyGenerator, IntermediateStrategy
from typing import List
>>>>>>> db98b695

__all__ = ['DotHandler']


class MatMulStrategyGenerator(StrategyGenerator):
    # TODO: to be implmented
    pass


class BatchedMatMulStrategyGenerator(StrategyGenerator):
    """
    Generate sharding strategies for the batched matrix multiplication.

    A batched matrix multiplication can be viewed as 
    [b, i, k] x [b, k, j] -> [b, i, j]
    """

    def __init__(self, is_torch_bmm: bool, *args, **kwargs):
        super().__init__(*args, **kwargs)
        self.is_torch_bmm = is_torch_bmm

    def split_one_batch_dim(self):
        if 1 in self.device_mesh.mesh_shape:
            mesh_dim = self.device_mesh.mesh_shape.index(1)
            name = f'Sb{mesh_dim} = Sb{mesh_dim} x Sb{mesh_dim}'
            dim_partition_dict = {
                "input": {
                    0: [mesh_dim]
                },
                "other": {
                    0: [mesh_dim]
                },
                "bias": {},
                "output": {
                    0: [mesh_dim]
                }
            }
            return IntermediateStrategy(name=name, dim_partition_dict=dim_partition_dict)
        else:
            return None

    def split_two_batch_dim(self, mesh_dim_0, mesh_dim_1):
        name = f'Sb{mesh_dim_0}{mesh_dim_1} = Sb{mesh_dim_0}{mesh_dim_1} x Sb{mesh_dim_0}{mesh_dim_1}'
        dim_partition_dict = {
            "input": {
                0: [mesh_dim_0, mesh_dim_1]
            },
            "other": {
                0: [mesh_dim_0, mesh_dim_1]
            },
            "bias": {},
            "output": {
                0: [mesh_dim_0, mesh_dim_1]
            }
        }
        return IntermediateStrategy(name=name, dim_partition_dict=dim_partition_dict)

    def split_one_batch_dim(self, mesh_dim):
        name = f'Sb{mesh_dim} = Sb{mesh_dim} x Sb{mesh_dim}'
        dim_partition_dict = {"input": {0: [mesh_dim]}, "other": {0: [mesh_dim]}, "bias": {}, "output": {0: [mesh_dim]}}
        return IntermediateStrategy(name=name, dim_partition_dict=dim_partition_dict)

    def split_batch_dim_lhs_space(self, mesh_dim_0, mesh_dim_1):
        name = f'Sb{mesh_dim_0}Si{mesh_dim_1} = Sb{mesh_dim_0}Si{mesh_dim_1} x Sb{mesh_dim_0}'
        dim_partition_dict = {
            "input": {
                0: [mesh_dim_0],
                -2: [mesh_dim_1]
            },
            "other": {
                0: [mesh_dim_0]
            },
            "bias": {},
            "output": {
                0: mesh_dim_0,
                -2: [mesh_dim_1]
            }
        }
        return IntermediateStrategy(name=name, dim_partition_dict=dim_partition_dict)

    def split_batch_dim_rhs_space(self, mesh_dim_0, mesh_dim_1):
        name = f'Sb{mesh_dim_0}Sj{mesh_dim_1} = Sb{mesh_dim_0}R x Sb{mesh_dim_0}Sj{mesh_dim_1}'
        dim_partition_dict = {
            "input": {
                0: [mesh_dim_0]
            },
            "other": {
                0: [mesh_dim_0],
                -1: [mesh_dim_1]
            },
            "bias": {
                -1: [mesh_dim_1]
            },
            "output": {
                0: [mesh_dim_0],
                -1: [mesh_dim_1]
            }
        }
        return IntermediateStrategy(name=name, dim_partition_dict=dim_partition_dict)

    def split_batch_dim_both_contract(self, mesh_dim_0, mesh_dim_1):
        name = f'Sb{mesh_dim_0}R = Sb{mesh_dim_0}Sk{mesh_dim_1} x Sb{mesh_dim_0}Sk{mesh_dim_1}'
        dim_partition_dict = {
            "input": {
                0: [mesh_dim_0],
                -1: [mesh_dim_1]
            },
            "other": {
                0: [mesh_dim_0],
                -2: [mesh_dim_1]
            },
            "bias": {},
            "output": {
                0: [mesh_dim_0],
                -2: [mesh_dim_1]
            }
        }
        return IntermediateStrategy(name=name, dim_partition_dict=dim_partition_dict, all_reduce_axis=[mesh_dim_1])

    def generate(self) -> List[IntermediateStrategy]:
        strategy_list = []

        # split only the batch dimension
        # Sb = Sb x Sb
        # can be None as it is only for 1D device mesh
        strategy = self.split_one_batch_dim()
        if strategy:
            strategy_list.append(strategy)

        # split batch dim of two inputs and the i dim of the first tensor
        # SbSi = SbSi x Sb
        strategy_list.append(self.split_batch_dim_lhs_space(0, 1))
        strategy_list.append(self.split_batch_dim_lhs_space(1, 0))

        # split batch dim of two inputs and the j of the second tensor
        # SbSj = Sb x SbSj
        strategy_list.append(self.split_batch_dim_rhs_space(0, 1))
        strategy_list.append(self.split_batch_dim_rhs_space(1, 0))

        # split batch dim of two inputs and the k dim of two inputs
        # Sb = SbSk x SbSk, need to all-reduce by k dim
        strategy_list.append(self.split_batch_dim_both_contract(0, 1))
        strategy_list.append(self.split_batch_dim_both_contract(1, 0))

        # split two batch dim
        strategy_list.append(self.split_two_batch_dim(0, 1))
        strategy_list.append(self.split_two_batch_dim(1, 0))

        return strategy_list


class DotHandler(OperatorHandler):
    """
    A OperatorHandler which deals with the sharding strategies for nn.Linear and F.linear.
    """

    def __init__(self, *args, **kwargs):
        super().__init__(*args, **kwargs)
        self.input_data = self.predecessor_node[0]._meta_data
        self.weight = self.module_named_parameters['weight']
        self.output_data = self.node._meta_data

    def _generate_compute_cost(self, input_shape, weight_shape):
        # TODO: consider bias addition
        compute_cost = reduce(operator.mul, input_shape) * weight_shape[0] * 2
        return compute_cost

    @exception_handler
    def split_lhs_space_rhs_space(self, mesh_dim_0, mesh_dim_1):
        # handle case SS = SR x RS
        name = f'S{mesh_dim_0}S{mesh_dim_1} = S{mesh_dim_0}R x RS{mesh_dim_1}'

        dim_partition_dict_for_input = {0: [mesh_dim_0]}
        sharding_spec_for_input = self._generate_sharding_spec(self.input_data, dim_partition_dict_for_input)

        # linear layer weight is transposed during init
        dim_partition_dict_for_weight = {0: [mesh_dim_1]}
        sharding_spec_for_weight = self._generate_sharding_spec(self.weight, dim_partition_dict_for_weight)

        dim_partition_dict_for_output = {0: [mesh_dim_0], 1: [mesh_dim_1]}
        sharding_spec_for_ouput = self._generate_sharding_spec(self.output_data, dim_partition_dict_for_input)

        # generate resharding cost for this strategy
        resharding_costs = self._generate_resharding_costs([sharding_spec_for_input])

        # compute computation cost
        compute_cost = self._generate_compute_cost(self.input_data.shape, self.weight.shape)

        # compute the memory cost of this strategy
        toatl_memory_cost, activation_memory_cost, weight_memory_cost = self._generate_memory_cost(
            dim_partition_dict_for_output, dim_partition_dict_for_weight)

        # compute the communication cost
        # no all-reduce required for this case
        communication_cost = 0

        # create and register strategy
        sharding_strategies = ShardingStrategy(name,
                                               output_sharding_spec=sharding_spec_for_ouput,
                                               compute_cost=compute_cost,
                                               communication_cost=communication_cost,
                                               memory_cost=toatl_memory_cost,
                                               resharding_costs=resharding_costs,
                                               input_shardings=(sharding_spec_for_input, sharding_spec_for_weight))
        self.strategies_vector.append(sharding_strategies)

    @exception_handler
    def split_lhs_space_both_contract(self, mesh_dim_0, mesh_dim_1):
        # handle the case SR = SS x SR
        name = f'S{mesh_dim_0}R = S{mesh_dim_0}S{mesh_dim_1} x S{mesh_dim_1}R'

        dim_partition_dict_for_input = {0: [mesh_dim_0], 1: [mesh_dim_1]}
        sharding_spec_for_input = self._generate_sharding_spec(self.input_data, dim_partition_dict_for_input)

        # since weight of the linear layer is transposed
        # the actual dim to be sharded is 1
        dim_partition_dict_for_weight = {1: [mesh_dim_0]}
        sharding_spec_for_weight = self._generate_sharding_spec(self.weight, dim_partition_dict_for_weight)

        dim_partition_dict_for_output = {0: [mesh_dim_0]}
        sharding_spec_for_ouput = self._generate_sharding_spec(self.output_data, dim_partition_dict_for_output)

        # generate resharding cost for this strategy
        resharding_costs = self._generate_resharding_costs([sharding_spec_for_input])

        # compute the computation cost of this strategy
        compute_cost = self._generate_compute_cost(self.input_data.shape, self.weight.shape)

        # compute the memory cost of this strategy
        toatl_memory_cost, activation_memory_cost, weight_memory_cost = self._generate_memory_cost(
            dim_partition_dict_for_output, dim_partition_dict_for_weight)

        # compute the communication cost of this strategy
        communication_cost = self.device_mesh.all_reduce_cost(activation_memory_cost, mesh_dim_1)
        sharding_strategies = ShardingStrategy(name,
                                               output_sharding_spec=sharding_spec_for_ouput,
                                               compute_cost=compute_cost,
                                               communication_cost=communication_cost,
                                               memory_cost=toatl_memory_cost,
                                               resharding_costs=resharding_costs,
                                               input_shardings=(sharding_spec_for_input, sharding_spec_for_weight))
        self.strategies_vector.append(sharding_strategies)

    @exception_handler
    def split_rhs_space_both_contract(self, mesh_dim_0, mesh_dim_1):
        name = f'RS{mesh_dim_1} = RS{mesh_dim_0} x S{mesh_dim_0}S{mesh_dim_1}'

        dim_partition_dict_for_input = {1: [mesh_dim_0]}
        sharding_spec_for_input = self._generate_sharding_spec(self.input_data, dim_partition_dict_for_input)

        dim_partition_dict_for_weight = {0: [mesh_dim_0], 1: [mesh_dim_1]}
        sharding_spec_for_weight = self._generate_sharding_spec(self.weight, dim_partition_dict_for_weight)

        dim_partition_dict_for_output = {1: [mesh_dim_1]}
        sharding_spec_for_ouput = self._generate_sharding_spec(self.output_data, dim_partition_dict_for_input)

        # generate resharding cost for this strategy
        resharding_costs = self._generate_resharding_costs([sharding_spec_for_input])

        # compute the computation cost of this strategy
        compute_cost = self._generate_compute_cost(self.input_data.shape, self.weight.shape)

        # compute the memory cost of this strategy
        toatl_memory_cost, activation_memory_cost, weight_memory_cost = self._generate_memory_cost(
            dim_partition_dict_for_output, dim_partition_dict_for_weight)

        # compute the communication cost of this strategy
        communication_cost = self.device_mesh.all_reduce_cost(activation_memory_cost, mesh_dim_1)
        sharding_strategies = ShardingStrategy(name,
                                               output_sharding_spec=sharding_spec_for_ouput,
                                               compute_cost=compute_cost,
                                               communication_cost=communication_cost,
                                               memory_cost=toatl_memory_cost,
                                               resharding_costs=resharding_costs,
                                               input_shardings=(sharding_spec_for_input, sharding_spec_for_weight))
        self.strategies_vector.append(sharding_strategies)

    @exception_handler
    def recompute_split_both_contract(self, mesh_dim):
        name = f'RR = RS{mesh_dim} x S{mesh_dim}R'

        dim_partition_dict_for_input = {1: [mesh_dim]}
        sharding_spec_for_input = self._generate_sharding_spec(self.input_data, dim_partition_dict_for_input)

        dim_partition_dict_for_weight = {1: [mesh_dim]}
        sharding_spec_for_weight = self._generate_sharding_spec(self.weight, dim_partition_dict_for_weight)

        dim_partition_dict_for_output = {}
        sharding_spec_for_ouput = self._generate_sharding_spec(self.output_data, dim_partition_dict_for_output)

        # generate resharding cost for this strategy
        resharding_costs = self._generate_resharding_costs([sharding_spec_for_input])

        # compute the computation cost of this strategy
        compute_cost = self._generate_compute_cost(self.input_data.shape, self.weight.shape)

        # compute the memory cost of this strategy
        toatl_memory_cost, activation_memory_cost, weight_memory_cost = self._generate_memory_cost(
            dim_partition_dict_for_output, dim_partition_dict_for_weight)

        # compute the communication cost of this strategy
        communication_cost = self.device_mesh.all_reduce_cost(activation_memory_cost, mesh_dim)
        sharding_strategies = ShardingStrategy(name,
                                               output_sharding_spec=sharding_spec_for_ouput,
                                               compute_cost=compute_cost,
                                               communication_cost=communication_cost,
                                               memory_cost=toatl_memory_cost,
                                               resharding_costs=resharding_costs,
                                               input_shardings=(sharding_spec_for_input, sharding_spec_for_weight))
        self.strategies_vector.append(sharding_strategies)

    @exception_handler
    def split_rhs_space_only(self, mesh_dim):
        name = f'RS{mesh_dim} = RR x RS{mesh_dim}'

        dim_partition_dict_for_input = {}
        sharding_spec_for_input = self._generate_sharding_spec(self.input_data, dim_partition_dict_for_input)

        dim_partition_dict_for_weight = {0: [mesh_dim]}
        sharding_spec_for_weight = self._generate_sharding_spec(self.weight, dim_partition_dict_for_weight)

        dim_partition_dict_for_output = {1: [mesh_dim]}
        sharding_spec_for_ouput = self._generate_sharding_spec(self.output_data, dim_partition_dict_for_output)

        # generate resharding cost for this strategy
        resharding_costs = self._generate_resharding_costs([sharding_spec_for_input])

        # compute the computation cost of this strategy
        compute_cost = self._generate_compute_cost(self.input_data.shape, self.weight.shape)

        # compute the memory cost of this strategy
        toatl_memory_cost, activation_memory_cost, weight_memory_cost = self._generate_memory_cost(
            dim_partition_dict_for_output, dim_partition_dict_for_weight)

        # compute the communication cost of this strategy
        communication_cost = self.device_mesh.all_reduce_cost(activation_memory_cost, mesh_dim)
        sharding_strategies = ShardingStrategy(name,
                                               output_sharding_spec=sharding_spec_for_ouput,
                                               compute_cost=compute_cost,
                                               communication_cost=communication_cost,
                                               memory_cost=toatl_memory_cost,
                                               resharding_costs=resharding_costs,
                                               input_shardings=(sharding_spec_for_input, sharding_spec_for_weight))
        self.strategies_vector.append(sharding_strategies)

    @exception_handler
    def split_lhs_1st_dim_1d(self, mesh_dim_0, mesh_dim_1):
        name = f'S{mesh_dim_0}{mesh_dim_1}R = S{mesh_dim_0}{mesh_dim_1}R x RR'

        dim_partition_dict_for_input = {0: [mesh_dim_0, mesh_dim_1]}
        sharding_spec_for_input = self._generate_sharding_spec(self.input_data, dim_partition_dict_for_input)

        dim_partition_dict_for_weight = {}
        sharding_spec_for_weight = self._generate_sharding_spec(self.weight, dim_partition_dict_for_weight)

        dim_partition_dict_for_output = {0: [mesh_dim_0, mesh_dim_1]}
        sharding_spec_for_ouput = self._generate_sharding_spec(self.output_data, dim_partition_dict_for_output)

        # generate resharding cost for this strategy
        resharding_costs = self._generate_resharding_costs([sharding_spec_for_input])

        # compute the computation cost of this strategy
        compute_cost = self._generate_compute_cost(self.input_data.shape, self.weight.shape)

        # compute the memory cost of this strategy
        toatl_memory_cost, activation_memory_cost, weight_memory_cost = self._generate_memory_cost(
            dim_partition_dict_for_output, dim_partition_dict_for_weight)

        # compute the communication cost of this strategy
        communication_cost = 0
        sharding_strategies = ShardingStrategy(name,
                                               output_sharding_spec=sharding_spec_for_ouput,
                                               compute_cost=compute_cost,
                                               communication_cost=communication_cost,
                                               memory_cost=toatl_memory_cost,
                                               resharding_costs=resharding_costs,
                                               input_shardings=(sharding_spec_for_input, sharding_spec_for_weight))
        self.strategies_vector.append(sharding_strategies)

    @exception_handler
    def split_lhs_2nd_dim_1d(self, mesh_dim_0, mesh_dim_1):
        name = f'RR = RS{mesh_dim_0}{mesh_dim_1} x S{mesh_dim_0}{mesh_dim_1}R'

        dim_partition_dict_for_input = {1: [mesh_dim_0, mesh_dim_1]}
        sharding_spec_for_input = self._generate_sharding_spec(self.input_data, dim_partition_dict_for_input)

        dim_partition_dict_for_weight = {0: [mesh_dim_0, mesh_dim_1]}
        sharding_spec_for_weight = self._generate_sharding_spec(self.weight, dim_partition_dict_for_weight)

        dim_partition_dict_for_output = {}
        sharding_spec_for_ouput = self._generate_sharding_spec(self.output_data, dim_partition_dict_for_output)

        # generate resharding cost for this strategy
        resharding_costs = self._generate_resharding_costs([sharding_spec_for_input])

        # compute the computation cost of this strategy
        compute_cost = self._generate_compute_cost(self.input_data.shape, self.weight.shape)

        # compute the memory cost of this strategy
        toatl_memory_cost, activation_memory_cost, weight_memory_cost = self._generate_memory_cost(
            dim_partition_dict_for_output, dim_partition_dict_for_weight)

        # compute the communication cost of this strategy
        communication_cost = self.device_mesh.flatten_device_mesh.all_reduce_cost(activation_memory_cost, 0)
        sharding_strategies = ShardingStrategy(name,
                                               output_sharding_spec=sharding_spec_for_ouput,
                                               compute_cost=compute_cost,
                                               communication_cost=communication_cost,
                                               memory_cost=toatl_memory_cost,
                                               resharding_costs=resharding_costs,
                                               input_shardings=(sharding_spec_for_input, sharding_spec_for_weight))
        self.strategies_vector.append(sharding_strategies)

    @exception_handler
    def split_rhs_2nd_dim_1d(self, mesh_dim_0, mesh_dim_1):
        name = f'RS{mesh_dim_0}{mesh_dim_1} = RR x RS{mesh_dim_0}{mesh_dim_1}'

        dim_partition_dict_for_input = {}
        sharding_spec_for_input = self._generate_sharding_spec(self.input_data, dim_partition_dict_for_input)

        dim_partition_dict_for_weight = {1: [mesh_dim_0, mesh_dim_1]}
        sharding_spec_for_weight = self._generate_sharding_spec(self.weight, dim_partition_dict_for_weight)

        dim_partition_dict_for_output = {1: [mesh_dim_0, mesh_dim_1]}
        sharding_spec_for_ouput = self._generate_sharding_spec(self.output_data, dim_partition_dict_for_output)

        # generate resharding cost for this strategy
        resharding_costs = self._generate_resharding_costs([sharding_spec_for_input])

        # compute the computation cost of this strategy
        compute_cost = self._generate_compute_cost(self.input_data.shape, self.weight.shape)

        # compute the memory cost of this strategy
        toatl_memory_cost, activation_memory_cost, weight_memory_cost = self._generate_memory_cost(
            dim_partition_dict_for_output, dim_partition_dict_for_weight)

        # compute the communication cost of this strategy
        communication_cost = 0
        sharding_strategies = ShardingStrategy(name,
                                               output_sharding_spec=sharding_spec_for_ouput,
                                               compute_cost=compute_cost,
                                               communication_cost=communication_cost,
                                               memory_cost=toatl_memory_cost,
                                               resharding_costs=resharding_costs,
                                               input_shardings=(sharding_spec_for_input, sharding_spec_for_weight))
        self.strategies_vector.append(sharding_strategies)

    def register_strategy(self) -> StrategiesVector:
        '''
        Generate every possible strategies for a linear node, and record all strategies into the strategies_vector.

        Output:

        '''
        # SS = SR x RS
        self.split_lhs_space_rhs_space(0, 1)
        self.split_lhs_space_rhs_space(1, 0)

        # SR = SS x SR
        self.split_lhs_space_both_contract(0, 1)
        self.split_lhs_space_both_contract(1, 0)

        # RS = RS x SS
        self.split_rhs_space_both_contract(0, 1)
        self.split_rhs_space_both_contract(1, 0)

        # RR= RS x SR
        self.recompute_split_both_contract(0)
        self.recompute_split_both_contract(1)

        # RS = RR x RS
        self.split_rhs_space_only(0)
        self.split_rhs_space_only(1)

        # S01R = S01R x RR
        self.split_lhs_1st_dim_1d(0, 1)

        # RR = RS01 x S01R
        self.split_lhs_2nd_dim_1d(0, 1)

        # RS01 = RR x RS01
        self.split_rhs_2nd_dim_1d(0, 1)

        return self.strategies_vector<|MERGE_RESOLUTION|>--- conflicted
+++ resolved
@@ -6,13 +6,11 @@
 from .operator_handler import OperatorHandler
 from ..constants import LINEAR_FUNC_OP, LINEAR_MODULE_OP
 from functools import reduce
-<<<<<<< HEAD
 from colossalai.auto_parallel.solver._utils import exception_handler
-=======
 from enum import Enum
 from .strategy_generator import StrategyGenerator, IntermediateStrategy
 from typing import List
->>>>>>> db98b695
+
 
 __all__ = ['DotHandler']
 
