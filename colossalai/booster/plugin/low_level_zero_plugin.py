--- conflicted
+++ resolved
@@ -357,11 +357,8 @@
             partition_grad=(stage == 2),
             cpu_offload=cpu_offload,
             master_weights=master_weights,
-<<<<<<< HEAD
             overlap_allgather=overlap_allgather,
-=======
             fp8_communication=fp8_communication,
->>>>>>> 53cb9606
         )
         self.lora_enabled = False
         self.verbose = verbose
