import random
from contextlib import nullcontext
from typing import Any, Callable, Iterator, List, Optional, Tuple, Union

import numpy as np
import torch
import torch.distributed as dist
from torch.distributed import ProcessGroup
from torch.nn import Module
from torch.optim import Optimizer
from torch.optim.lr_scheduler import _LRScheduler as LRScheduler
from torch.utils.data import DataLoader
from torch.utils.data.distributed import DistributedSampler

from colossalai.amp.naive_amp.mixed_precision_optimizer import MixedPrecisionOptimizer
from colossalai.checkpoint_io import CheckpointIO
from colossalai.cluster import ProcessGroupMesh
from colossalai.interface import ModelWrapper, OptimizerWrapper
from colossalai.pipeline.schedule import OneForwardOneBackwardSchedule
from colossalai.pipeline.stage_manager import PipelineStageManager
from colossalai.shardformer import ShardConfig, ShardFormer
from colossalai.zero.low_level import LowLevelZeroOptimizer

from .pp_plugin_base import PipelinePluginBase

DP_AXIS, PP_AXIS, TP_AXIS = 0, 1, 2


class HybridParallelModule(ModelWrapper):

    def __init__(self, module: Module, precision: str, shard_config: ShardConfig, dp_group: ProcessGroup) -> None:
        self.stage_manager = shard_config.pipeline_stage_manager
        self.dp_group = dp_group
        shardformer = ShardFormer(shard_config)
        module, self.shared_params = shardformer.optimize(module)
        # TODO(ver217): add input type cast
        self.shared_param_process_groups = []
        for shared_param in self.shared_params:
            if len(shared_param) > 0:
                self.shared_param_process_groups.append(
                    self.stage_manager.init_process_group_by_stages(list(shared_param.keys())))
        if precision == 'fp16':
            module = module.half().cuda()
        elif precision == 'bf16':
            module = module.to(dtype=torch.bfloat16).cuda()
        else:
            module = module.cuda()    # train without AMP
        # TODO(ver217): support TP+DP
        super().__init__(module)

    def sync_shared_params(self):
        for shared_param, group in zip(self.shared_params, self.shared_param_process_groups):
            if self.stage_manager.stage in shared_param:
                param = shared_param[self.stage_manager.stage]
                dist.all_reduce(param.grad, group=group)
            dist.barrier()

    def no_sync(self) -> Iterator[None]:
        # no sync grads across data parallel
        return nullcontext()

    def sync_grads(self):
        # sync grad across data parallel
        if self.dp_group.size() == 1:
            return
        for p in self.module.parameters():
            if p.grad is not None:
                dist.all_reduce(p.grad, group=self.dp_group)
                p.grad.div_(self.dp_group.size())


def init_pipeline_optimizer(optim: Optimizer, model: Module):
    params = set(model.parameters())
    new_param_groups = []
    for group in optim.param_groups:
        params = [p for p in group['params'] if p in params]
        new_param_groups.append({**group, 'params': params})
    optim.__setstate__({'param_groups': new_param_groups})


class HybridParallelNaiveOptimizer(OptimizerWrapper):

    def __init__(self, optim: Optimizer, model: Module, use_pipeline: bool):
        if use_pipeline:
            init_pipeline_optimizer(optim, model)
        super().__init__(optim)


class HybridParallelAMPOptimizer(MixedPrecisionOptimizer):

    def __init__(self,
                 optim: Optimizer,
                 model: Module,
                 use_pipeline: bool,
                 precision: str = 'fp16',
                 initial_scale: float = 2**16,
                 min_scale: float = 1,
                 growth_factor: float = 2,
                 backoff_factor: float = 0.5,
                 growth_interval: int = 1000,
                 hysteresis: int = 2,
                 max_scale: float = 2**32,
                 max_norm: float = 0):
        if use_pipeline:
            init_pipeline_optimizer(optim, model)
        super().__init__(optim, precision, initial_scale, min_scale, growth_factor, backoff_factor, growth_interval,
                         hysteresis, max_scale, max_norm)


class HybridParallelZeroOptimizer(LowLevelZeroOptimizer):

    def __init__(
            self,
            optimizer: Optimizer,
            model: Module,
            use_pipeline: bool,
            initial_scale: int = 2**16,    # grad scaler config
            min_scale: int = 1,
            growth_factor: float = 2.,
            backoff_factor: float = .5,
            growth_interval: int = 2000,
            hysteresis: int = 2,
            max_scale: int = 2**24,
            clip_grad_norm: float = 0.0,    # grad clipping
            verbose: bool = False,
            reduce_bucket_size: int = 1024 * 1024,    # communication
            communication_dtype: Optional[torch.dtype] = None,
            overlap_communication: bool = True,
            partition_grad: bool = False,    # stage 2 flag
            cpu_offload: bool = False,    # cpu offload
            dp_process_group: Optional[ProcessGroup] = None,    # the dp pg for comm
            tp_process_group: Optional[ProcessGroup] = None,    # if using tp
            forced_dtype: Optional[torch.dtype] = None):
        if use_pipeline:
            init_pipeline_optimizer(optimizer, model)
        super().__init__(optimizer, initial_scale, min_scale, growth_factor, backoff_factor, growth_interval,
                         hysteresis, max_scale, clip_grad_norm, verbose, reduce_bucket_size, communication_dtype,
                         overlap_communication, partition_grad, cpu_offload, dp_process_group, tp_process_group,
                         forced_dtype)


class HybridParallelPlugin(PipelinePluginBase):

    def __init__(
        self,
        tp_size: int,
        pp_size: int,
        precision: str = 'fp16',
        zero_stage: int = 0,
        cpu_offload: bool = False,
        enable_all_optimization: bool = False,
        enable_fused_normalization: bool = False,
<<<<<<< HEAD
        enable_sequence_parallelism: bool = False,
=======
        enable_flash_attention: bool = False,
        enable_jit_fused: bool = False,
>>>>>>> 9d1a6d22
        num_microbatches: Optional[int] = None,
        initial_scale: float = 2**16,
        min_scale: float = 1,
        growth_factor: float = 2,
        backoff_factor: float = 0.5,
        growth_interval: int = 1000,
        hysteresis: int = 2,
        max_scale: float = 2**32,
        max_norm: float = 0,
    ) -> None:
        super().__init__()
        assert dist.get_world_size() % (
            tp_size * pp_size
        ) == 0, f'world size {dist.get_world_size()} is not divisible by tp_size {tp_size} * pp_size {pp_size}'
        # TODO(ver217): support zero
        assert zero_stage == 0, 'zero is not support yet'
        self.tp_size = tp_size
        self.pp_size = pp_size
        self.dp_size = dist.get_world_size() // (tp_size * pp_size)
        self.precision = precision
        self.zero_stage = zero_stage
        self.cpu_offload = cpu_offload
        self.enable_all_optimization = enable_all_optimization
        self.enable_fused_normalization = enable_fused_normalization
<<<<<<< HEAD
        self.enable_sequence_parallelism = enable_sequence_parallelism
=======
        self.enable_flash_attention = enable_flash_attention
        self.enable_jit_fused = enable_jit_fused
>>>>>>> 9d1a6d22
        self.pg_mesh = ProcessGroupMesh(self.dp_size, self.pp_size, self.tp_size)
        self.stage_manager = None
        self.schedule = None
        assert zero_stage in (0, 1, 2)
        if self.pp_size > 1:
            assert num_microbatches is not None, 'num_microbatches must be specified when using pipeline parallelism'
            assert self.zero_stage <= 1, 'zero stage must be 0 or 1 when using pipeline parallelism'
            self.stage_manager = PipelineStageManager(self.pg_mesh, PP_AXIS)
            self.schedule = OneForwardOneBackwardSchedule(num_microbatches, self.stage_manager)
        self.tp_group = self.pg_mesh.get_group_along_axis(TP_AXIS)
        self.dp_group = self.pg_mesh.get_group_along_axis(DP_AXIS)
        self.shard_config = ShardConfig(tensor_parallel_process_group=self.tp_group,
                                        pipeline_stage_manager=self.stage_manager,
                                        enable_tensor_parallelism=self.tp_size > 1,
<<<<<<< HEAD
                                        enable_fused_normalization=self.enable_fused_normalization,
                                        enable_sequence_parallelism=enable_sequence_parallelism)
=======
                                        enable_all_optimization=self.enable_all_optimization,
                                        enable_fused_normalization=self.enable_fused_normalization,
                                        enable_flash_attention=self.enable_flash_attention,
                                        enable_jit_fused=self.enable_jit_fused)
>>>>>>> 9d1a6d22
        self.amp_config = dict(
            initial_scale=initial_scale,
            growth_factor=growth_factor,
            backoff_factor=backoff_factor,
            growth_interval=growth_interval,
            hysteresis=hysteresis,
            min_scale=min_scale,
            max_scale=max_scale,
        )
        self.max_norm = max_norm

    @property
    def enable_pipeline_parallelism(self) -> bool:
        return self.pp_size > 1

    def supported_devices(self) -> List[str]:
        return ['cuda']

    def supported_precisions(self) -> List[str]:
        return ['fp16', 'bf16', 'fp32']

    def control_device(self) -> bool:
        return True

    def control_precision(self) -> bool:
        return True

    def support_no_sync(self) -> bool:
        return False

    def control_checkpoint_io(self) -> bool:
        return True

    def configure(
        self,
        model: Module,
        optimizer: Optional[Optimizer] = None,
        criterion: Optional[Callable] = None,
        dataloader: Optional[DataLoader] = None,
        lr_scheduler: Optional[LRScheduler] = None,
    ) -> Tuple[Module, OptimizerWrapper, Callable, DataLoader, LRScheduler]:
        if not isinstance(model, ModelWrapper):
            model = HybridParallelModule(model, self.precision, self.shard_config, self.dp_group)
        if optimizer is not None and not isinstance(optimizer, OptimizerWrapper):
            if self.zero_stage == 0:
                if self.precision in ['fp16', 'bf16']:
                    optimizer = HybridParallelAMPOptimizer(optimizer,
                                                           model,
                                                           use_pipeline=self.enable_pipeline_parallelism,
                                                           precision=self.precision,
                                                           max_norm=self.max_norm,
                                                           **self.amp_config)
                else:
                    optimizer = HybridParallelNaiveOptimizer(optimizer,
                                                             model,
                                                             use_pipeline=self.enable_pipeline_parallelism)
            else:
                optimizer = HybridParallelZeroOptimizer(optimizer,
                                                        model,
                                                        use_pipeline=self.enable_pipeline_parallelism,
                                                        partition_grad=(self.zero_stage == 2),
                                                        cpu_offload=self.cpu_offload,
                                                        dp_process_group=self.dp_group,
                                                        tp_process_group=self.tp_group,
                                                        verbose=True,
                                                        clip_grad_norm=self.max_norm,
                                                        **self.amp_config)
        return model, optimizer, criterion, dataloader, lr_scheduler

    def execute_pipeline(self,
                         data_iter: Iterator,
                         model: HybridParallelModule,
                         criterion: Callable[[Any, Any], torch.Tensor],
                         optimizer: Union[HybridParallelNaiveOptimizer, HybridParallelAMPOptimizer,
                                          HybridParallelZeroOptimizer],
                         return_loss: bool = True,
                         return_outputs: bool = False) -> dict:
        assert self.enable_pipeline_parallelism, 'pipeline parallelism is not enabled'
        # return loss or outputs if needed
        ctx = optimizer.no_sync() if isinstance(optimizer, HybridParallelZeroOptimizer) else model.no_sync()
        with ctx:
            outputs = self.schedule.forward_backward_step(model, optimizer, data_iter, criterion, return_loss,
                                                          return_outputs)
        model.sync_shared_params()
        if isinstance(optimizer, HybridParallelZeroOptimizer):
            optimizer.sync_grad()
        else:
            model.sync_grads()
        return outputs

    def prepare_dataloader(self,
                           dataset,
                           batch_size,
                           shuffle=False,
                           seed=1024,
                           drop_last=False,
                           pin_memory=False,
                           num_workers=0,
                           **kwargs):
        r"""
        Prepare a dataloader for distributed training. The dataloader will be wrapped by
        `torch.utils.data.DataLoader` and `torch.utils.data.DistributedSampler`.


        Args:
            dataset (`torch.utils.data.Dataset`): The dataset to be loaded.
            shuffle (bool, optional): Whether to shuffle the dataset. Defaults to False.
            seed (int, optional): Random worker seed for sampling, defaults to 1024.
            add_sampler: Whether to add ``DistributedDataParallelSampler`` to the dataset. Defaults to True.
            drop_last (bool, optional): Set to True to drop the last incomplete batch, if the dataset size
                is not divisible by the batch size. If False and the size of dataset is not divisible by
                the batch size, then the last batch will be smaller, defaults to False.
            pin_memory (bool, optional): Whether to pin memory address in CPU memory. Defaults to False.
            num_workers (int, optional): Number of worker threads for this dataloader. Defaults to 0.
            kwargs (dict): optional parameters for ``torch.utils.data.DataLoader``, more details could be found in
                    `DataLoader <https://pytorch.org/docs/stable/_modules/torch/utils/data/dataloader.html#DataLoader>`_.

        Returns:
            :class:`torch.utils.data.DataLoader`: A DataLoader used for training or testing.
        """
        _kwargs = kwargs.copy()
        sampler = DistributedSampler(dataset,
                                     num_replicas=self.pg_mesh.size(DP_AXIS),
                                     rank=self.pg_mesh.coordinate(DP_AXIS),
                                     shuffle=shuffle)

        # Deterministic dataloader
        def seed_worker(worker_id):
            worker_seed = seed
            np.random.seed(worker_seed)
            torch.manual_seed(worker_seed)
            random.seed(worker_seed)

        return DataLoader(dataset,
                          batch_size=batch_size,
                          sampler=sampler,
                          worker_init_fn=seed_worker,
                          drop_last=drop_last,
                          pin_memory=pin_memory,
                          num_workers=num_workers,
                          **_kwargs)

    def get_checkpoint_io(self) -> CheckpointIO:
        return None

    def no_sync(self, model: Module) -> Iterator[None]:
        raise NotImplementedError<|MERGE_RESOLUTION|>--- conflicted
+++ resolved
@@ -150,12 +150,9 @@
         cpu_offload: bool = False,
         enable_all_optimization: bool = False,
         enable_fused_normalization: bool = False,
-<<<<<<< HEAD
         enable_sequence_parallelism: bool = False,
-=======
         enable_flash_attention: bool = False,
         enable_jit_fused: bool = False,
->>>>>>> 9d1a6d22
         num_microbatches: Optional[int] = None,
         initial_scale: float = 2**16,
         min_scale: float = 1,
@@ -180,12 +177,9 @@
         self.cpu_offload = cpu_offload
         self.enable_all_optimization = enable_all_optimization
         self.enable_fused_normalization = enable_fused_normalization
-<<<<<<< HEAD
         self.enable_sequence_parallelism = enable_sequence_parallelism
-=======
         self.enable_flash_attention = enable_flash_attention
         self.enable_jit_fused = enable_jit_fused
->>>>>>> 9d1a6d22
         self.pg_mesh = ProcessGroupMesh(self.dp_size, self.pp_size, self.tp_size)
         self.stage_manager = None
         self.schedule = None
@@ -200,15 +194,11 @@
         self.shard_config = ShardConfig(tensor_parallel_process_group=self.tp_group,
                                         pipeline_stage_manager=self.stage_manager,
                                         enable_tensor_parallelism=self.tp_size > 1,
-<<<<<<< HEAD
-                                        enable_fused_normalization=self.enable_fused_normalization,
-                                        enable_sequence_parallelism=enable_sequence_parallelism)
-=======
                                         enable_all_optimization=self.enable_all_optimization,
+                                        enable_sequence_parallelism=enable_sequence_parallelism,
                                         enable_fused_normalization=self.enable_fused_normalization,
                                         enable_flash_attention=self.enable_flash_attention,
                                         enable_jit_fused=self.enable_jit_fused)
->>>>>>> 9d1a6d22
         self.amp_config = dict(
             initial_scale=initial_scale,
             growth_factor=growth_factor,
