import random
from contextlib import nullcontext
from functools import partial
from types import MethodType
from typing import Any, Callable, Iterator, List, Optional, OrderedDict, Tuple, Union

import numpy as np
import torch
import torch.distributed as dist
from torch.distributed import ProcessGroup
from torch.nn import Module, SyncBatchNorm
from torch.nn.parallel import DistributedDataParallel as DDP
from torch.optim import Optimizer
from torch.optim.lr_scheduler import _LRScheduler as LRScheduler
from torch.utils._pytree import tree_map
from torch.utils.data import DataLoader
from torch.utils.data.distributed import DistributedSampler

from colossalai.amp.naive_amp.mixed_precision_optimizer import MixedPrecisionOptimizer
from colossalai.checkpoint_io import CheckpointIO, HybridParallelCheckpointIO
from colossalai.cluster import ProcessGroupMesh
from colossalai.interface import ModelWrapper, OptimizerWrapper
from colossalai.pipeline.schedule import OneForwardOneBackwardSchedule
from colossalai.pipeline.stage_manager import PipelineStageManager
from colossalai.shardformer import ShardConfig, ShardFormer
from colossalai.shardformer.policies.base_policy import Policy
from colossalai.zero.low_level import LowLevelZeroOptimizer

from .pp_plugin_base import PipelinePluginBase

DP_AXIS, PP_AXIS, TP_AXIS = 0, 1, 2


def _convert_floating_point(x, dtype: torch.dtype = torch.float16):
    if isinstance(x, torch.Tensor) and torch.is_floating_point(x):
        return x.to(dtype)
    return x


class HybridParallelModule(ModelWrapper):
    def __init__(
        self,
        module: Module,
        precision: str,
        shard_config: ShardConfig,
        dp_group: ProcessGroup,
        use_ddp: bool,
        ddp_config: dict,
        custom_policy: Policy,
    ) -> None:
        self.stage_manager = shard_config.pipeline_stage_manager
        self.dp_group = dp_group

        shardformer = ShardFormer(shard_config)
        if custom_policy is not None:
            assert isinstance(custom_policy, object)
        module, self.shared_params = shardformer.optimize(module, policy=custom_policy)

        # setting process groups for shared parameters
        self.shared_param_process_groups = []
        for shared_param in self.shared_params:
            if len(shared_param) > 0:
                self.shared_param_process_groups.append(
                    self.stage_manager.init_process_group_by_stages(list(shared_param.keys()))
                )

        # setting mixed_precision
        self.mixed_precision = None
        if precision == "fp16":
            self.mixed_precision = torch.float16
        elif precision == "bf16":
            self.mixed_precision = torch.bfloat16
        if self.mixed_precision is not None:
            module = module.to(self.mixed_precision)
        module = module.cuda()

        # setting input type cast when using mixed precision
        self.convert_fn = None
        if self.mixed_precision is not None:
            self.convert_fn = partial(_convert_floating_point, dtype=self.mixed_precision)

        # setting ddp configs
        if use_ddp:
            # convert model to sync bn
            module = SyncBatchNorm.convert_sync_batchnorm(module, dp_group)
            # wrap the model with PyTorch DDP
            module = DDP(module, process_group=dp_group, **ddp_config)

        super().__init__(module)

    def sync_shared_params(self):
        for shared_param, group in zip(self.shared_params, self.shared_param_process_groups):
            if self.stage_manager.stage in shared_param:
                param = shared_param[self.stage_manager.stage]
                dist.all_reduce(param.grad, group=group)
            dist.barrier()

    def no_sync(self) -> Iterator[None]:
        # no sync grads across data parallel
        return nullcontext()

    def sync_grads(self):
        # sync grad across data parallel
        if self.dp_group.size() == 1:
            return
        for p in self.module.parameters():
            if p.grad is not None:
                dist.all_reduce(p.grad, group=self.dp_group)
                p.grad.div_(self.dp_group.size())

    def forward(self, *args, **kwargs):
        if self.convert_fn is not None:
            args = tree_map(self.convert_fn, args)
            kwargs = tree_map(self.convert_fn, kwargs)
        return super().forward(*args, **kwargs)

    def unwrap(self):
        module = super().unwrap()
        if isinstance(module, DDP):
            module = module.module
        return module


def get_param_info(optim: Optimizer):
    # Get a backup of necessary information of parameters for future use, which includes:
    # 1. A complete param_group, with params in the form of param_id
    # 2. A mapping from param address (obtained using id(param)) to integer param_id
    # 3. A mapping from integer param_id to param address.
    # 4. A mapping from param_address (obtained using id(param)) to the original shape of parameter before sharding.
    # When Zero is used, the params here are fp16/bf16 model params rather than fp32 master params in optimizer.

    if optim is None:
        return {}
    param_info = {"param_groups": [], "param2id": {}, "id2param": {}, "param2shape": {}}
    start_index = 0
    for group in optim.param_groups:
        packed_group = {k: v for k, v in group.items() if k != "params"}
        packed_group["params"] = []

        for param_id, param in enumerate(group["params"], start_index):
            original_shape = param.shape if isinstance(param, torch.Tensor) else None
            packed_group["params"].append(param_id)
            param_info["param2id"][id(param)] = param_id
            param_info["id2param"][param_id] = id(param)
            param_info["param2shape"][id(param)] = original_shape

        param_info["param_groups"].append(packed_group)
        start_index += len(group["params"])

    return param_info


def init_pipeline_optimizer(optim: Optimizer, model: Module):
    model_params = set(model.parameters())
    new_param_groups = []
    for group in optim.param_groups:
        params = [p for p in group["params"] if p in model_params]
        new_param_groups.append({**group, "params": params})
    optim.__setstate__({"param_groups": new_param_groups})


class HybridParallelNaiveOptimizer(OptimizerWrapper):
    def __init__(self, optim: Optimizer, model: Module, use_pipeline: bool, param_info: OrderedDict):
        self.param_info = param_info
        if use_pipeline:
            init_pipeline_optimizer(optim, model)
        super().__init__(optim)

    def update_master_params(self, model: Module):
        pass

    def get_working_to_master_map(self):
        return None

    def get_master_to_working_map(self):
        return None


class HybridParallelAMPOptimizer(MixedPrecisionOptimizer):
    def __init__(
        self,
        optim: Optimizer,
        model: Module,
        use_pipeline: bool,
        param_info: OrderedDict,
        precision: str = "fp16",
        initial_scale: float = 2**16,
        min_scale: float = 1,
        growth_factor: float = 2,
        backoff_factor: float = 0.5,
        growth_interval: int = 1000,
        hysteresis: int = 2,
        max_scale: float = 2**32,
        max_norm: float = 0,
    ):
        self.param_info = param_info
        if use_pipeline:
            init_pipeline_optimizer(optim, model)
        super().__init__(
            optim,
            precision,
            initial_scale,
            min_scale,
            growth_factor,
            backoff_factor,
            growth_interval,
            hysteresis,
            max_scale,
            max_norm,
        )


class HybridParallelZeroOptimizer(LowLevelZeroOptimizer):
    def __init__(
        self,
        optimizer: Optimizer,
        model: Module,
        use_pipeline: bool,
        param_info: OrderedDict,
        initial_scale: int = 2**16,  # grad scaler config
        min_scale: int = 1,
        growth_factor: float = 2.0,
        backoff_factor: float = 0.5,
        growth_interval: int = 2000,
        hysteresis: int = 2,
        max_scale: int = 2**24,
        clip_grad_norm: float = 0.0,  # grad clipping
        verbose: bool = False,
        reduce_bucket_size: int = 1024 * 1024,  # communication
        communication_dtype: Optional[torch.dtype] = None,
        overlap_communication: bool = True,
        partition_grad: bool = False,  # stage 2 flag
        cpu_offload: bool = False,  # cpu offload
        dp_process_group: Optional[ProcessGroup] = None,  # the dp pg for comm
        tp_process_group: Optional[ProcessGroup] = None,  # if using tp
        forced_dtype: Optional[torch.dtype] = None,
    ):
        self.param_info = param_info
        if use_pipeline:
            init_pipeline_optimizer(optimizer, model)
        super().__init__(
            optimizer,
            initial_scale,
            min_scale,
            growth_factor,
            backoff_factor,
            growth_interval,
            hysteresis,
            max_scale,
            clip_grad_norm,
            verbose,
            reduce_bucket_size,
            communication_dtype,
            overlap_communication,
            partition_grad,
            cpu_offload,
            dp_process_group,
            tp_process_group,
            forced_dtype,
        )


class HybridParallelPlugin(PipelinePluginBase):
    """
    Plugin for Hybrid Parallel Training.
    Tensor parallel, pipeline parallel and data parallel(DDP/ZeRO) can be picked and combined in this plugin.
    The size of tp and pp should be passed in by user, then the size of dp is automatically calculated from dp_size = world_size / (tp_size * pp_size).

    ```python
    from colossalai.booster import Booster
    from colossalai.booster.plugin import HybridParallelPlugin

    model, train_dataset, optimizer, criterion = ...
    plugin =  HybridParallelPlugin(tp_size=2, pp_size=2)

    train_dataloader = plugin.prepare_dataloader(train_dataset, batch_size=8)
    booster = Booster(plugin=plugin)
    model, optimizer, criterion, train_dataloader, _ = booster.boost(model, optimizer, criterion, train_dataloader)
    ```

    Args:
        tp_size (int): The size of tensor parallelism. Tensor parallelism will not be used when tp_size is set to 1.
        pp_size (int): The number of pipeline stages in pipeline parallelism. Pipeline parallelism will not be used when pp_size is set to 1.
        precision (str, optional): Specifies the precision of parameters during training.
                                    Auto-mixied precision will be used when this argument is set to 'fp16' or 'bf16', otherwise model is trained with 'fp32'.
                                    Defaults to 'fp16'.
        zero_stage (int, optional): The stage of ZeRO for data parallelism. Can only be choosed from [0, 1, 2].
                                        When set to 0, ZeRO will not be used. Defaults to 0.
        enable_all_optimization (bool, optional): Whether to switch on all the optimizations supported by Shardformer.
                                                    Currently all the optimization methods include fused normalization, flash attention and JIT.
                                                    Defaults to False.
        enable_fused_normalization (bool, optional): Whether to switch on fused normalization in Shardformer. Defaults to False.
        enable_flash_attention (bool, optional): Whether to switch on flash attention in Shardformer. Defaults to False.
        enable_jit_fused (bool, optional): Whether to switch on JIT in Shardformer. Default to False.
        enable_sequence_parallelism (bool): Whether to turn on sequence parallelism in Shardformer. Defaults to False.
        enable_sequence_overlap (bool): Whether to turn on sequence overlap in Shardformer. Defaults to False.
        num_microbatches (int, optional): Number of microbatches when using pipeline parallelism. Defaults to None.
        microbatch_size (int, optional): Microbatch size when using pipeline parallelism.
            Either ``num_microbatches`` or ``microbatch_size`` should be provided if using pipeline.
            If ``num_microbatches`` is provided, this will be ignored. Defaults to None.
        initial_scale (float, optional): The initial loss scale of AMP. Defaults to 2**16.
        min_scale (float, optional): The minimum loss scale of AMP. Defaults to 1.
        growth_factor (float, optional): The multiplication factor for increasing loss scale when using AMP. Defaults to 2.
        backoff_factor (float, optional): The multiplication factor for decreasing loss scale when using AMP. Defaults to 0.5.
        growth_interval (int, optional): The number of steps to increase loss scale when no overflow occurs when using AMP. Defaults to 1000.
        hysteresis (int, optional):  The number of overflows before decreasing loss scale when using AMP. Defaults to 2.
        max_scale (float, optional): The maximum loss scale of AMP. Defaults to 2**32.
        max_norm (float, optional): Maximum norm for gradient clipping. Defaults to 0.
        broadcast_buffers (bool, optional): Whether to broadcast buffers in the beginning of training when using DDP. Defaults to True.
        ddp_bucket_cap_mb (int, optional): The bucket size in MB when using DDP. Defaults to 25.
        find_unused_parameters (bool, optional): Whether to find unused parameters when using DDP. Defaults to False.
        check_reduction (bool, optional): Whether to check reduction when using DDP. Defaults to False.
        gradient_as_bucket_view (bool, optional): Whether to use gradient as bucket view when using DDP. Defaults to False.
        static_graph (bool, optional): Whether to use static graph when using DDP. Defaults to False.
        zero_bucket_size_in_m (int, optional): Gradient reduce bucket size in million elements when using ZeRO. Defaults to 12.
        cpu_offload (bool, optional): Whether to open cpu_offload when using ZeRO. Defaults to False.
        communication_dtype (torch.dtype, optional): Communication dtype when using ZeRO. If not specified, the dtype of param will be used. Defaults to None.
        overlap_communication (bool, optional): Whether to overlap communication and computation when using ZeRO. Defaults to True.
        custom_policy (Policy, optional): Custom policy for Shardformer. Defaults to None.
    """

    def __init__(
        self,
        tp_size: int,
        pp_size: int,
        precision: str = "fp16",
        zero_stage: int = 0,
        enable_all_optimization: bool = False,
        enable_fused_normalization: bool = False,
        enable_flash_attention: bool = False,
        enable_jit_fused: bool = False,
        enable_sequence_parallelism: bool = False,
        enable_sequence_overlap: bool = False,
        num_microbatches: Optional[int] = None,
        microbatch_size: Optional[int] = None,
        initial_scale: float = 2**16,
        min_scale: float = 1,
        growth_factor: float = 2,
        backoff_factor: float = 0.5,
        growth_interval: int = 1000,
        hysteresis: int = 2,
        max_scale: float = 2**32,
        max_norm: float = 0,
        broadcast_buffers: bool = True,
        ddp_bucket_cap_mb: int = 25,
        find_unused_parameters: bool = False,
        check_reduction: bool = False,
        gradient_as_bucket_view: bool = False,
        static_graph: bool = False,
        zero_bucket_size_in_m: int = 12,
        cpu_offload: bool = False,
        communication_dtype: Optional[torch.dtype] = None,
        overlap_communication: bool = True,
        custom_policy: Policy = None,
    ) -> None:
        super().__init__()
        assert (
            dist.get_world_size() % (tp_size * pp_size) == 0
        ), f"world size {dist.get_world_size()} is not divisible by tp_size {tp_size} * pp_size {pp_size}"

        if enable_sequence_parallelism:
<<<<<<< HEAD
            assert tp_size > 1, 'Tensor parallelism must be enabled when using sequence parallelism'
=======
            assert tp_size > 1, "Sequence parallelism must be enabled when using tensor parallelism"
>>>>>>> b6cf0aca

        self.tp_size = tp_size
        self.pp_size = pp_size
        self.dp_size = dist.get_world_size() // (tp_size * pp_size)
        self.precision = precision
        self.zero_stage = zero_stage
        self.cpu_offload = cpu_offload
        self.enable_all_optimization = enable_all_optimization
        self.enable_fused_normalization = enable_fused_normalization
        self.enable_flash_attention = enable_flash_attention
        self.enable_jit_fused = enable_jit_fused
        self.enable_sequence_parallelism = enable_sequence_parallelism
        self.pg_mesh = ProcessGroupMesh(self.dp_size, self.pp_size, self.tp_size)
        self.stage_manager = None
        self.schedule = None
        self.custom_policy = custom_policy
        assert zero_stage in (0, 1, 2)
        if self.pp_size > 1:
            assert (
                num_microbatches is not None or microbatch_size is not None
            ), "num_microbatches or microbatch_size must be specified when using pipeline parallelism"
            assert self.zero_stage <= 1, "zero stage must be 0 or 1 when using pipeline parallelism"
            self.stage_manager = PipelineStageManager(self.pg_mesh, PP_AXIS)
            self.schedule = OneForwardOneBackwardSchedule(
                self.stage_manager, num_microbatches=num_microbatches, microbatch_size=microbatch_size
            )
        self.tp_group = self.pg_mesh.get_group_along_axis(TP_AXIS)
        self.dp_group = self.pg_mesh.get_group_along_axis(DP_AXIS)
        self.pp_group = self.pg_mesh.get_group_along_axis(PP_AXIS)
        self.shard_config = ShardConfig(
            tensor_parallel_process_group=self.tp_group,
            pipeline_stage_manager=self.stage_manager,
            enable_tensor_parallelism=self.tp_size > 1,
            enable_all_optimization=self.enable_all_optimization,
            enable_fused_normalization=self.enable_fused_normalization,
            enable_flash_attention=self.enable_flash_attention,
            enable_jit_fused=self.enable_jit_fused,
            enable_sequence_parallelism=enable_sequence_parallelism,
            enable_sequence_overlap=enable_sequence_overlap,
        )
        self.amp_config = dict(
            initial_scale=initial_scale,
            growth_factor=growth_factor,
            backoff_factor=backoff_factor,
            growth_interval=growth_interval,
            hysteresis=hysteresis,
            min_scale=min_scale,
            max_scale=max_scale,
        )

        self.ddp_config = dict(
            broadcast_buffers=broadcast_buffers,
            bucket_cap_mb=ddp_bucket_cap_mb,
            find_unused_parameters=find_unused_parameters,
            check_reduction=check_reduction,
            gradient_as_bucket_view=gradient_as_bucket_view,
            static_graph=static_graph,
        )

        self.zero_config = dict(
            reduce_bucket_size=zero_bucket_size_in_m * 1024 * 1024,
            communication_dtype=communication_dtype,
            overlap_communication=overlap_communication,
            cpu_offload=cpu_offload,
            partition_grad=(self.zero_stage == 2),
        )

        self.max_norm = max_norm

    @property
    def enable_pipeline_parallelism(self) -> bool:
        return self.pp_size > 1

    def supported_devices(self) -> List[str]:
        return ["cuda"]

    def supported_precisions(self) -> List[str]:
        return ["fp16", "bf16", "fp32"]

    def control_device(self) -> bool:
        return True

    def control_precision(self) -> bool:
        return True

    def support_no_sync(self) -> bool:
        return False

    def control_checkpoint_io(self) -> bool:
        return True

    def configure(
        self,
        model: Module,
        optimizer: Optional[Optimizer] = None,
        criterion: Optional[Callable] = None,
        dataloader: Optional[DataLoader] = None,
        lr_scheduler: Optional[LRScheduler] = None,
    ) -> Tuple[Module, OptimizerWrapper, Callable, DataLoader, LRScheduler]:
        param_info = get_param_info(optimizer)
        if not isinstance(model, ModelWrapper):
            use_ddp = self.dp_size > 1 and self.pp_size == 1 and self.zero_stage == 0
            model = HybridParallelModule(
                model, self.precision, self.shard_config, self.dp_group, use_ddp, self.ddp_config, self.custom_policy
            )
        if optimizer is not None and not isinstance(optimizer, OptimizerWrapper):
            if self.zero_stage == 0:
                if self.precision in ["fp16", "bf16"]:
                    optimizer = HybridParallelAMPOptimizer(
                        optimizer,
                        model,
                        use_pipeline=self.enable_pipeline_parallelism,
                        param_info=param_info,
                        precision=self.precision,
                        max_norm=self.max_norm,
                        **self.amp_config,
                    )
                else:
                    optimizer = HybridParallelNaiveOptimizer(
                        optimizer, model, use_pipeline=self.enable_pipeline_parallelism, param_info=param_info
                    )
            else:
<<<<<<< HEAD
                assert self.dp_size > 1, "Data parallel size should be greater than 1 when using Zero."
                assert self.precision != 'fp32', "Please set precision to 'fp16' or 'bf16' when using ZeRO."
                optimizer = HybridParallelZeroOptimizer(optimizer,
                                                        model,
                                                        use_pipeline=self.enable_pipeline_parallelism,
                                                        param_info=param_info,
                                                        dp_process_group=self.dp_group,
                                                        tp_process_group=self.tp_group,
                                                        verbose=True,
                                                        clip_grad_norm=self.max_norm,
                                                        **self.zero_config,
                                                        **self.amp_config)
                self.checkpoint_io.link_master_and_working_param(optimizer._param_store.working_to_master_param,
                                                                 optimizer._param_store.master_to_working_param)

=======
                assert self.dp_size > 1, "Please use Zero when data parallel size is greater than 1."
                assert self.precision != "fp32", "Please set precision to 'fp16' or 'bf16' when using ZeRO."
                optimizer = HybridParallelZeroOptimizer(
                    optimizer,
                    model,
                    use_pipeline=self.enable_pipeline_parallelism,
                    param_info=param_info,
                    dp_process_group=self.dp_group,
                    tp_process_group=self.tp_group,
                    verbose=True,
                    clip_grad_norm=self.max_norm,
                    **self.zero_config,
                    **self.amp_config,
                )
            # inject update_master_params
            model.update_master_params = MethodType(optimizer.update_master_params, model)
>>>>>>> b6cf0aca
        return model, optimizer, criterion, dataloader, lr_scheduler

    def execute_pipeline(
        self,
        data_iter: Iterator,
        model: HybridParallelModule,
        criterion: Callable[[Any, Any], torch.Tensor],
        optimizer: Optional[
            Union[HybridParallelNaiveOptimizer, HybridParallelAMPOptimizer, HybridParallelZeroOptimizer]
        ] = None,
        return_loss: bool = True,
        return_outputs: bool = False,
    ) -> dict:
        assert self.enable_pipeline_parallelism, "pipeline parallelism is not enabled"
        # return loss or outputs if needed
        ctx = optimizer.no_sync() if isinstance(optimizer, HybridParallelZeroOptimizer) else model.no_sync()
        with ctx:
            outputs = self.schedule.forward_backward_step(
                model, data_iter, criterion, optimizer, return_loss, return_outputs
            )
        model.sync_shared_params()
        if isinstance(optimizer, HybridParallelZeroOptimizer):
            optimizer.sync_grad()
        else:
            model.sync_grads()
        return outputs

    def prepare_dataloader(
        self, dataset, batch_size, shuffle=False, seed=1024, drop_last=False, pin_memory=False, num_workers=0, **kwargs
    ):
        r"""
        Prepare a dataloader for distributed training. The dataloader will be wrapped by
        `torch.utils.data.DataLoader` and `torch.utils.data.DistributedSampler`.


        Args:
            dataset (`torch.utils.data.Dataset`): The dataset to be loaded.
            shuffle (bool, optional): Whether to shuffle the dataset. Defaults to False.
            seed (int, optional): Random worker seed for sampling, defaults to 1024.
            add_sampler: Whether to add ``DistributedDataParallelSampler`` to the dataset. Defaults to True.
            drop_last (bool, optional): Set to True to drop the last incomplete batch, if the dataset size
                is not divisible by the batch size. If False and the size of dataset is not divisible by
                the batch size, then the last batch will be smaller, defaults to False.
            pin_memory (bool, optional): Whether to pin memory address in CPU memory. Defaults to False.
            num_workers (int, optional): Number of worker threads for this dataloader. Defaults to 0.
            kwargs (dict): optional parameters for ``torch.utils.data.DataLoader``, more details could be found in
                    `DataLoader <https://pytorch.org/docs/stable/_modules/torch/utils/data/dataloader.html#DataLoader>`_.

        Returns:
            :class:`torch.utils.data.DataLoader`: A DataLoader used for training or testing.
        """
        _kwargs = kwargs.copy()
        sampler = DistributedSampler(
            dataset, num_replicas=self.pg_mesh.size(DP_AXIS), rank=self.pg_mesh.coordinate(DP_AXIS), shuffle=shuffle
        )

        # Deterministic dataloader
        def seed_worker(worker_id):
            worker_seed = seed
            np.random.seed(worker_seed)
            torch.manual_seed(worker_seed)
            random.seed(worker_seed)

        return DataLoader(
            dataset,
            batch_size=batch_size,
            sampler=sampler,
            worker_init_fn=seed_worker,
            drop_last=drop_last,
            pin_memory=pin_memory,
            num_workers=num_workers,
            **_kwargs,
        )

    def get_checkpoint_io(self) -> CheckpointIO:
        return HybridParallelCheckpointIO(self.dp_group, self.pp_group, self.tp_group, self.zero_stage)

    def no_sync(self, model: Module) -> Iterator[None]:
        raise NotImplementedError<|MERGE_RESOLUTION|>--- conflicted
+++ resolved
@@ -359,11 +359,7 @@
         ), f"world size {dist.get_world_size()} is not divisible by tp_size {tp_size} * pp_size {pp_size}"
 
         if enable_sequence_parallelism:
-<<<<<<< HEAD
-            assert tp_size > 1, 'Tensor parallelism must be enabled when using sequence parallelism'
-=======
-            assert tp_size > 1, "Sequence parallelism must be enabled when using tensor parallelism"
->>>>>>> b6cf0aca
+            assert tp_size > 1, "Tensor parallelism must be enabled when using sequence parallelism"
 
         self.tp_size = tp_size
         self.pp_size = pp_size
@@ -486,23 +482,6 @@
                         optimizer, model, use_pipeline=self.enable_pipeline_parallelism, param_info=param_info
                     )
             else:
-<<<<<<< HEAD
-                assert self.dp_size > 1, "Data parallel size should be greater than 1 when using Zero."
-                assert self.precision != 'fp32', "Please set precision to 'fp16' or 'bf16' when using ZeRO."
-                optimizer = HybridParallelZeroOptimizer(optimizer,
-                                                        model,
-                                                        use_pipeline=self.enable_pipeline_parallelism,
-                                                        param_info=param_info,
-                                                        dp_process_group=self.dp_group,
-                                                        tp_process_group=self.tp_group,
-                                                        verbose=True,
-                                                        clip_grad_norm=self.max_norm,
-                                                        **self.zero_config,
-                                                        **self.amp_config)
-                self.checkpoint_io.link_master_and_working_param(optimizer._param_store.working_to_master_param,
-                                                                 optimizer._param_store.master_to_working_param)
-
-=======
                 assert self.dp_size > 1, "Please use Zero when data parallel size is greater than 1."
                 assert self.precision != "fp32", "Please set precision to 'fp16' or 'bf16' when using ZeRO."
                 optimizer = HybridParallelZeroOptimizer(
@@ -519,7 +498,6 @@
                 )
             # inject update_master_params
             model.update_master_params = MethodType(optimizer.update_master_params, model)
->>>>>>> b6cf0aca
         return model, optimizer, criterion, dataloader, lr_scheduler
 
     def execute_pipeline(
