import ctypes
import random
import warnings
from contextlib import contextmanager
from functools import partial
from types import MethodType
from typing import Any, Callable, Dict, Iterator, List, Optional, OrderedDict, Tuple, Union

import numpy as np
import torch
import torch.distributed as dist
from torch import Tensor, inf
from torch.distributed import ProcessGroup, get_world_size
from torch.nn import Module, SyncBatchNorm
from torch.nn.parallel import DistributedDataParallel as DDP
from torch.optim import Optimizer
from torch.optim.lr_scheduler import _LRScheduler as LRScheduler
from torch.utils._pytree import tree_map
from torch.utils.data import DataLoader
from torch.utils.data.distributed import DistributedSampler

from colossalai.accelerator import get_accelerator
from colossalai.amp.naive_amp.mixed_precision_optimizer import MixedPrecisionOptimizer
from colossalai.checkpoint_io import CheckpointIO, HybridParallelCheckpointIO
from colossalai.cluster import ProcessGroupMesh
from colossalai.interface import AMPModelMixin, ModelWrapper, OptimizerWrapper
from colossalai.pipeline.schedule import InterleavedSchedule, OneForwardOneBackwardSchedule
from colossalai.pipeline.stage_manager import PipelineStageManager
from colossalai.shardformer import ShardConfig, ShardFormer
from colossalai.shardformer.layer.utils import SeqParallelUtils
from colossalai.shardformer.policies.base_policy import Policy
from colossalai.tensor.d_tensor.api import is_distributed_tensor
from colossalai.zero.low_level import LowLevelZeroOptimizer

from .pp_plugin_base import PipelinePluginBase

DP_AXIS, PP_AXIS, TP_AXIS = 0, 1, 2

PRECISION_TORCH_TYPE = {"fp16": torch.float16, "fp32": torch.float32, "bf16": torch.bfloat16}


def _convert_floating_point(x, dtype: torch.dtype = torch.float16):
    if isinstance(x, torch.Tensor) and torch.is_floating_point(x):
        return x.to(dtype)
    return x


class HybridParallelModule(ModelWrapper, AMPModelMixin):
    def __init__(
        self,
        module: Module,
        precision: str,
        shard_config: ShardConfig,
        dp_group: ProcessGroup,
        tp_group: ProcessGroup,
        use_ddp: bool,
        ddp_config: dict,
        custom_policy: Policy,
    ) -> None:
        self.stage_manager = shard_config.pipeline_stage_manager
        self.shard_config = shard_config
        self.dp_group = dp_group
        self.tp_group = tp_group
        self.use_dpp = use_ddp
        self.require_grad_sync = True

        shardformer = ShardFormer(shard_config)
        if custom_policy is not None:
            assert isinstance(custom_policy, object)
        module, self.shared_params = shardformer.optimize(module, policy=custom_policy)

        # setting process groups for shared parameters
        self.shared_param_process_groups = []
        for shared_param in self.shared_params:
            if len(shared_param) > 0:
                self.shared_param_process_groups.append(
                    self.stage_manager.init_process_group_by_stages(list(shared_param.keys()))
                )

        # setting mixed_precision
        self.mixed_precision = None
        if precision == "fp16":
            self.mixed_precision = torch.float16
        elif precision == "bf16":
            self.mixed_precision = torch.bfloat16
        if self.mixed_precision is not None:
            module = module.to(self.mixed_precision)
        module = module.to(get_accelerator().get_current_device())

        # setting input type cast when using mixed precision
        self.convert_fn = None
        if self.mixed_precision is not None:
            self.convert_fn = partial(_convert_floating_point, dtype=self.mixed_precision)

        # setting ddp configs
        if use_ddp:
            # convert model to sync bn
            module = SyncBatchNorm.convert_sync_batchnorm(module, dp_group)
            # wrap the model with PyTorch DDP
            module = DDP(module, process_group=dp_group, **ddp_config)

        super().__init__(module)

    def sync_shared_params(self):
        for shared_param, group in zip(self.shared_params, self.shared_param_process_groups):
            if self.stage_manager.stage in shared_param:
                param = shared_param[self.stage_manager.stage]
                dist.all_reduce(param.grad, group=group)
            dist.barrier()

    @contextmanager
    def no_sync(self):
        r"""
        A context manager to disable automatic gradient synchronization (all-reduce) and allow manual synchronization
        when 'no_sync' is active. Alternatively, synchronization will occur in the first forward-backward pass
        when exiting the context.
        """

        # Store the current value of 'require_grad_sync' to restore it later.
        old_require_grad_sync = self.require_grad_sync
        # Disable automatic gradient synchronization.
        self.require_grad_sync = False
        try:
            if self.use_dpp:
                # If using data parallel processing (use_dpp), disable synchronization too.
                with self.module.no_sync():
                    yield
            else:
                yield
        finally:
            # Restore the original value of 'require_grad_sync'.
            self.require_grad_sync = old_require_grad_sync

    def sync_dp_grads(self):
        r"""
        Synchronize gradients across data parallelism (DP) if the DP group size is greater than 1.
        This function performs an all-reduce operation to combine gradients from different devices in the DP group.

        Args:
            None

        Returns:
            None
        """

        # Check if the DP group size is 1, meaning no synchronization is needed.
        if self.dp_group.size() == 1:
            return

        # Iterate through the model's parameters and perform gradient synchronization.
        for p in self.module.parameters():
            if p.grad is not None:
                # Perform all-reduce to combine gradients from different devices.
                dist.all_reduce(p.grad, group=self.dp_group)
                # Normalize the gradient by dividing it by the DP group size.
                p.grad.div_(self.dp_group.size())

    def sync_sp_grads(self, grads: Optional[List[torch.Tensor]] = None):
        r"""
        Synchronize gradients that are partially derived within sequence parallelism
        if sequence parallelism is enabled. Gradients can be provided explicitly or extracted
        from the module.

        Args:
            grads (Optional[List[torch.Tensor]]): A list of gradient tensors to synchronize. If not
                provided, gradients will be extracted from the model.

        Returns:
            None
        """
        if self.tp_group.size() > 1 and self.shard_config.enable_sequence_parallelism:
            if grads is not None:
                # Synchronize provided gradient tensors across the tensor parallelism group.
                SeqParallelUtils.allreduce_partial_data_grad(tp_group=self.tp_group, grads=grads)
            else:
                # Synchronize gradients from the model across the tensor parallelism group.
                SeqParallelUtils.allreduce_partial_data_grad(tp_group=self.tp_group, model=self.module)

    def forward(self, *args, **kwargs):
        if self.convert_fn is not None:
            args = tree_map(self.convert_fn, args)
            kwargs = tree_map(self.convert_fn, kwargs)
        return super().forward(*args, **kwargs)

    def unwrap(self):
        module = super().unwrap()
        if isinstance(module, DDP):
            module = module.module
        return module


def get_param_info(optim: Optimizer):
    # Get a backup of necessary information of parameters for future use, which includes:
    # 1. A complete param_group, with params in the form of param_id
    # 2. A mapping from param address (obtained using id(param)) to integer param_id
    # 3. A mapping from integer param_id to param address.
    # 4. A mapping from param_address (obtained using id(param)) to the original shape of parameter before sharding.
    # When Zero is used, the params here are fp16/bf16 model params rather than fp32 master params in optimizer.

    if optim is None:
        return {}
    param_info = {"param_groups": [], "param2id": {}, "id2param": {}, "param2shape": {}}
    start_index = 0
    for group in optim.param_groups:
        packed_group = {k: v for k, v in group.items() if k != "params"}
        packed_group["params"] = []

        for param_id, param in enumerate(group["params"], start_index):
            original_shape = param.shape if isinstance(param, torch.Tensor) else None
            packed_group["params"].append(param_id)
            param_info["param2id"][id(param)] = param_id
            param_info["id2param"][param_id] = id(param)
            param_info["param2shape"][id(param)] = original_shape

        param_info["param_groups"].append(packed_group)
        start_index += len(group["params"])

    return param_info


def init_pipeline_optimizer(optim: Optimizer, model: Module):
    model_params = set(model.parameters())
    new_param_groups = []
    for group in optim.param_groups:
        params = [p for p in group["params"] if p in model_params]
        new_param_groups.append({**group, "params": params})
    optim.__setstate__({"param_groups": new_param_groups})


class HybridParallelNaiveOptimizer(OptimizerWrapper):
    def __init__(
        self,
        optim: Optimizer,
        model: HybridParallelModule,
        use_pipeline: bool,
        param_info: OrderedDict,
        max_norm: float = 0,
        tp_process_group: Optional[ProcessGroup] = None,  # if using tp
        pp_process_group: Optional[ProcessGroup] = None,  # if using pp
    ):
        self.param_info = param_info
        if use_pipeline:
            init_pipeline_optimizer(optim, model)
        self.model = model
        self.stage_manager = model.stage_manager
        self.shared_params = model.shared_params
        self.max_norm = max_norm
        self.tp_pg = tp_process_group
        self.pp_pg = pp_process_group
        self.tp_size = get_world_size(self.tp_pg) if self.tp_pg is not None else 1
        self.pp_size = get_world_size(self.pp_pg) if self.pp_pg is not None else 1
        super().__init__(optim)

    def backward(self, loss: Tensor, *args, **kwargs):
        r"""
        Backpropagate gradients through the model and optionally synchronize sequence parallelism gradients.

        This method performs backward pass for gradient computation. If sequence parallelism is enabled
        and gradient synchronization is required, it will synchronize gradients that are partially derived
        within sequence parallelism across tp parallelism groups.

        Args:
            loss (Tensor): The loss tensor to compute gradients with respect to.
            *args: Additional positional arguments to be passed to the superclass backward method.
            **kwargs: Additional keyword arguments to be passed to the superclass backward method.

        Returns:
            None
        """

        # Call the superclass backward method to compute gradients.
        super().backward(loss, *args, **kwargs)

        if self.model.require_grad_sync:
            # If gradient synchronization is required, sync sequence parallelism gradients.
            self.model.sync_sp_grads()
        else:
            # If gradient synchronization is is not required, return.
            return

    def backward_by_grad(self, tensor: Tensor, grad: Tensor):
        """
        Backpropagate gradients through the model using a precomputed gradient and optionally synchronize sequence parallelism gradients.

        This method performs a backward pass for gradient computation using a precomputed gradient tensor.
        If sequence parallelism is enabled and gradient synchronization is required, it will synchronize
        gradients that are partially derived within sequence parallelism across tp parallelism groups.

        Args:
            tensor (Tensor): The input tensor for which gradients are computed.
            grad (Tensor): The precomputed gradient tensor to compute gradients with respect to the input tensor.

        Returns:
            None
        """

        # Call the superclass backward method to compute gradients.
        super().backward_by_grad(tensor, grad)

        if self.model.require_grad_sync:
            # If gradient synchronization is required, sync sequence parallelism gradients.
            self.model.sync_sp_grads()
        else:
            # If gradient synchronization is is not required, return.
            return

    def step(self, *args, **kwargs):
        r"""
        Perform an optimization step.

        Args:
            *args: Variable-length positional arguments to be passed to the optimizer's step function.
            **kwargs: Keyword arguments to be passed to the optimizer's step function.
        """

        if self.max_norm > 0:
            # Compute the total gradient norm.
            param_gradient_pairs = [
                (p, p.grad) for group in self.optim.param_groups for p in group["params"] if p.grad is not None
            ]
            total_norm = self._compute_grad_norm(param_gradient_pairs)

            # Clip the gradients to prevent exploding gradients.
            self._clip_grad_norm(total_norm)

        # Perform the optimization step using the underlying optimizer.
        self.optim.step(*args, **kwargs)

    def _compute_grad_norm(self, param_gradient_pairs: List[Tuple[Tensor]], norm_type: int = 2) -> int:
        r"""
        Compute and return the gradient norm for gradient clipping.

        Args:
            param_gradient_pairs (List[Tuple[Tensor]]): List of (parameter, gradient) pairs; gradients are used for norm calculation.
            norm_type (int, optional): Type of the norm used (e.g., 2 for L2 norm). Defaults to 2.

        Returns:
            float: The total norm of the given gradients.
        """

        if len(param_gradient_pairs) == 0:
            return 0.0

        norm_type = float(norm_type)

        # gradients used for norm calculation.
        gradients = [grad for param, grad in param_gradient_pairs]

        if norm_type == inf:
            total_norm = max(grad.data.abs().max() for grad in gradients)
            total_norm_cuda = torch.tensor(
                [float(total_norm)], device=get_accelerator().get_current_device(), dtype=torch.float32
            )
            if self.tp_size > 1:
                dist.all_reduce(tensor=total_norm_cuda, op=dist.ReduceOp.MAX, group=self.tp_pg)
            if self.pp_size > 1:
                dist.all_reduce(tensor=total_norm_cuda, op=dist.ReduceOp.MAX, group=self.pp_pg)
            total_norm = total_norm_cuda.item()
        else:
            # gradients used for norm calculation.
            gradients = [grad for param, grad in param_gradient_pairs]
            # grad_to_param_mapping is used to check which gradients are not distributed across devices of the 'tp_group'.
            grad_to_param_mapping = {id(grad): param for param, grad in param_gradient_pairs}

            total_norm_exponentiated = 0.0
            for grad in gradients:
                grad_norm_exponentiated = grad.data.double().norm(norm_type) ** norm_type

                # If 'tp_size' is greater than 1 and the parameter for the gradient is not a distributed tensor,
                # it indicates that the parameter is not distributed across devices of the 'tp_group'.
                # Consequently, there is no need to perform an 'all_reduce' operation for 'grad_norm'.
                # However, we still perform the 'all_reduce' operation for the sake of good coding practices.
                # To ensure mathematical equivalence, we divide the 'grad_norm' by 'tp_size.'
                if self.tp_size > 1:
                    param_for_grad = grad_to_param_mapping[id(grad)]
                    if not is_distributed_tensor(param_for_grad):
                        grad_norm_exponentiated /= self.tp_size

                # If 'pp_size' is greater than 1 and the gradient belongs to shared parameters,
                # it means that this parameter is used in two different pipeline stages.
                # To avoid redundant norm calculations, we divide the exponent of this norm by
                # the number of shared stages.
                if self.pp_size > 1:
                    for shared_param in self.shared_params:
                        if self.stage_manager.stage in shared_param:
                            stage_shared_param = shared_param[self.stage_manager.stage]
                            if grad is stage_shared_param.grad:
                                grad_norm_exponentiated /= len(shared_param)

                total_norm_exponentiated += grad_norm_exponentiated

            total_norm_exponentiated_cuda = torch.tensor(
                [float(total_norm_exponentiated)], device=get_accelerator().get_current_device(), dtype=torch.float32
            )
            if self.tp_size > 1:
                # compute norm in tp process group
                dist.all_reduce(tensor=total_norm_exponentiated_cuda, op=dist.ReduceOp.SUM, group=self.tp_pg)
            if self.pp_size > 1:
                # compute norm in pp process group
                dist.all_reduce(tensor=total_norm_exponentiated_cuda, op=dist.ReduceOp.SUM, group=self.pp_pg)

            # compute the total_norm
            total_norm = total_norm_exponentiated_cuda.item() ** (1.0 / norm_type)

        return total_norm

    def _clip_grad_norm(self, total_norm: float) -> None:
        r"""
        Clips the gradients of the model's parameters to prevent exploding gradients.

        Args:
            total_norm (float): The computed total gradient norm.

        Returns:
            None
        """
        clip_coef = torch.tensor(self.max_norm / (total_norm + 1e-6))
        clip_coef_clamped = torch.clamp(clip_coef, max=1.0)

        for group in self.optim.param_groups:
            for p in group["params"]:
                if p.grad is None:
                    continue
                p.grad.data.mul_(clip_coef_clamped)

    def update_master_params(self, model: Module):
        pass

    def get_working_to_master_map(self):
        return None

    def get_master_to_working_map(self):
        return None


class HybridParallelAMPOptimizer(MixedPrecisionOptimizer):
    def __init__(
        self,
        optim: Optimizer,
        model: HybridParallelModule,
        use_pipeline: bool,
        param_info: OrderedDict,
        precision: str = "fp16",
        initial_scale: float = 2**16,
        min_scale: float = 1,
        growth_factor: float = 2,
        backoff_factor: float = 0.5,
        growth_interval: int = 1000,
        hysteresis: int = 2,
        max_scale: float = 2**32,
        max_norm: float = 0,
        tp_process_group: Optional[ProcessGroup] = None,  # if using tp
        pp_process_group: Optional[ProcessGroup] = None,  # if using pp
    ):
        self.model = model
        self.param_info = param_info
        self.stage_manager = model.stage_manager
        self.shared_params = model.shared_params
        self.tp_pg = tp_process_group
        self.pp_pg = pp_process_group
        self.tp_size = get_world_size(self.tp_pg) if self.tp_pg is not None else 1
        self.pp_size = get_world_size(self.pp_pg) if self.pp_pg is not None else 1
        if use_pipeline:
            init_pipeline_optimizer(optim, model)
        super().__init__(
            optim,
            precision=precision,
            initial_scale=initial_scale,
            min_scale=min_scale,
            growth_factor=growth_factor,
            backoff_factor=backoff_factor,
            growth_interval=growth_interval,
            hysteresis=hysteresis,
            max_scale=max_scale,
            max_norm=max_norm,
        )

    def backward(self, loss: Tensor, *args, **kwargs):
        r"""
        Backpropagate gradients through the model and optionally synchronize sequence parallelism gradients.

        This method performs backward pass for gradient computation. If sequence parallelism is enabled
        and gradient synchronization is required, it will synchronize gradients that are partially derived
        within sequence parallelism across tp parallelism groups.

        Args:
            loss (Tensor): The loss tensor to compute gradients with respect to.
            *args: Additional positional arguments to be passed to the superclass backward method.
            **kwargs: Additional keyword arguments to be passed to the superclass backward method.

        Returns:
            None
        """
        # Call the superclass backward method to compute gradients.
        super().backward(loss, *args, **kwargs)

        if self.model.require_grad_sync:
            # If gradient synchronization is required, sync sequence parallelism gradients.
            self.model.sync_sp_grads()
        else:
            # If gradient synchronization is is not required, return.
            return

    def backward_by_grad(self, tensor: Tensor, grad: Tensor):
        """
        Backpropagate gradients through the model using a precomputed gradient and optionally synchronize sequence parallelism gradients.

        This method performs a backward pass for gradient computation using a precomputed gradient tensor.
        If sequence parallelism is enabled and gradient synchronization is required, it will synchronize
        gradients that are partially derived within sequence parallelism across tp parallelism groups.

        Args:
            tensor (Tensor): The input tensor for which gradients are computed.
            grad (Tensor): The precomputed gradient tensor to compute gradients with respect to the input tensor.

        Returns:
            None
        """
        # Call the superclass backward method to compute gradients.
        super().backward_by_grad(tensor, grad)

        if self.model.require_grad_sync:
            # If gradient synchronization is required, sync sequence parallelism gradients.
            self.model.sync_sp_grads()
        else:
            # If gradient synchronization is is not required, return.
            return

    def _compute_grad_norm(self, param_gradient_pairs: List[Tuple[Tensor]], norm_type: int = 2) -> int:
        r"""
        Compute and return the gradient norm for gradient clipping.

        Args:
            param_gradient_pairs (List[Tuple[Tensor]]): List of (parameter, gradient) pairs; gradients are used for norm calculation.
            norm_type (int, optional): Type of the norm used (e.g., 2 for L2 norm). Defaults to 2.

        Returns:
            float: The total norm of the given gradients.
        """
        if len(param_gradient_pairs) == 0:
            return 0.0

        norm_type = float(norm_type)

        if norm_type == inf:
            # The parent class calculates the norm of 'dp' gradients,
            # so we need to calculate the norm of 'tp' and 'pp' gradients.
            total_norm = super()._compute_grad_norm(param_gradient_pairs, norm_type)

            total_norm_cuda = torch.tensor(
                [float(total_norm)], device=get_accelerator().get_current_device(), dtype=torch.float32
            )

            if self.tp_size > 1:
                dist.all_reduce(tensor=total_norm_cuda, op=dist.ReduceOp.MAX, group=self.tp_pg)
            if self.pp_size > 1:
                dist.all_reduce(tensor=total_norm_cuda, op=dist.ReduceOp.MAX, group=self.pp_pg)

            total_norm = total_norm_cuda.item()

        else:
            # gradients used for norm calculation.
            gradients = [grad for param, grad in param_gradient_pairs]
            # grad_to_param_mapping is used to check which gradients are not distributed in tensor parallelism.
            grad_to_param_mapping = {id(grad): param for param, grad in param_gradient_pairs}

            total_norm_exponentiated = 0.0
            for grad in gradients:
                grad_norm_exponentiated = grad.data.double().norm(norm_type) ** norm_type

                # If 'tp_size' is greater than 1 and the parameter for the gradient is not a distributed tensor,
                # it indicates that the parameter is not distributed across devices of the 'tp_group'.
                # Consequently, there is no need to perform an 'all_reduce' operation for 'grad_norm'.
                # However, we still perform the 'all_reduce' operation for the sake of good coding practices.
                # To ensure mathematical equivalence, we divide the 'grad_norm' by 'tp_size.'
                if self.tp_size > 1:
                    param_for_grad = grad_to_param_mapping[id(grad)]
                    if not is_distributed_tensor(param_for_grad):
                        grad_norm_exponentiated /= self.tp_size

                # If 'pp_size' is greater than 1 and the gradient belongs to shared parameters,
                # it means that this parameter is used in two different pipeline stages.
                # To avoid redundant norm calculations, we divide the exponent of this norm by
                # the number of shared stages.
                if self.pp_size > 1:
                    for shared_param in self.shared_params:
                        if self.stage_manager.stage in shared_param:
                            stage_working_shared_param = shared_param[self.stage_manager.stage]
                            stage_master_shared_param = self.working_to_master_map[stage_working_shared_param]
                            if grad is stage_master_shared_param.grad:
                                grad_norm_exponentiated /= len(shared_param)

                total_norm_exponentiated += grad_norm_exponentiated

            total_norm_exponentiated_cuda = torch.tensor(
                [float(total_norm_exponentiated)], device=get_accelerator().get_current_device(), dtype=torch.float32
            )
            if self.tp_size > 1:
                # compute norm in tp process group
                dist.all_reduce(tensor=total_norm_exponentiated_cuda, op=dist.ReduceOp.SUM, group=self.tp_pg)
            if self.pp_size > 1:
                # compute norm in pp process group
                dist.all_reduce(tensor=total_norm_exponentiated_cuda, op=dist.ReduceOp.SUM, group=self.pp_pg)

            # compute the total_norm
            total_norm = total_norm_exponentiated_cuda.item() ** (1.0 / norm_type)

        return total_norm


class HybridParallelZeroOptimizer(LowLevelZeroOptimizer):
    def __init__(
        self,
        optimizer: Optimizer,
        model: HybridParallelModule,
        use_pipeline: bool,
        param_info: OrderedDict,
        initial_scale: int = 2**16,  # grad scaler config
        min_scale: int = 1,
        growth_factor: float = 2.0,
        backoff_factor: float = 0.5,
        growth_interval: int = 2000,
        hysteresis: int = 2,
        max_scale: int = 2**24,
        clip_grad_norm: float = 0.0,  # grad clipping
        verbose: bool = False,
        reduce_bucket_size: int = 1024 * 1024,  # communication
        communication_dtype: Optional[torch.dtype] = None,
        overlap_communication: bool = True,
        partition_grad: bool = False,  # stage 2 flag
        cpu_offload: bool = False,  # cpu offload
        dp_process_group: Optional[ProcessGroup] = None,  # the dp pg for comm
        tp_process_group: Optional[ProcessGroup] = None,  # if using tp
        pp_process_group: Optional[ProcessGroup] = None,  # if using pp
        forced_dtype: Optional[torch.dtype] = None,
    ):
        self.model = model
        self.param_info = param_info
        self.stage_manager = model.stage_manager
        self.shared_params = model.shared_params
        self.dp_pg = dp_process_group
        self.tp_pg = tp_process_group
        self.pp_pg = pp_process_group
        if use_pipeline:
            init_pipeline_optimizer(optimizer, model)
        super().__init__(
            optimizer=optimizer,
            initial_scale=initial_scale,
            min_scale=min_scale,
            growth_factor=growth_factor,
            backoff_factor=backoff_factor,
            growth_interval=growth_interval,
            hysteresis=hysteresis,
            max_scale=max_scale,
            clip_grad_norm=clip_grad_norm,
            verbose=verbose,
            reduce_bucket_size=reduce_bucket_size,
            communication_dtype=communication_dtype,
            overlap_communication=overlap_communication,
            partition_grad=partition_grad,
            cpu_offload=cpu_offload,
            dp_process_group=dp_process_group,
            forced_dtype=forced_dtype,
        )

    def sync_dp_grads(self):
        r"""
        Synchronize gradients in the data parallelism dimension.

        This method wraps the existing `_sync_grad` method in order to explicitly synchronize gradients
        in the data parallelism dimension. It is necessary due to the introduction of new parallel dimensions,
        namely tp (tensor parallelism) and pp (pipeline parallelism). This ensures better code organization
        and readability.

        Args:
            None

        Returns:
            None
        """
        # Call the superclass `_sync_grad` method to synchronize gradients.
        super()._sync_grad()

    def _sync_sp_grads(self):
        r"""
        Synchronize gradients that are partially derived within sequence parallelism.

        This method is responsible for synchronizing partially derived gradients across tp parallelism groups.
        It identifies gradients that ara partially derived or not and synchronizes them.
        If synchronization is required and gradients are found to be synchronized,
        it performs the synchronization.

        Args:
            None

        Returns:
            None
        """

        def _get_all_working_grads() -> List[Tensor]:
            """Retrieve all working gradients from different parameter groups."""
            all_working_grads = []
            for group_id in range(self.num_param_groups):
                working_grads = self._grad_store.get_working_grads_by_group_id(group_id)
                all_working_grads.extend(working_grads)
            return all_working_grads

        def _get_grads_to_sync(all_working_grads) -> Union[List[Tensor], None]:
            """Identify gradients to be synchronized in the sequence parallelism."""
            grads_to_sync = []
            for grad in all_working_grads:
                param_id_for_grad = self._grad_store.get_param_id_for_grad(grad)
                param_for_grad = ctypes.cast(param_id_for_grad, ctypes.py_object).value
                if SeqParallelUtils.is_sp_partial_derived_param(param_for_grad):
                    grads_to_sync.append(grad)

            if len(grads_to_sync) > 0:
                return grads_to_sync
            else:
                return None

        # Get all working gradients and gradients to be synchronized.
        all_working_grads = _get_all_working_grads()
        grads_to_sync = _get_grads_to_sync(all_working_grads)

        if self.require_grad_sync and grads_to_sync is not None:
            # Synchronize sequence parallelism gradients if required.
            SeqParallelUtils.allreduce_partial_data_grad(tp_group=self.tp_pg, grads=grads_to_sync)
        else:
            return

    def backward(self, loss, retain_graph=False):
        """
        Backpropagate gradients through the model and optionally synchronize sequence parallelism gradients.

        This method performs the backward pass for gradient computation based on a given loss tensor.
        If sequence parallelism is enabled and gradient synchronization is required, it will synchronize
        gradients that are partially derived within sequence parallelism across TP parallelism groups.

        Args:
            loss: The loss tensor to compute gradients with respect to.
            retain_graph (bool): Whether to retain the computation graph.

        Returns:
            None
        """
        # Call the superclass backward method to compute gradients.
        super().backward(loss, retain_graph)

        if self.require_grad_sync and self.model.shard_config.enable_sequence_parallelism:
            # If gradient synchronization is required, sync sequence parallelism gradients.
            self._sync_sp_grads()
        else:
            # If gradient synchronization is is not required, return.
            return

    def backward_by_grad(self, tensor, grad):
        """
        Backpropagate gradients through the model using a precomputed gradient and optionally synchronize sequence parallelism gradients.

        This method performs a backward pass for gradient computation based on a precomputed gradient tensor.
        If sequence parallelism is enabled and gradient synchronization is required, it will synchronize
        gradients that are partially derived within sequence parallelism across TP parallelism groups.

        Args:
            tensor: The input tensor for which gradients are computed.
            grad: The precomputed gradient tensor to compute gradients with respect to the input tensor.

        Returns:
            None
        """
        # Call the superclass backward_by_grad method to compute gradients.
        super().backward_by_grad(tensor, grad)

        if self.require_grad_sync and self.model.shard_config.enable_sequence_parallelism:
            # If gradient synchronization is required, sync sequence parallelism gradients.
            self._sync_sp_grads()
        else:
            # If gradient synchronization is is not required, return.
            return

    def _compute_grad_norm(self, gradients: List[Tensor], norm_type: int = 2) -> float:
        r"""
        Compute and return the gradient norm for gradient clipping.

        Args:
            gradients (List[Tensor]): A list of tensors containing gradients.
            norm_type (int, optional): Type of the p-norm to be computed. Defaults to 2.

        Returns:
            float: The computed gradient norm.
        """

        # Check if the list of gradients is empty
        if len(gradients) == 0:
            return 0.0

        dp_size = get_world_size(self.dp_pg) if self.dp_pg is not None else 1
        tp_size = get_world_size(self.tp_pg) if self.tp_pg is not None else 1
        pp_size = get_world_size(self.pp_pg) if self.pp_pg is not None else 1
        norm_type = float(norm_type)

        if norm_type == inf:
            # The parent class calculates the norm of 'dp' gradients,
            # so we only need to calculate the norm 'tp' of 'pp' gradients.
            total_norm = super()._compute_grad_norm(gradients, norm_type)

            total_norm_cuda = torch.tensor(
                [float(total_norm)], device=get_accelerator().get_current_device(), dtype=torch.float32
            )

            if tp_size > 1:
                dist.all_reduce(tensor=total_norm_cuda, op=dist.ReduceOp.MAX, group=self.tp_pg)
            if pp_size > 1:
                dist.all_reduce(tensor=total_norm_cuda, op=dist.ReduceOp.MAX, group=self.pp_pg)

            total_norm = total_norm_cuda.item()
        else:
            total_norm_exponentiated = 0.0
            for grad in gradients:
                grad_norm_exponentiated = grad.data.double().norm(norm_type) ** norm_type

                # If 'tp_size' is greater than 1 and the parameter for the gradient is not a distributed tensor,
                # it indicates that the parameter is not distributed across devices of the 'tp_group'.
                # Consequently, there is no need to perform an 'all_reduce' operation for 'grad_norm'.
                # However, we still perform the 'all_reduce' operation for the sake of good coding practices.
                # To ensure mathematical equivalence, we divide the 'grad_norm' by 'tp_size.'
                if tp_size > 1:
                    param_id_for_grad = self._grad_store.get_param_id_for_grad(grad)
                    param_for_grad = ctypes.cast(param_id_for_grad, ctypes.py_object).value

                    if not is_distributed_tensor(param_for_grad):
                        grad_norm_exponentiated /= tp_size

                # If 'pp_size' is greater than 1 and the gradient belongs to shared parameters,
                # it means that this parameter is used in two different pipeline stages.
                # To avoid redundant norm calculations, we divide the exponent of this norm by
                # the number of shared stages.
                if pp_size > 1:
                    for shared_param in self.shared_params:
                        if self.stage_manager.stage in shared_param:
                            stage_shared_param = shared_param[self.stage_manager.stage]
                            working_grad = self._grad_store.get_working_grad_by_param_id(id(stage_shared_param))
                            if grad is working_grad:
                                grad_norm_exponentiated /= len(shared_param)

                total_norm_exponentiated += grad_norm_exponentiated

            total_norm_exponentiated_cuda = torch.tensor(
                [float(total_norm_exponentiated)], device=get_accelerator().get_current_device(), dtype=torch.float32
            )
            if dp_size > 1:
                # compute norm in dp process group
                dist.all_reduce(tensor=total_norm_exponentiated_cuda, op=dist.ReduceOp.SUM, group=self.dp_pg)
            if tp_size > 1:
                # compute norm in tp process group
                dist.all_reduce(tensor=total_norm_exponentiated_cuda, op=dist.ReduceOp.SUM, group=self.tp_pg)
            if pp_size > 1:
                # compute norm in pp process group
                dist.all_reduce(tensor=total_norm_exponentiated_cuda, op=dist.ReduceOp.SUM, group=self.pp_pg)

            # Compute the 'total_norm' from 'total_norm_exponentiated'
            total_norm = total_norm_exponentiated_cuda.item() ** (1.0 / norm_type)

        return total_norm


class HybridParallelPlugin(PipelinePluginBase):
    """
    Plugin for Hybrid Parallel Training.
    Tensor parallel, pipeline parallel and data parallel(DDP/ZeRO) can be picked and combined in this plugin.
    The size of tp and pp should be passed in by user, then the size of dp is automatically calculated from dp_size = world_size / (tp_size * pp_size).

    ```python
    from colossalai.booster import Booster
    from colossalai.booster.plugin import HybridParallelPlugin

    model, train_dataset, optimizer, criterion = ...
    plugin =  HybridParallelPlugin(tp_size=2, pp_size=2)

    train_dataloader = plugin.prepare_dataloader(train_dataset, batch_size=8)
    booster = Booster(plugin=plugin)
    model, optimizer, criterion, train_dataloader, _ = booster.boost(model, optimizer, criterion, train_dataloader)
    ```

    Args:
        tp_size (int): The size of tensor parallelism. Tensor parallelism will not be used when tp_size is set to 1.
        pp_size (int): The number of pipeline stages in pipeline parallelism. Pipeline parallelism will not be used when pp_size is set to 1.
        precision (str, optional): Specifies the precision of parameters during training.
                                    Auto-mixied precision will be used when this argument is set to 'fp16' or 'bf16', otherwise model is trained with 'fp32'.
                                    Defaults to 'fp16'.
        zero_stage (int, optional): The stage of ZeRO for data parallelism. Can only be choosed from [0, 1, 2].
                                        When set to 0, ZeRO will not be used. Defaults to 0.
        enable_all_optimization (bool, optional): Whether to switch on all the optimizations supported by Shardformer.
                                                    Currently all the optimization methods include fused normalization, flash attention and JIT.
                                                    Defaults to False.
        enable_fused_normalization (bool, optional): Whether to switch on fused normalization in Shardformer. Defaults to False.
        enable_flash_attention (bool, optional): Whether to switch on flash attention in Shardformer. Defaults to False.
        enable_jit_fused (bool, optional): Whether to switch on JIT in Shardformer. Default to False.
        enable_sequence_parallelism (bool): Whether to turn on sequence parallelism in Shardformer. Defaults to False.
        enable_sequence_overlap (bool): Whether to turn on sequence overlap in Shardformer. Defaults to False.
        num_microbatches (int, optional): Number of microbatches when using pipeline parallelism. Defaults to None.
        microbatch_size (int, optional): Microbatch size when using pipeline parallelism.
            Either ``num_microbatches`` or ``microbatch_size`` should be provided if using pipeline.
            If ``num_microbatches`` is provided, this will be ignored. Defaults to None.
        initial_scale (float, optional): The initial loss scale of AMP. Defaults to 2**16.
        min_scale (float, optional): The minimum loss scale of AMP. Defaults to 1.
        growth_factor (float, optional): The multiplication factor for increasing loss scale when using AMP. Defaults to 2.
        backoff_factor (float, optional): The multiplication factor for decreasing loss scale when using AMP. Defaults to 0.5.
        growth_interval (int, optional): The number of steps to increase loss scale when no overflow occurs when using AMP. Defaults to 1000.
        hysteresis (int, optional):  The number of overflows before decreasing loss scale when using AMP. Defaults to 2.
        max_scale (float, optional): The maximum loss scale of AMP. Defaults to 2**32.
        max_norm (float, optional): Maximum norm for gradient clipping. Defaults to 0.
        broadcast_buffers (bool, optional): Whether to broadcast buffers in the beginning of training when using DDP. Defaults to True.
        ddp_bucket_cap_mb (int, optional): The bucket size in MB when using DDP. Defaults to 25.
        find_unused_parameters (bool, optional): Whether to find unused parameters when using DDP. Defaults to False.
        check_reduction (bool, optional): Whether to check reduction when using DDP. Defaults to False.
        gradient_as_bucket_view (bool, optional): Whether to use gradient as bucket view when using DDP. Defaults to False.
        static_graph (bool, optional): Whether to use static graph when using DDP. Defaults to False.
        zero_bucket_size_in_m (int, optional): Gradient reduce bucket size in million elements when using ZeRO. Defaults to 12.
        cpu_offload (bool, optional): Whether to open cpu_offload when using ZeRO. Defaults to False.
        communication_dtype (torch.dtype, optional): Communication dtype when using ZeRO. If not specified, the dtype of param will be used. Defaults to None.
        overlap_communication (bool, optional): Whether to overlap communication and computation when using ZeRO. Defaults to True.
        custom_policy (Policy, optional): Custom policy for Shardformer. Defaults to None.
        pp_style (str, optional): The style for pipeline parallelism. Defaults to '1f1b'.
        num_model_chunks (int, optional): The number of model chunks for interleaved pipeline parallelism. Defaults to 1.
        enable_metadata_cache (bool, optional): Whether to enable metadata cache for pipeline parallelism. Defaults to True.
    """

    def __init__(
        self,
        tp_size: int,
        pp_size: int,
        precision: str = "fp16",
        zero_stage: int = 0,
        enable_all_optimization: bool = False,
        enable_fused_normalization: bool = False,
        enable_flash_attention: bool = False,
        enable_jit_fused: bool = False,
        enable_sequence_parallelism: bool = False,
        enable_sequence_overlap: bool = False,
        num_microbatches: Optional[int] = None,
        microbatch_size: Optional[int] = None,
        initial_scale: float = 2**16,
        min_scale: float = 1,
        growth_factor: float = 2,
        backoff_factor: float = 0.5,
        growth_interval: int = 1000,
        hysteresis: int = 2,
        max_scale: float = 2**32,
        max_norm: float = 0,
        broadcast_buffers: bool = True,
        ddp_bucket_cap_mb: int = 25,
        find_unused_parameters: bool = False,
        check_reduction: bool = False,
        gradient_as_bucket_view: bool = False,
        static_graph: bool = False,
        zero_bucket_size_in_m: int = 12,
        cpu_offload: bool = False,
        communication_dtype: Optional[torch.dtype] = None,
        overlap_communication: bool = True,
        custom_policy: Policy = None,
        pp_style: str = "1f1b",
        num_model_chunks: int = 1,
        enable_metadata_cache: bool = True,
    ) -> None:
        super().__init__()
        assert (
            dist.get_world_size() % (tp_size * pp_size) == 0
        ), f"world size {dist.get_world_size()} is not divisible by tp_size {tp_size} * pp_size {pp_size}"

        if enable_sequence_parallelism:
            assert tp_size > 1, "Sequence parallelism must be enabled when using tensor parallelism"

        self.tp_size = tp_size
        self.pp_size = pp_size
        self.dp_size = dist.get_world_size() // (tp_size * pp_size)
        self.precision = precision
        self.zero_stage = zero_stage
        self.cpu_offload = cpu_offload
        self.enable_all_optimization = enable_all_optimization
        self.enable_fused_normalization = enable_fused_normalization
        self.enable_flash_attention = enable_flash_attention
        self.enable_jit_fused = enable_jit_fused
        self.enable_sequence_parallelism = enable_sequence_parallelism
        self.pg_mesh = ProcessGroupMesh(self.dp_size, self.pp_size, self.tp_size)
        self.stage_manager = None
        self.schedule = None
        self.custom_policy = custom_policy
        assert zero_stage in (0, 1, 2)
        if self.pp_size > 1:
            assert pp_style in ["1f1b", "interleaved"], "Unsupported pipeline parallelism style"
            assert pp_style == "interleaved" or num_model_chunks == 1, "num_model_chunks must be 1 when using 1f1b"
            assert (
                num_microbatches is not None or microbatch_size is not None
            ), "num_microbatches or microbatch_size must be specified when using pipeline parallelism"
            assert self.zero_stage <= 1, "zero stage must be 0 or 1 when using pipeline parallelism"
            self.stage_manager = PipelineStageManager(
                self.pg_mesh,
                pipeline_axis=PP_AXIS,
                enable_interleave=pp_style == "interleaved",
                num_model_chunks=num_model_chunks,
            )

            if pp_style == "interleaved":
                assert num_model_chunks > 1, "number of model chunks must be > 1 when using interleaved"
                self.schedule = InterleavedSchedule(
                    stage_manager=self.stage_manager,
                    num_model_chunks=num_model_chunks,
                    num_microbatch=num_microbatches,
                    microbatch_size=microbatch_size,
                    enable_metadata_cache=enable_metadata_cache,
                )
            elif pp_style == "1f1b":
                self.schedule = OneForwardOneBackwardSchedule(
                    stage_manager=self.stage_manager,
                    num_microbatches=num_microbatches,
                    microbatch_size=microbatch_size,
                    enable_metadata_cache=enable_metadata_cache,
                )
            else:
                raise NotImplementedError()

        self.tp_group = self.pg_mesh.get_group_along_axis(TP_AXIS)
        self.dp_group = self.pg_mesh.get_group_along_axis(DP_AXIS)
        self.pp_group = self.pg_mesh.get_group_along_axis(PP_AXIS)

        self.shard_config = ShardConfig(
            tensor_parallel_process_group=self.tp_group,
            pipeline_stage_manager=self.stage_manager,
            enable_tensor_parallelism=self.tp_size > 1,
            enable_all_optimization=self.enable_all_optimization,
            enable_fused_normalization=self.enable_fused_normalization,
            enable_flash_attention=self.enable_flash_attention,
            enable_jit_fused=self.enable_jit_fused,
            enable_sequence_parallelism=enable_sequence_parallelism,
            enable_sequence_overlap=enable_sequence_overlap,
        )
        self.amp_config = dict(
            initial_scale=initial_scale,
            growth_factor=growth_factor,
            backoff_factor=backoff_factor,
            growth_interval=growth_interval,
            hysteresis=hysteresis,
            min_scale=min_scale,
            max_scale=max_scale,
        )

        self.ddp_config = dict(
            broadcast_buffers=broadcast_buffers,
            bucket_cap_mb=ddp_bucket_cap_mb,
            find_unused_parameters=find_unused_parameters,
            check_reduction=check_reduction,
            gradient_as_bucket_view=gradient_as_bucket_view,
            static_graph=static_graph,
        )

        self.zero_config = dict(
            reduce_bucket_size=zero_bucket_size_in_m * 1024 * 1024,
            communication_dtype=communication_dtype,
            overlap_communication=overlap_communication,
            cpu_offload=cpu_offload,
            partition_grad=(self.zero_stage == 2),
            forced_dtype=PRECISION_TORCH_TYPE[precision],
        )

        self.max_norm = max_norm

    def __del__(self):
        """Destroy the process groups in ProcessGroupMesh"""
        self.pg_mesh.destroy_mesh_process_groups()

    @property
    def enable_pipeline_parallelism(self) -> bool:
        return self.pp_size > 1

    def supported_devices(self) -> List[str]:
        return ["cuda", "npu"]

    def supported_precisions(self) -> List[str]:
        return ["fp16", "bf16", "fp32"]

    def control_device(self) -> bool:
        return True

    def control_precision(self) -> bool:
        return True

    def support_no_sync(self) -> bool:
        return True

    def support_lora(self) -> bool:
        return False

    def support_lora(self) -> bool:
        return False

    def control_checkpoint_io(self) -> bool:
        return True

    def configure(
        self,
        model: Module,
        optimizer: Optional[Optimizer] = None,
        criterion: Optional[Callable] = None,
        dataloader: Optional[DataLoader] = None,
        lr_scheduler: Optional[LRScheduler] = None,
    ) -> Tuple[Module, OptimizerWrapper, Callable, DataLoader, LRScheduler]:
        param_info = get_param_info(optimizer)
        if not isinstance(model, ModelWrapper):
            use_ddp = self.dp_size > 1 and self.pp_size == 1 and self.zero_stage == 0
            model = HybridParallelModule(
                model,
                precision=self.precision,
                shard_config=self.shard_config,
                dp_group=self.dp_group,
                tp_group=self.tp_group,
                use_ddp=use_ddp,
                ddp_config=self.ddp_config,
                custom_policy=self.custom_policy,
            )
        if optimizer is not None and not isinstance(optimizer, OptimizerWrapper):
            if self.zero_stage == 0:
                if self.precision in ["fp16", "bf16"]:
                    optimizer = HybridParallelAMPOptimizer(
                        optimizer,
                        model,
                        use_pipeline=self.enable_pipeline_parallelism,
                        param_info=param_info,
                        precision=self.precision,
                        max_norm=self.max_norm,
                        pp_process_group=self.pp_group,
                        tp_process_group=self.tp_group,
                        **self.amp_config,
                    )
                else:
                    optimizer = HybridParallelNaiveOptimizer(
                        optimizer,
                        model,
                        use_pipeline=self.enable_pipeline_parallelism,
                        param_info=param_info,
                        max_norm=self.max_norm,
                        pp_process_group=self.pp_group,
                        tp_process_group=self.tp_group,
                    )
            else:
                if self.dp_size == 1:
                    warnings.warn(
                        "Use Zero Optimizer when data parallel size is 1 may introduce unnecessary overhead. "
                        "If you are not intended to use cpu_offload, please consider set zero_stage=0."
                    )

                assert self.precision != "fp32", "Please set precision to 'fp16' or 'bf16' when using ZeRO."
                optimizer = HybridParallelZeroOptimizer(
                    optimizer,
                    model,
                    use_pipeline=self.enable_pipeline_parallelism,
                    param_info=param_info,
                    dp_process_group=self.dp_group,
                    tp_process_group=self.tp_group,
                    pp_process_group=self.pp_group,
                    verbose=True,
                    clip_grad_norm=self.max_norm,
                    **self.zero_config,
                    **self.amp_config,
                )
            # inject update_master_params
            model.update_master_params = MethodType(optimizer.update_master_params, model)
        return model, optimizer, criterion, dataloader, lr_scheduler

    def execute_pipeline(
        self,
        data_iter: Iterator,
        model: HybridParallelModule,
        criterion: Callable[[Any, Any], torch.Tensor],
        optimizer: Optional[
            Union[HybridParallelNaiveOptimizer, HybridParallelAMPOptimizer, HybridParallelZeroOptimizer]
        ] = None,
        return_loss: bool = True,
        return_outputs: bool = False,
    ) -> dict:
        assert self.enable_pipeline_parallelism, "pipeline parallelism is not enabled"

        # Create a context for gradient synchronization based on the optimizer type.
        # If it's a HybridParallelZeroOptimizer, use optimizer.no_sync(); otherwise, use model.no_sync().
        # This is to avoid redundant gradient reduction in pipeline parallelism (multiple microbatch values should be reduced once),
        # so we disable it, performing manual reduction instead.
        ctx = optimizer.no_sync() if isinstance(optimizer, HybridParallelZeroOptimizer) else model.no_sync()

        with ctx:
            outputs = self.schedule.forward_backward_step(
                model, data_iter, criterion, optimizer, return_loss, return_outputs
            )

        # run with gradients accumulation
        if model.require_grad_sync == False or (
            isinstance(optimizer, HybridParallelZeroOptimizer) and optimizer.require_grad_sync == False
        ):
            return outputs

        # Synchronize the grads of shared parameters of the model.
        model.sync_shared_params()
        # Synchronize sequence parallelism gradients of the model.
        model.sync_sp_grads()

        # Check if the optimizer is a HybridParallelZeroOptimizer and synchronize data parallelism gradients if so.
        # Otherwise, synchronize data parallelism gradients of the model.
        # This is because these are two different forms of data parallelism.
        if isinstance(optimizer, HybridParallelZeroOptimizer):
            optimizer.sync_dp_grads()
        else:
            model.sync_dp_grads()

        return outputs

    def prepare_dataloader(
        self,
        dataset,
        batch_size,
        shuffle=False,
        seed=1024,
        drop_last=False,
        pin_memory=False,
        num_workers=0,
        distributed_sampler_cls=None,
        **kwargs,
    ):
        r"""
        Prepare a dataloader for distributed training. The dataloader will be wrapped by
        `torch.utils.data.DataLoader` and `torch.utils.data.DistributedSampler`.


        Args:
            dataset (`torch.utils.data.Dataset`): The dataset to be loaded.
            shuffle (bool, optional): Whether to shuffle the dataset. Defaults to False.
            seed (int, optional): Random worker seed for sampling, defaults to 1024.
            add_sampler: Whether to add ``DistributedDataParallelSampler`` to the dataset. Defaults to True.
            drop_last (bool, optional): Set to True to drop the last incomplete batch, if the dataset size
                is not divisible by the batch size. If False and the size of dataset is not divisible by
                the batch size, then the last batch will be smaller, defaults to False.
            pin_memory (bool, optional): Whether to pin memory address in CPU memory. Defaults to False.
            num_workers (int, optional): Number of worker threads for this dataloader. Defaults to 0.
            kwargs (dict): optional parameters for ``torch.utils.data.DataLoader``, more details could be found in
                    `DataLoader <https://pytorch.org/docs/stable/_modules/torch/utils/data/dataloader.html#DataLoader>`_.

        Returns:
            :class:`torch.utils.data.DataLoader`: A DataLoader used for training or testing.
        """
        _kwargs = kwargs.copy()
        distributed_sampler_cls = distributed_sampler_cls or DistributedSampler
        sampler = distributed_sampler_cls(
            dataset, num_replicas=self.pg_mesh.size(DP_AXIS), rank=self.pg_mesh.coordinate(DP_AXIS), shuffle=shuffle
        )

        # Deterministic dataloader
        def seed_worker(worker_id):
            worker_seed = seed
            np.random.seed(worker_seed)
            torch.manual_seed(worker_seed)
            random.seed(worker_seed)

        return DataLoader(
            dataset,
            batch_size=batch_size,
            sampler=sampler,
            worker_init_fn=seed_worker,
            drop_last=drop_last,
            pin_memory=pin_memory,
            num_workers=num_workers,
            **_kwargs,
        )

    def get_checkpoint_io(self) -> CheckpointIO:
        return HybridParallelCheckpointIO(self.dp_group, self.pp_group, self.tp_group, self.zero_stage)

<<<<<<< HEAD
    def no_sync(self, model: Module, optimizer: OptimizerWrapper) -> Iterator[None]:
        assert (
            self.zero_stage != 2
        ), "ZERO2 is not compatible with no_sync function, please run gradient accumulation with gradient synchronization allowed."
        return optimizer.no_sync() if isinstance(optimizer, HybridParallelZeroOptimizer) else model.no_sync()
=======
    def no_sync(self, model: Module) -> Iterator[None]:
        raise NotImplementedError
>>>>>>> cabc1286

    def enable_lora(
        self, model: Module, pretrained_dir: Optional[str] = None, lora_config: Optional[Dict] = None
    ) -> Module:
        raise NotImplementedError<|MERGE_RESOLUTION|>--- conflicted
+++ resolved
@@ -1273,16 +1273,16 @@
     def get_checkpoint_io(self) -> CheckpointIO:
         return HybridParallelCheckpointIO(self.dp_group, self.pp_group, self.tp_group, self.zero_stage)
 
-<<<<<<< HEAD
     def no_sync(self, model: Module, optimizer: OptimizerWrapper) -> Iterator[None]:
         assert (
             self.zero_stage != 2
         ), "ZERO2 is not compatible with no_sync function, please run gradient accumulation with gradient synchronization allowed."
         return optimizer.no_sync() if isinstance(optimizer, HybridParallelZeroOptimizer) else model.no_sync()
-=======
-    def no_sync(self, model: Module) -> Iterator[None]:
+
+    def enable_lora(
+        self, model: Module, pretrained_dir: Optional[str] = None, lora_config: Optional[Dict] = None
+    ) -> Module:
         raise NotImplementedError
->>>>>>> cabc1286
 
     def enable_lora(
         self, model: Module, pretrained_dir: Optional[str] = None, lora_config: Optional[Dict] = None
