import os
from typing import Any, Optional, Tuple

import numpy as np
import torch
import torch.distributed as dist
import torch.nn.functional as F
from packaging.version import Version
from torch.distributed import ReduceOp

SUPPORT_TORCH_COMPILE = Version(torch.__version__) >= Version("2.4.0")
SCALE_BYTES = 4


class Handle:
    def __init__(self, handles=[], remain_ops=None) -> None:
        self.handles = handles
        self.remain_ops = remain_ops

    def wait(self):
        for handle in self.handles:
            handle.wait()
        if self.remain_ops:
            self.remain_ops()


<<<<<<< HEAD
def process_group_is_intranode(pg):
    if pg is None:
        from torch.distributed.distributed_c10d import _get_default_group

        pg = _get_default_group()

    local_world_size = None
    for var in ["LOCAL_WORLD_SIZE", "OMPI_COMM_WORLD_LOCAL_SIZE", "SLURM_TASKS_PER_NODE"]:
        if var in os.environ:
            local_world_size = int(os.environ["LOCAL_WORLD_SIZE"])
    if local_world_size is None:
        local_world_size = torch.cuda.device_count()

    group_ranks = dist.get_process_group_ranks(pg)
    group_ranks_node_ids = [rank // local_world_size for rank in group_ranks]
    return min(group_ranks_node_ids) == max(group_ranks_node_ids)


def cast_to_fp8(inp: torch.Tensor, fp8_format="e4m3", per_channel_scale=False) -> Tuple[torch.Tensor, torch.Tensor]:
=======
def cast_to_fp8(
    inp: torch.Tensor, fp8_format="e4m3", per_channel_scale=False, out=None
) -> Tuple[torch.Tensor, torch.Tensor]:
>>>>>>> 26e55393
    r"""
    casting torch Tensor into specified fp8 tensor with per-channel scaling or per-tensor scaling.
    Args:
        inp: input torch Tensor, should be in torch.FloatTensor, torch.HalfTensor, torch.BFloat16Tensor.
        scale: scaling factor for fp8 casting. If it is None, then it is computed automatically. Per-channel scaling
        is applied if input tensor is 2 dimension, otherwise, per-tensor scaling is applied.
        fp8_format: e4m3 or e5m2

    Returns:
        Tuples: A tuple (fp8_tensor, scale)
    """

    if inp.dtype not in [torch.float32, torch.float16, torch.bfloat16]:
        raise TypeError("Only float16, bfloat16, and float32 are allowed.")

    fp8_type = torch.float8_e4m3fn if fp8_format == "e4m3" else torch.float8_e5m2
    fp8_max = torch.finfo(fp8_type).max

    if inp.numel() == 0:
        return inp.to(fp8_type), torch.tensor([1.0], device=inp.device)
    else:
        if per_channel_scale:
            per_channel_max = inp.abs().max(dim=-1).values.float()
            per_channel_max = torch.where(per_channel_max > 0, per_channel_max, 1.0)
            scale = fp8_max / per_channel_max[:, None]
            scale_inv = per_channel_max / fp8_max
        else:
            per_tensor_max = inp.abs().max().float()
            per_tensor_max = torch.where(per_tensor_max > 0, per_tensor_max, 1.0)
            scale = fp8_max / per_tensor_max
            scale_inv = 1.0 / scale

    if out is not None:
        ret = torch.mul(scale, inp.float(), out=out)
    else:
        ret = (scale * inp.float()).to(fp8_type)
    return ret, torch.unsqueeze(scale_inv, dim=0)


def cast_from_fp8(
    inp: torch.Tensor, scale_inv: torch.Tensor, ret_type: torch.dtype, per_channel_scale=False, out=None
) -> torch.Tensor:
    r"""
    Args:
        inp: should be a fp8 torch tensor in one of the types: [torch.float8_e4m3fn, torch.float8_e5m2].
        scale: scaling factor returned by cast_to_fp8 function.
        ret_type: the datatype of the returned tensor.
    Returns:
        torch.Tensor
    """
    if inp.dtype not in [torch.float8_e4m3fn, torch.float8_e5m2]:
        raise TypeError("Only float8_e4m3fn and float8_e5m2 are allowed.")

    if per_channel_scale:
        if out is not None:
            return torch.mul(scale_inv[:, None], inp.float(), out=out)
        else:
            ret = scale_inv[:, None] * inp.float()
    else:
        if out is not None:
            return torch.mul(scale_inv, inp.float(), out=out)
        else:
            ret = scale_inv * inp.float()
    return ret.to(ret_type)


def _all_reduce_fp8(
    tensor: torch.Tensor, fp8_format="e4m3", op=ReduceOp.SUM, group=None, async_op: bool = False
) -> Optional[Handle]:
    r"""
    This is an in-place operation for compressed all_reduce using fp8.
    It works like dist.all_reduce but during communication the data is cast to fp8 format.

    Args:
        tensor: torch.Tensor in fp32, fp16, bf16 datatype.
        fp8_format: e4m3 or e5m2
        op: ReduceOp.SUM or ReduceOp.AVG

    Returns:
        None
    """

    world_size = dist.get_world_size(group=group)
    input_type = tensor.dtype
    input_shape = tensor.shape
    input_device = tensor.device
    input_size = tensor.numel()
    flat_padded_x = tensor.flatten()

    assert op in [ReduceOp.SUM, ReduceOp.AVG], "op can only be ReduceOp.SUM or ReduceOp.AVG"

    if flat_padded_x.size(0) % world_size != 0:
        pad_size = world_size - flat_padded_x.size(0) % world_size
        flat_padded_x = F.pad(flat_padded_x, (0, pad_size))

    fp8_type = torch.float8_e4m3fn if fp8_format == "e4m3" else torch.float8_e5m2
    ret, scale = cast_to_fp8(flat_padded_x, fp8_format=fp8_format)

    inp = ret.view(torch.uint8)
    input_chunks = list(torch.chunk(inp, world_size, dim=0))
    output_chunks = list(torch.chunk(torch.empty_like(inp), world_size, dim=0))
    dist.all_to_all(output_chunks, input_chunks, group=group)
    scale_list = [torch.ones(1, dtype=scale.dtype, device=input_device) for _ in range(world_size)]
    dist.all_gather(scale_list, scale, group=group)
    summed_out = torch.zeros_like(output_chunks[0]).to(input_type)

    for scale, out in zip(scale_list, output_chunks):
        out = out.view(fp8_type)
        summed_out += cast_from_fp8(out, scale, input_type)

    if op == ReduceOp.AVG:
        summed_out.div_(world_size)

    summed_out_fp8, scale = cast_to_fp8(summed_out, fp8_format=fp8_format)
    gather_scale_handle = dist.all_gather(scale_list, scale, group=group, async_op=async_op)

    tensor_list = [torch.empty_like(summed_out_fp8.view(torch.uint8)) for _ in range(world_size)]
    gather_tensor_handle = dist.all_gather(
        tensor_list, summed_out_fp8.view(torch.uint8), group=group, async_op=async_op
    )

    def cat_op():
        for i in range(world_size):
            tensor_list[i] = tensor_list[i].view(fp8_type).to(input_type) * scale_list[i]
        out = torch.cat(tensor_list, dim=0)
        tensor.copy_(out[:input_size].view(input_shape).to(input_type))

    if async_op:
        return Handle([gather_scale_handle, gather_tensor_handle], cat_op)
    else:
        cat_op()


def all_reduce_fp8(
    tensor: torch.Tensor, fp8_format="e4m3", op=ReduceOp.SUM, group=None, async_op: bool = False
) -> Optional[Handle]:
    # fall back to default op due to performance issue
    return dist.all_reduce(tensor, op=op, group=group, async_op=async_op)

@torch.compile(mode="max-autotune-no-cudagraphs", dynamic=False)
def _all_to_all_single_fp8(
    output, input, output_split_sizes=None, input_split_sizes=None, fp8_format="e5m2", group=None, async_op=False
) -> Optional[Handle]:
    r"""
    This is an in-place operation for compressed all_reduce using fp8.
    It works like dist.all_to_all_single but during communication the data is cast to fp8 format.
    Args:
        tensor: torch.Tensor in fp32, fp16, bf16 datatype.
        fp8_format: e4m3 or e5m2
    Returns:
        None
    """
    world_size = dist.get_world_size(group=group)
    input_type = input.dtype
    input_shape = input.shape
    input_device = input.device
    input = input.flatten()

    fp8_type = torch.float8_e4m3fn if fp8_format == "e4m3" else torch.float8_e5m2

    ret, scale = cast_to_fp8(input, fp8_format=fp8_format)

    inp = ret.view(torch.uint8)
    if input_split_sizes is not None:
        input_split_sizes = [input_split_sizes[i] * np.prod(input_shape[1:]) for i in range(world_size)]
        input_chunks = list(torch.split(inp, input_split_sizes))
    else:
        input_chunks = list(torch.chunk(inp, world_size, dim=0))

    if output_split_sizes is not None:
        output_chunks = [
            torch.empty((output_split_sizes[i] * np.prod(input_shape[1:]),), device=input_device, dtype=inp.dtype)
            for i in range(world_size)
        ]
    else:
        if dist.get_rank() == world_size - 1:
            output_chunks = [torch.empty_like(input_chunks[-1]) for _ in range(world_size)]
        else:
            output_chunks = [torch.empty_like(input_chunks[0]) for _ in range(world_size)]

    chunk_handle = dist.all_to_all(output_chunks, input_chunks, group=group, async_op=async_op)
    scale_list = [torch.ones(1, dtype=scale.dtype, device=input_device) for _ in range(world_size)]
    scale_hanle = dist.all_gather(scale_list, scale, group=group, async_op=async_op)

    def cast_op():
        cast_output_chunk = [
            cast_from_fp8(out.view(fp8_type), scale, input_type) for scale, out in zip(scale_list, output_chunks)
        ]

        tensor_out = torch.cat(cast_output_chunk, dim=0)
        outputs_shape = list(input_shape)
        if output_split_sizes is not None:
            outputs_shape[0] = sum(output_split_sizes)
        else:
            outputs_shape = input_shape
        output.data = tensor_out.view(outputs_shape).to(input_type)

    if async_op:
        return Handle([chunk_handle, scale_hanle], cast_op)
    else:
        cast_op()


def all_to_all_single_fp8(
    output, input, output_split_sizes=None, input_split_sizes=None, fp8_format="e5m2", group=None, async_op=False
) -> Optional[Handle]:
    r"""
    This is wrapper for _all_to_all_single_fp8.
    """
    if process_group_is_intranode(group):
        return dist.all_to_all_single(
            output,
            input,
            output_split_sizes=output_split_sizes,
            input_split_sizes=input_split_sizes,
            group=group,
            async_op=async_op,
        )
    else:
        return _all_to_all_single_fp8(
            output,
            input,
            fp8_format=fp8_format,
            output_split_sizes=output_split_sizes,
            input_split_sizes=input_split_sizes,
            group=group,
            async_op=async_op,
        )


def cast_to_fp8_pipeline(inp: Any) -> None:
    """
    Cast the hidden_states tensor of inp object to fp8 format before p2p communication in pipeline.
    The activations tensor is indexed by 'hidden_states' in the inp dict.
    After FP8 casting, the resulting tensor is saved as float16 or bfloat16 format but the size becomes halved.
    Metadata such as fp8_scale is saved into inp dict for communication.
    """
    if inp is None:
        return
    # In pipeline parallelism, when inp is torch.Tensor, it only contains one element, thus can be omitted.
    if type(inp) == torch.Tensor:
        return

    assert "hidden_states" in inp, "required by pipeline parallelism."
    assert (
        inp["hidden_states"].size(-1) % 2 == 0
    ), "tensor size(-1) must be divisible by 2 to view Float8_e4m3fn as BFloat16 or Float16"
    inp_tensor = inp["hidden_states"]
    inp_dtype = inp_tensor.dtype

    min_val, max_val = inp_tensor.aminmax()
    amax = torch.maximum(min_val.abs(), max_val.abs())

    finfo = torch.finfo(torch.float8_e4m3fn)
    if amax > finfo.max:
        fp8_type = torch.float8_e5m2
        fp8_view_type = torch.float16
    else:
        fp8_type = torch.float8_e4m3fn
        fp8_view_type = torch.bfloat16

    finfo = torch.finfo(fp8_type)
    scale = torch.tensor(1.0).to(inp_tensor.device) if amax == 0.0 else finfo.max / amax.float()
    q_tensor = inp_tensor.data.float() * scale
    # Todo: Currently we use fp8_view_type <float16, bfloat16> to indicate which fp8 format is used. This is a temporary workaround due to 'Only support tensor for fast send'.
    #  inp_tensor needs to be a float datatype to avoid error during gradient placement.
    inp_tensor.data = q_tensor.to(fp8_type).view(fp8_view_type)

    inp["fp8_scale"] = scale.float().reciprocal()
    inp["dtype"] = torch.zeros_like(scale).to(inp_dtype)


def cast_from_fp8_pipeline(inp: Any, del_metadata=True) -> None:
    """
    Cast the FP8 encoded hidden_states tensor back to original dtype after p2p communication in pipeline.
    del_metadata = False is useful when this function is called before p2p communication.
    """
    if inp is None:
        return
    if type(inp) == torch.Tensor:
        return

    assert "hidden_states" in inp, "required by pipeline parallelism."
    inp_tensor = inp["hidden_states"]
    scale = inp["fp8_scale"]

    fp8_view_type = inp_tensor.dtype
    if fp8_view_type == torch.float16:
        fp8_type = torch.float8_e5m2
    elif fp8_view_type == torch.bfloat16:
        fp8_type = torch.float8_e4m3fn
    else:
        raise TypeError("Only float16, bfloat16 are implemented.")

    inp_tensor.data = inp_tensor.data.view(fp8_type).to(inp["dtype"]) * scale

    if del_metadata:
        del inp["fp8_scale"]
        del inp["dtype"]


def _reduce_scatter_fp8(
    output: torch.Tensor, input_list, group, fp8_format="e5m2", async_op: bool = False
) -> Optional[Handle]:
    r"""
    This is an in-place operation for compressed reduce_scatter using fp8.
    It works like dist.reduce_scatter but during communication the data is cast to fp8 format.

    Args:
        tensor: torch.Tensor in fp32, fp16, bf16 datatype.
        fp8_format: e4m3 or e5m2

    Returns:
        None
    """

    input_type = output.dtype

    fp8_type = torch.float8_e4m3fn if fp8_format == "e4m3" else torch.float8_e5m2
    scale_list = []
    cast_input_list = []
    output_chunks = []
    output_scale_list = []
    for input in input_list:
        ret, scale = cast_to_fp8(input, fp8_format=fp8_format)
        scale_list.append(scale)
        ret = ret.view(torch.uint8)
        cast_input_list.append(ret)
        output_chunks.append(torch.empty_like(ret))
        output_scale_list.append(torch.empty_like(scale))
    chunk_handle = dist.all_to_all(output_chunks, cast_input_list, group=group, async_op=async_op)
    scale_handle = dist.all_to_all(output_scale_list, scale_list, group=group, async_op=async_op)

    def cast_op():
        summed_out = torch.zeros_like(output_chunks[0]).to(input_type)
        for scale, out in zip(output_scale_list, output_chunks):
            out = out.view(fp8_type)
            summed_out += cast_from_fp8(out, scale, input_type)
        output.data = summed_out

    if async_op:
        return Handle([chunk_handle, scale_handle], cast_op)
    else:
        cast_op()


def reduce_scatter_fp8(
    output: torch.Tensor, input_list, group, fp8_format="e5m2", async_op: bool = False
) -> Optional[Handle]:
    # fall back to default op due to performance issue
    return dist.reduce_scatter(output, input_list, group=group, async_op=async_op)


def fp8_compress_ddp_grad_comm_hook_async(
    process_group: dist.ProcessGroup,
    bucket: dist.GradBucket,
    fp8_format: str = "e5m2",
) -> torch.futures.Future[torch.Tensor]:
    """
    Compress by casting ``GradBucket`` to FP8 floating-point format divided by process group size.

    This DDP communication hook implements a simple gradient compression approach that casts ``GradBucket`` tensor
    to FP8 floating-point format (``torch.float8_e5m2`` or ``torch.bfloat16_e4m3``), and then divides it
    by the process group size.
    Once compressed gradient tensors are allreduced, the chained callback ``decompress`` casts it back
    to the input data type (such as ``float32``).

    Example::
        >>> ddp_model.register_comm_hook(process_group, fp8_compress_ddp_grad_comm_hook_async)
    """
    group_to_use = process_group if process_group is not None else dist.group.WORLD

    input_tensor = bucket.buffer()
    world_size = dist.get_world_size()
    input_type = input_tensor.dtype
    input_device = input_tensor.device
    flat_padded_x = input_tensor.flatten()

    if flat_padded_x.size(0) % world_size != 0:
        pad_size = world_size - flat_padded_x.size(0) % world_size
        flat_padded_x = F.pad(flat_padded_x, (0, pad_size))

    fp8_type = torch.float8_e4m3fn if fp8_format == "e4m3" else torch.float8_e5m2
    ret, scale = cast_to_fp8(flat_padded_x, fp8_format=fp8_format)

    inp = ret.view(torch.uint8)
    output_chunks_single = torch.empty_like(inp)
    split_sizes = [inp.numel() // world_size for _ in range(world_size)]
    fut0 = dist.all_to_all_single(
        output_chunks_single,
        inp,
        output_split_sizes=split_sizes,
        input_split_sizes=split_sizes,
        group=group_to_use,
        async_op=True,
    ).get_future()

    scale_list = [torch.ones(1, dtype=scale.dtype, device=input_device) for _ in range(world_size)]
    fut1 = dist.all_gather_into_tensor(
        torch.cat(scale_list, dim=0), scale, group=group_to_use, async_op=True
    ).get_future()
    all_to_all_fut = torch.futures.collect_all([fut0, fut1])

    def sum_and_allgather(fut):
        output_chunks_single = fut.value()[0].wait()[0]
        scale_list_single = fut.value()[1].wait()[0]

        output_chunks = list(torch.chunk(output_chunks_single, world_size, dim=0))
        scale_list = scale_list_single.chunk(world_size, dim=0)

        summed_out = torch.zeros_like(output_chunks[0]).to(input_type)
        for scale, out in zip(scale_list, output_chunks):
            out = out.view(fp8_type)
            summed_out += cast_from_fp8(out, scale, input_type)
        summed_out.div_(world_size)

        summed_out_fp8, scale = cast_to_fp8(summed_out, fp8_format=fp8_format)

        tensor_list_single = torch.empty(summed_out_fp8.size(0) * world_size, device=input_device, dtype=torch.uint8)
        fut2 = dist.all_gather_into_tensor(
            tensor_list_single, summed_out_fp8.view(torch.uint8), group=group_to_use, async_op=True
        ).get_future()

        scale_list = [torch.ones(1, dtype=scale.dtype, device=input_device) for _ in range(world_size)]
        fut3 = dist.all_gather_into_tensor(
            torch.cat(scale_list, dim=0), scale, group=group_to_use, async_op=True
        ).get_future()
        fut_combined2 = torch.futures.collect_all([fut2, fut3])
        return fut_combined2

    def decompress(fut):
        tensor_list_single = fut.value().wait()[0].value()[0]
        scale_list_single = fut.value().wait()[1].value()[0]

        tensor_list = list(torch.chunk(tensor_list_single, world_size, dim=0))
        scale_list = scale_list_single.chunk(world_size, dim=0)

        for i in range(world_size):
            tensor_list[i] = tensor_list[i].view(fp8_type).to(input_type) * scale_list[i]
        out = torch.cat(tensor_list, dim=0)

        input_tensor_size = input_tensor.numel()
        input_shape = input_tensor.shape
        out = out[:input_tensor_size]

        input_tensor.copy_(out.view(input_shape).to(input_type))
        return input_tensor

    return all_to_all_fut.then(sum_and_allgather).then(decompress)


def fp8_compress_ddp_grad_comm_hook_sync(
    process_group: dist.ProcessGroup,
    bucket: dist.GradBucket,
    fp8_format="e5m2",
) -> torch.futures.Future[torch.Tensor]:
    """
    Return a future that wraps the input, after the input is allreduced. However, the allreduce commnunication is synchronized.
    This breaks the overlapping between allreduce communication and backward compuation.

    This hook should **only** be used for debugging purposes, instead of the normal gradient synchronization.
    For asynchronized implementation, use fp8_compress_ddp_grad_comm_hook_async instead.

    Example::
        >>> # xdoctest: +SKIP
        >>> ddp_model.register_comm_hook(None, fp8_compress_ddp_grad_comm_hook_sync)
    """

    buffer = bucket.buffer()
    all_reduce_fp8(buffer, fp8_format=fp8_format)

    fut: torch.futures.Future[torch.Tensor] = torch.futures.Future()
    fut.set_result(bucket.buffer())

    return fut


def fp8_compress_fsdp_grad_comm_hook(
    state: object,
    unsharded_gradient_flattened: torch.Tensor,
    sharded_gradient: torch.Tensor,
    group=None,
    fp8_format="e5m2",
) -> None:
    """
    This communication hook implements a simple gradient compression approach that casts unsharded_gradient_flattened tensor
    to FP8 floating-point format (``torch.float8_e5m2`` or ``torch.bfloat16_e4m3``), and then perform scatter_allreduce logic
    by using all_to_all and all_gather among the process group.

    Example::
        >>> fsdp_model.register_comm_hook(None, fp8_compress_fsdp_grad_comm_hook)
    """
    grad = unsharded_gradient_flattened
    fp8_type = torch.float8_e4m3fn if fp8_format == "e4m3" else torch.float8_e5m2
    input_type = grad.dtype
    input_device = grad.device
    world_size = dist.get_world_size(group=group)

    grad_fp8, scale = cast_to_fp8(grad, fp8_format=fp8_format)
    uint8_buffer = torch.empty_like(grad_fp8).view(torch.uint8)
    dist.all_to_all_single(uint8_buffer, grad_fp8.view(torch.uint8), group=group)

    scale_list = [torch.ones(1, dtype=scale.dtype, device=input_device) for _ in range(world_size)]
    dist.all_gather(scale_list, scale, group=group)

    buffer_list = list(torch.chunk(uint8_buffer.view(fp8_type), world_size, dim=0))
    sharded_gradient.zero_()
    for tensor, scale in zip(buffer_list, scale_list):
        sharded_gradient += cast_from_fp8(tensor, scale, input_type)


def fp8_compress_fsdp_params_comm_hook(
    state: object,
    padded_unsharded_flat_param: torch.Tensor,
    sharded_flat_param: torch.Tensor,
    group=None,
    fp8_format="e5m2",
) -> None:
    """
        This hook is pending the official support for parameters communication hook in FSDP, e.g. register_params_comm_hook.

    Example::
        >>> fsdp_model.register_params_comm_hook(None, fp8_compress_fsdp_params_comm_hook)
    """

    fp8_type = torch.float8_e4m3fn if fp8_format == "e4m3" else torch.float8_e5m2
    fp8_max = torch.finfo(fp8_type).max
    inp = sharded_flat_param
    out = padded_unsharded_flat_param

    per_tensor_max = inp.abs().max().float()
    per_tensor_max = torch.where(per_tensor_max > 0, per_tensor_max, 1.0)
    dist.all_reduce(per_tensor_max, op=torch.distributed.ReduceOp.MAX, group=group)

    scale = fp8_max / per_tensor_max
    fp8_sharded_flat_param = (scale * inp.float()).to(fp8_type).view(torch.uint8)

    fp8_out = torch.empty(out.shape, dtype=torch.uint8, device=out.device)
    dist.all_gather_into_tensor(
        fp8_out,
        fp8_sharded_flat_param,
        group=group,
    )
    padded_unsharded_flat_param.copy_((fp8_out.view(fp8_type).float() / scale).to(out.dtype))


def split_chunk_by_channel(
    chunk: torch.Tensor, channel_size: int, num_channels: int, rank: int = 0, world_size: int = 1
):
    offset = chunk.numel() * rank
    end = offset + chunk.numel()
    break_points = [x for x in range(0, channel_size * num_channels + 1, channel_size) if offset <= x <= end]
    if len(break_points) == 0 or break_points[0] > offset:
        break_points.insert(0, offset)
    if break_points[-1] < end:
        break_points.append(end)
    sizes = [b - a for a, b in zip(break_points[:-1], break_points[1:])]
    return chunk.split(sizes)


def all_gather_into_tensor_flat_fp8(
    output_tensor: torch.Tensor,
    input_tensor: torch.Tensor,
    output_shape: torch.Size,
    group: dist.ProcessGroup,
    fp8_format: str = "e4m3",
    async_op: bool = False,
) -> Optional[Handle]:
    """all gather into tensor in fp8 format

    Args:
        output_tensor (torch.Tensor): output tensor, which is flattened
        input_tensor (torch.Tensor): input tensor, which is flattened
        group (dist.ProcessGroup): process group
        fp8_format (str, optional): fp8 format, e4m3 or e5m2. Defaults to "e4m3".
    """
    assert input_tensor.dim() == 1 and output_tensor.dim() == 1, "input/output tensor should be flattened"
    world_size = dist.get_world_size(group)
    assert (
        output_tensor.numel() == input_tensor.numel() * world_size
    ), "output tensor size should be world_size times of input tensor size"

    input_type = output_tensor.dtype

    fp8_type = torch.float8_e4m3fn if fp8_format == "e4m3" else torch.float8_e5m2
    fp8_max = torch.finfo(fp8_type).max

    if len(output_shape) == 2:
        per_channel_max = torch.zeros(output_shape[0], device=output_tensor.device, dtype=torch.float)
        num_channels, channel_size = output_shape
        rank = dist.get_rank(group)
        channel_start_idx = (input_tensor.numel() * rank) // channel_size
        per_channel_splits = split_chunk_by_channel(input_tensor, channel_size, num_channels, rank, world_size)
        for i, per_channel_split in enumerate(per_channel_splits):
            idx = i + channel_start_idx
            if idx < num_channels:
                per_channel_max[idx] = per_channel_split.abs().max().float()
        dist.all_reduce(per_channel_max, op=dist.ReduceOp.MAX, group=group)
        per_channel_max = torch.where(per_channel_max > 0, per_channel_max, 1.0)
        scale = fp8_max / per_channel_max
        fp8_input = input_tensor.float()
        fp8_per_channel_splits = split_chunk_by_channel(fp8_input, channel_size, num_channels, rank, world_size)
        for i, per_channel_split in enumerate(fp8_per_channel_splits):
            idx = i + channel_start_idx
            if idx < num_channels:
                per_channel_split.mul_(scale[idx])
        fp8_input = fp8_input.to(fp8_type)
    else:
        per_tensor_max = input_tensor.abs().max().float()
        dist.all_reduce(per_tensor_max, op=dist.ReduceOp.MAX, group=group)
        per_tensor_max = torch.where(per_tensor_max > 0, per_tensor_max, 1.0)
        scale = fp8_max / per_tensor_max
        fp8_input = (scale * input_tensor.float()).to(fp8_type)
    scale_inv = 1.0 / scale

    buffer = torch.empty_like(output_tensor, dtype=fp8_type)
    tensor_handle = dist.all_gather_into_tensor(
        buffer.view(torch.uint8), fp8_input.view(torch.uint8), group=group, async_op=async_op
    )

    def cast_op():
        numel = output_shape.numel()
        valid_buffer = buffer[:numel].reshape(output_shape)
        valid_buffer = cast_from_fp8(valid_buffer, scale_inv, input_type, per_channel_scale=(len(output_shape) == 2))
        output_tensor[:numel].copy_(valid_buffer.view(-1))

    if async_op:
        return Handle([tensor_handle], cast_op)
    else:
        cast_op()


@torch.compile(mode="max-autotune-no-cudagraphs", dynamic=False)
def _all_to_all_fp8(output_list, input_list, group=None, fp8_format="e5m2", async_op=False):
    world_size = dist.get_world_size(group)
    input_type = input_list[0].dtype
    fp8_type = torch.float8_e4m3fn if fp8_format == "e4m3" else torch.float8_e5m2
    scale_list = []
    tensor_list = []

    for i in range(world_size):
        input_tensor = input_list[i]
        ret, scale = cast_to_fp8(input_tensor, fp8_format=fp8_format)
        scale_list.append(scale)
        ret = ret.view(torch.uint8)
        tensor_list.append(ret)

    output_scale_list = [torch.empty_like(x) for x in scale_list]
    output_tensor_list = [torch.empty_like(x) for x in tensor_list]
    tensor_hanle = dist.all_to_all(output_tensor_list, tensor_list, group=group, async_op=async_op)
    scale_handle = dist.all_to_all(output_scale_list, scale_list, group=group, async_op=async_op)

    def cast_op():
        for i in range(world_size):
            scale = output_scale_list[i]
            tensor = output_tensor_list[i]
            tensor = tensor.view(fp8_type)
            output_list[i].copy_(cast_from_fp8(tensor, scale, input_type))

    if async_op:
        return Handle([tensor_hanle, scale_handle], cast_op)
    else:
        cast_op()


def all_to_all_fp8(output_list, input_list, group=None, fp8_format="e5m2", async_op=False):
    if process_group_is_intranode(group):
        return dist.all_to_all(output_list, input_list, group=group, async_op=async_op)
    else:
        return _all_to_all_fp8(output_list, input_list, group=group, fp8_format=fp8_format, async_op=async_op)


def gather_fp8(output_list, input_, group=None, fp8_format="e5m2", async_op: bool = False) -> Optional[Handle]:

    world_size = dist.get_world_size(group)

    input_type = input_.dtype
    ret, scale = cast_to_fp8(input_, fp8_format=fp8_format)
    fp8_type = ret.dtype
    input_ = ret.view(torch.uint8)
    tensor_list = [torch.empty_like(input_) for _ in range(world_size)]
    scale_list = [torch.ones(1, dtype=scale.dtype, device=input_.device) for _ in range(world_size)]
    chunk_handle = dist.all_gather(tensor_list, input_, group=group, async_op=async_op)
    scale_hanle = dist.all_gather(scale_list, scale, group=group, async_op=async_op)

    def cast_op():
        for i in range(world_size):
            output = tensor_list[i].view(fp8_type)
            scale = scale_list[i]
            output_list[i].copy_(cast_from_fp8(output, scale, input_type))

    if async_op:
        return Handle([chunk_handle, scale_hanle], cast_op)
    else:
        cast_op()


@torch.compile(mode="max-autotune-no-cudagraphs", dynamic=False)
def all_gather_fp8(output_list, input_, group=None, fp8_format="e5m2", async_op: bool = False) -> Optional[Handle]:
    world_size = dist.get_world_size(group)
    shape = input_.shape
    input_type = input_.dtype
    fp8_type = torch.float8_e4m3fn if fp8_format == "e4m3" else torch.float8_e5m2

    combined_buffer = torch.empty(world_size * (SCALE_BYTES + input_.numel()), dtype=torch.uint8, device=input_.device)
    combined_buffers = list(combined_buffer.chunk(world_size, dim=0))
    cur_buffer = combined_buffers[dist.get_rank(group)]
    ret = cur_buffer[SCALE_BYTES:].view(fp8_type)
    ret, scale = cast_to_fp8(input_.view(-1), fp8_format=fp8_format, out=ret)
    cur_buffer[:SCALE_BYTES].view(torch.float)[0] = scale
    # cur_buffer[:SCALE_BYTES] = scale.unsqueeze(0).view(torch.uint8)
    dist.all_gather(combined_buffers, cur_buffer, group=group, async_op=async_op)
    for out, buf in zip(output_list, combined_buffers):
        scale = buf[:SCALE_BYTES].clone().view(scale.dtype)
        output = buf[SCALE_BYTES:].view(fp8_type)
        cast_from_fp8(output.view(shape), scale, input_type, out=out)
    # output = combined_buffer.view(world_size, -1)[:, SCALE_BYTES:].view(fp8_type)
    # scales = combined_buffer.view(world_size, -1)[:, :SCALE_BYTES].view(torch.float)
    # output = output.float() * scales
    # for i, out in enumerate(output_list):
    #     out.copy_(output[i].view(shape))


@torch.compile(mode="max-autotune-no-cudagraphs", dynamic=False)
def all_gather_fp8_ring(output_list, input_, group=None, fp8_format="e5m2", async_op: bool = False) -> Optional[Handle]:
    world_size = dist.get_world_size(group)
    rank = dist.get_rank(group)

    send_rank = (rank + 1) % world_size
    recv_rank = (rank - 1) % world_size

    shape = input_.shape
    input_type = input_.dtype
    fp8_type = torch.float8_e4m3fn if fp8_format == "e4m3" else torch.float8_e5m2

    combined_buffer = torch.empty(world_size * (SCALE_BYTES + input_.numel()), dtype=torch.uint8, device=input_.device)
    combined_buffers = list(combined_buffer.chunk(world_size, dim=0))
    cur_buffer = combined_buffers[dist.get_rank(group)]
    ret = cur_buffer[SCALE_BYTES:].view(fp8_type)
    ret, scale = cast_to_fp8(input_.view(-1), fp8_format=fp8_format, out=ret)
    # cur_buffer[:SCALE_BYTES] = scale.unsqueeze(0).view(torch.uint8)
    cur_buffer[:SCALE_BYTES].view(torch.float)[0] = scale

    def send_recv(idx):
        send_idx = (rank - idx) % world_size
        recv_idx = (rank - idx - 1) % world_size
        ops = dist.batch_isend_irecv(
            [
                dist.P2POp(dist.isend, combined_buffers[send_idx], send_rank, group=group),
                dist.P2POp(dist.irecv, combined_buffers[recv_idx], recv_rank, group=group),
            ]
        )
        return ops

    def cast(idx):
        cast_idx = (rank - idx - 1) % world_size
        scale = combined_buffers[cast_idx][:SCALE_BYTES].clone().view(torch.float)
        output = combined_buffers[cast_idx][SCALE_BYTES:].view(fp8_type)
        cast_from_fp8(output.view(shape), scale, input_type, out=output_list[cast_idx])

    # warmup
    ops = send_recv(0)
    output_list[rank].copy_(input_)
    for op in ops:
        op.wait()
    ops = []

    # 1p-1c
    for i in range(1, world_size - 1):
        new_ops = send_recv(i)
        for op in ops:
            op.wait()
        cast(i - 1)
        ops = new_ops

    # cooldown
    for op in ops:
        op.wait()
    cast(world_size - 2)


class _LinearFp8(torch.autograd.Function):
    @staticmethod
    def forward(
        ctx: Any,
        x: torch.Tensor,
        w: torch.Tensor,
        bias: Optional[torch.Tensor],
    ) -> Any:
        assert (
            x.dtype in (torch.bfloat16, torch.float16) and x.dtype == w.dtype
        ), "Only float16 and bfloat16 are allowed."
        if bias is not None:
            assert bias.dtype == x.dtype, "Bias should have the same dtype as input."
        # ensure x and w are row-major
        x = x.contiguous()
        w = w.contiguous()
        ctx.x_shape = x.shape
        ctx.has_bias = bias is not None
        ctx.out_dtype = x.dtype
        x = x.reshape(-1, x.shape[-1])

        x_fp8, inv_scale_x = cast_to_fp8(x, fp8_format="e4m3")
        w_fp8, inv_scale_w = cast_to_fp8(w, fp8_format="e4m3")
        ctx.x_fp8 = x_fp8
        ctx.w_fp8_t = w_fp8.t()
        ctx.inv_scale_x = inv_scale_x
        ctx.inv_scale_w = inv_scale_w
        out = torch._scaled_mm(
            x_fp8,
            ctx.w_fp8_t,
            bias=bias,
            out_dtype=ctx.out_dtype,
            scale_a=inv_scale_x,
            scale_b=inv_scale_w,
            use_fast_accum=True,
        )[0]
        return out.reshape(*ctx.x_shape[:-1], w.shape[0])

    @staticmethod
    def backward(ctx: Any, out_grad) -> Any:
        out_grad = out_grad.reshape(-1, out_grad.shape[-1])
        out_grad_fp8, out_grad_scale = cast_to_fp8(out_grad, fp8_format="e5m2")
        x_grad = torch._scaled_mm(
            out_grad_fp8,
            ctx.w_fp8_t.contiguous().t(),
            out_dtype=ctx.out_dtype,
            scale_a=out_grad_scale,
            scale_b=ctx.inv_scale_w,
            use_fast_accum=True,
        )[0]
        w_grad = torch._scaled_mm(
            out_grad_fp8.t().contiguous(),
            ctx.x_fp8.t().contiguous().t(),
            out_dtype=ctx.out_dtype,
            scale_a=out_grad_scale,
            scale_b=ctx.inv_scale_x,
            use_fast_accum=True,
        )[0]
        bias_grad = None
        if ctx.has_bias:
            bias_grad = out_grad.sum(0)
        return x_grad.reshape(ctx.x_shape), w_grad, bias_grad


@torch.compile(mode="max-autotune-no-cudagraphs", disable=not SUPPORT_TORCH_COMPILE, dynamic=False)
def _linear_fp8(input: torch.Tensor, weight: torch.Tensor, bias: Optional[torch.Tensor] = None) -> torch.Tensor:
    return _LinearFp8.apply(input, weight, bias)


def linear_fp8(input: torch.Tensor, weight: torch.Tensor, bias: Optional[torch.Tensor] = None) -> torch.Tensor:
    out = _linear_fp8(input, weight, bias)
    return out<|MERGE_RESOLUTION|>--- conflicted
+++ resolved
@@ -24,7 +24,7 @@
             self.remain_ops()
 
 
-<<<<<<< HEAD
+
 def process_group_is_intranode(pg):
     if pg is None:
         from torch.distributed.distributed_c10d import _get_default_group
@@ -43,12 +43,9 @@
     return min(group_ranks_node_ids) == max(group_ranks_node_ids)
 
 
-def cast_to_fp8(inp: torch.Tensor, fp8_format="e4m3", per_channel_scale=False) -> Tuple[torch.Tensor, torch.Tensor]:
-=======
 def cast_to_fp8(
     inp: torch.Tensor, fp8_format="e4m3", per_channel_scale=False, out=None
 ) -> Tuple[torch.Tensor, torch.Tensor]:
->>>>>>> 26e55393
     r"""
     casting torch Tensor into specified fp8 tensor with per-channel scaling or per-tensor scaling.
     Args:
