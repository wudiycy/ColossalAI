import torch.nn.functional as F
from typing import Optional
from colossalai.tensor.op_wrapper import colo_op_impl
from colossalai.tensor import ComputePattern, ColoTensorSpec, ComputePattern, ComputeSpec, ColoTensor, ShardSpec, ReplicaSpec
from ._utils import GeneralTensor, convert_to_colo_tensor, reduce_input


def colo_embedding_1Dcol(input_tensor: ColoTensor,
                         weight: ColoTensor,
                         padding_idx: Optional[int] = None,
                         max_norm: Optional[float] = None,
                         norm_type: float = 2.0,
                         scale_grad_by_freq: bool = False,
                         sparse: bool = False) -> ColoTensor:
    # embedding_1Dcol split the weight(lookup table) to (num_embeddings, embedding_dim/P)
    # Gather splitted lookup table
<<<<<<< HEAD
    input_tensor = input_tensor.redistribute(ReplicaSpec())
=======
    input_tensor = input_tensor.redistribute(distspec.replicate())
>>>>>>> 2699dfbb

    output_parallel = F.embedding(input_tensor,
                                  weight,
                                  padding_idx=padding_idx,
                                  max_norm=max_norm,
                                  norm_type=norm_type,
                                  scale_grad_by_freq=scale_grad_by_freq,
                                  sparse=sparse)
    output_spec = ColoTensorSpec(weight.get_process_group(), ShardSpec([-1], [weight.get_tp_world_size()]),
                                 ComputeSpec(ComputePattern.TP1D))
    output = ColoTensor.from_torch_tensor(output_parallel, spec=output_spec)

    compute_spec = weight.compute_spec

    if compute_spec.output_replicate:
        return output.to_replicate()
    else:
        return output


def colo_embedding_1Drow(input_tensor: ColoTensor,
                         weight: ColoTensor,
                         padding_idx: Optional[int] = None,
                         max_norm: Optional[float] = None,
                         norm_type: float = 2.0,
                         scale_grad_by_freq: bool = False,
                         sparse: bool = False) -> ColoTensor:
    # embedding_1Drow split the weight(lookup table) to (num_embeddings/P, embedding_dim)
    # Find index in this shard and mask those not here
    # Reduce all
    pg = weight.get_process_group()
<<<<<<< HEAD
    input_tensor = input_tensor.redistribute(ReplicaSpec())
=======
    input_tensor = input_tensor.redistribute(distspec.replicate())
>>>>>>> 2699dfbb

    # tensor_parallel_rank = gpc.get_local_rank(ParallelMode.PARALLEL_1D)
    tensor_parallel_rank = weight.get_process_group().tp_local_rank()
    num_embeddings_per_partition = weight.size_local(0)
    vocab_start_index = tensor_parallel_rank * num_embeddings_per_partition
    vocab_end_index = vocab_start_index + num_embeddings_per_partition

    # Build the mask.
    input_mask = (input_tensor < vocab_start_index) | \
        (input_tensor >= vocab_end_index)
    # Mask the input.
    # TODO(jzy) masked_input may be an activation managed by ColoTensor.
    masked_input = input_tensor.clone() - vocab_start_index
    masked_input[input_mask] = 0

    partial_output = F.embedding(masked_input,
                                 weight,
                                 padding_idx=padding_idx,
                                 max_norm=max_norm,
                                 norm_type=norm_type,
                                 scale_grad_by_freq=scale_grad_by_freq,
                                 sparse=sparse)

    # Mask the output embedding.
    partial_output[input_mask, :] = 0.
    # Reduce across all the model parallel GPUs.
    output = reduce_input(partial_output, weight.get_process_group())
    output = ColoTensor.from_torch_tensor(output, spec=ColoTensorSpec(weight.get_process_group(), ReplicaSpec()))
    return output


def colo_embedding_1d(mode: str,
                      input_tensor: ColoTensor,
                      weight: ColoTensor,
                      padding_idx: Optional[int] = None,
                      max_norm: Optional[float] = None,
                      norm_type: float = 2.0,
                      scale_grad_by_freq: bool = False,
                      sparse: bool = False) -> ColoTensor:
    assert mode in ('row', 'col')
    funcs = {'row': colo_embedding_1Drow, 'col': colo_embedding_1Dcol}
    return funcs[mode](input_tensor,
                       weight,
                       padding_idx=padding_idx,
                       max_norm=max_norm,
                       norm_type=norm_type,
                       scale_grad_by_freq=scale_grad_by_freq,
                       sparse=sparse)


@colo_op_impl(F.embedding)
def colo_embedding(input_tensor: GeneralTensor,
                   weight: GeneralTensor,
                   padding_idx: Optional[int] = None,
                   max_norm: Optional[float] = None,
                   norm_type: float = 2.0,
                   scale_grad_by_freq: bool = False,
                   sparse: bool = False):
    """Handles ``__torch_function__`` dispatch for ``torch.nn.functional.embedding``.
    This method looks up an embedding table.
    """
    assert isinstance(weight, ColoTensor)
    input_tensor = convert_to_colo_tensor(input_tensor, weight.get_process_group())

    if not weight.has_compute_spec():    # No Model Parallel Applied
        assert weight.is_replicate(), 'Invalid weight spec for native embedding op'
        return ColoTensor.from_torch_tensor(
            F.embedding(input_tensor,
                        weight,
                        padding_idx=padding_idx,
                        max_norm=max_norm,
                        norm_type=norm_type,
                        scale_grad_by_freq=scale_grad_by_freq,
                        sparse=sparse))
    elif weight.has_compute_pattern(ComputePattern.TP1D):    # Single Model Parallel Applied
        if weight.is_shard_1drow():
            mode = 'row'
        elif weight.is_shard_1dcol():
            mode = 'col'
        else:
            raise NotImplementedError
        return colo_embedding_1d(mode,
                                 input_tensor,
                                 weight,
                                 padding_idx=padding_idx,
                                 max_norm=max_norm,
                                 norm_type=norm_type,
                                 scale_grad_by_freq=scale_grad_by_freq,
                                 sparse=sparse)
    else:
        raise NotImplementedError<|MERGE_RESOLUTION|>--- conflicted
+++ resolved
@@ -14,11 +14,8 @@
                          sparse: bool = False) -> ColoTensor:
     # embedding_1Dcol split the weight(lookup table) to (num_embeddings, embedding_dim/P)
     # Gather splitted lookup table
-<<<<<<< HEAD
+
     input_tensor = input_tensor.redistribute(ReplicaSpec())
-=======
-    input_tensor = input_tensor.redistribute(distspec.replicate())
->>>>>>> 2699dfbb
 
     output_parallel = F.embedding(input_tensor,
                                   weight,
@@ -50,11 +47,8 @@
     # Find index in this shard and mask those not here
     # Reduce all
     pg = weight.get_process_group()
-<<<<<<< HEAD
+
     input_tensor = input_tensor.redistribute(ReplicaSpec())
-=======
-    input_tensor = input_tensor.redistribute(distspec.replicate())
->>>>>>> 2699dfbb
 
     # tensor_parallel_rank = gpc.get_local_rank(ParallelMode.PARALLEL_1D)
     tensor_parallel_rank = weight.get_process_group().tp_local_rank()
