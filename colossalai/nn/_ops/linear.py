--- conflicted
+++ resolved
@@ -70,19 +70,11 @@
         assert weight.tensor_spec.is_replicate(), 'Invalid weight spec for native Linear op'
         assert bias is None or bias.tensor_spec.is_replicate(), 'Invalid bias spec for native Linear op'
         ret_tensor = ColoTensor.from_torch_tensor(F.linear(input_tensor, weight, bias))
-<<<<<<< HEAD
     elif weight.spec.has_compute_pattern(ComputePattern.TP1D):    # Single Model Parallel Applied
         if weight.spec.is_shard_1Dcol() and (bias is None or bias.spec.is_gathered()):
             mode = 'row'
         elif weight.spec.is_shard_1Drow() and (bias is None or bias.spec.is_shard_1Drow()
                                                or bias.spec.is_shard_1Dcol()):
-=======
-    elif weight.tensor_spec.has_compute_pattern(ComputePattern.TP1D):    # Single Model Parallel Applied
-        if weight.tensor_spec.is_1D_col() and (bias is None or bias.tensor_spec.is_replicate()):
-            mode = 'row'
-        elif weight.tensor_spec.is_1D_row() and (bias is None or bias.tensor_spec.is_1D_row()
-                                                 or bias.tensor_spec.is_1D_col()):
->>>>>>> dd042090
             mode = 'col'
         else:
             raise RuntimeError(f"the weight or bias tensor spec is not valid, weight {weight.tensor_spec}, bias {bias}")
