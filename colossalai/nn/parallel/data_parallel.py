--- conflicted
+++ resolved
@@ -1,25 +1,12 @@
 from collections import OrderedDict
 from functools import partial
-<<<<<<< HEAD
-from typing import Dict, Iterable, List, Optional, Set, Union
-=======
 from typing import Iterable, Optional, Set
->>>>>>> 773955ab
 
 import torch
 import torch.distributed as dist
 
 from colossalai.tensor import ProcessGroup as ColoProcessGroup
-<<<<<<< HEAD
-from colossalai.tensor import ReplicaSpec
-from colossalai.tensor.colo_parameter import ColoParameter, ColoTensor, ColoTensorSpec
-from colossalai.tensor.param_op_hook import ColoParamOpHookManager
-from colossalai.utils import get_current_device, is_ddp_ignored
-from colossalai.utils.model.experimental import LazyTensor
-from colossalai.zero.utils.gemini_hook import GeminiZeROHook
-=======
 from colossalai.utils import is_ddp_ignored
->>>>>>> 773955ab
 
 from .reducer import Reducer
 
@@ -184,529 +171,4 @@
         return self.module.state_dict(destination=destination, prefix=prefix, keep_vars=keep_vars)
 
     def load_state_dict(self, state_dict: 'OrderedDict[str, torch.Tensor]', strict: bool = True):
-<<<<<<< HEAD
-        return self.module.load_state_dict(state_dict, strict)
-
-
-class ZeroDDP(ColoDDP):
-    """ZeRO DDP for ColoTensor.
-    Warning: Nested ZeroDDP is not supported now.
-    It is designed to be used with ChunkManager and GeminiManager.
-    For more details, see the API reference of ``ChunkManager`` and ``GeminiManager``.
-
-    Args:
-        module (torch.nn.Module): Module to apply ZeRO-DP.
-        gemini_manager (GeminiManager): Manages the chunk manager and heterogeneous momery space.
-            For more details, see the API reference of ``GeminiManager``.
-        pin_memory (bool): Chunks on CPU Memory use pin-memory.
-        force_outputs_fp32 (bool): If set to True, outputs will be fp32. Otherwise, outputs will be fp16.
-            Defaults to False.
-        strict_ddp_mode (bool): If set to True, there is no tensor sharding, each tensor is replicated.
-            Defaults to False. Users can set it to True, when they clearly know that they only need DDP.
-    """
-
-    def __init__(self,
-                 module: torch.nn.Module,
-                 gemini_manager: GeminiManager,
-                 pin_memory: bool = False,
-                 force_outputs_fp32: bool = False,
-                 strict_ddp_mode: bool = False) -> None:
-        self.gemini_manager = gemini_manager
-        self.chunk_manager: ChunkManager = gemini_manager.chunk_manager
-        self.force_outputs_fp32 = force_outputs_fp32
-        self.param_op_hook = GeminiZeROHook(gemini_manager)
-        self.fp32_params: List[ColoTensor] = list()
-        self.fp16_params: List[ColoParameter] = list()
-        self.overflow_counter = 0
-        self.grads_device: Dict[torch.Tensor, torch.device] = dict()
-        self.param2name: Dict[nn.Parameter, str] = dict()
-        self.name2param: Dict[str, nn.Parameter] = dict()
-
-        self._logger = get_dist_logger()
-
-        if self.gemini_manager._premade_memstats_:
-            # build chunk in param runtime visited order.
-            param_order = self.gemini_manager.memstats()._param_runtime_order
-        else:
-            # build chunk in param initialized order.
-            # Note: in this way, it can not get filter unused params during runtime.
-            param_order = OrderedParamGenerator()
-            for p in module.parameters():
-                param_order.append(p)
-
-        self._init_chunks(param_order=param_order,
-                          strict_ddp_mode=strict_ddp_mode,
-                          cpu_offload=self.gemini_manager.policy_name != 'cuda',
-                          pin_memory=pin_memory)
-
-        for name, param in module.named_parameters():
-            self.param2name[param] = name
-        for m_name, m_var in module.named_modules():
-            for p_name, p_var in m_var.named_parameters(recurse=False):
-                param_name = m_name + '.' + p_name if m_name else p_name
-                self.name2param[param_name] = p_var
-        super().__init__(module, process_group=ColoProcessGroup())
-        self._cast_buffers()
-
-    def _post_forward(self):
-        """This function is only triggered for inference.
-        """
-        access_list = list(self.chunk_manager.accessed_chunks)
-        # we need to scatter all accessed chunks and move them to their original places
-        for chunk in access_list:
-            if chunk.keep_gathered:
-                self.chunk_manager.fake_release_chunk(chunk)
-            else:
-                assert chunk.can_release
-                self.chunk_manager.release_chunk(chunk)
-            first_param = next(iter(chunk.tensors_info))
-            self.chunk_manager.move_chunk(chunk, self.grads_device[first_param])
-        assert self.chunk_manager.accessed_mem == 0
-        # reset all recorded attributes
-        self.gemini_manager.reset_attributes()
-
-    def forward(self, *args, **kwargs):
-        # check whether we are in a inference mode
-        grad_flag = torch.is_grad_enabled()
-        if not grad_flag:
-            assert not self.gemini_manager.need_warmup or not self.gemini_manager.is_warmup(
-            ), "You should run a completed iteration as your warmup iter"
-
-        args, kwargs = _cast_float(args, torch.half), _cast_float(kwargs, torch.half)
-        self.module.zero_grad(set_to_none=True)
-        self.gemini_manager.pre_iter(*args)
-        with ColoParamOpHookManager.use_hooks(self.param_op_hook):
-            outputs = self.module(*args, **kwargs)
-        # scatter chunks in the inference mode
-        if not grad_flag:
-            self._post_forward()
-
-        if self.force_outputs_fp32:
-            return _cast_float(outputs, torch.float)
-        return outputs
-
-    def _setup_grads_ptr(self):
-        for p in self.module.parameters():
-            if is_ddp_ignored(p):
-                continue
-            p.grad = None
-
-    def _pre_backward(self):
-        # set a visit label for all parameters
-        # the label is used to check whether the parameter is correctly reduced
-        for param in self.param2name:
-            if not is_ddp_ignored(param):
-                setattr(param, "_gemini_reduced", False)
-
-    def _post_backward(self):
-        if self.chunk_manager.accessed_mem != 0:
-            error_params = ["Reduction failed at followed parameters:"]
-            for param in self.param2name:
-                if not is_ddp_ignored(param) and not getattr(param, "_gemini_reduced"):
-                    error_params.append(self.param2name[param])
-            error_str = "\n\t".join(error_params)
-            raise RuntimeError("ZERO DDP error: the synchronization of gradients doesn't exit properly.",
-                               "The most possible reason is that the model is not compatible with ZeroDDP.\n",
-                               f"{error_str}")
-        self._setup_grads_ptr()
-        self._logger.debug(
-            f'comp cuda demand time: {self.gemini_manager._comp_cuda_demand_time}, layout time: {self.gemini_manager._layout_time}, evict time: {self.gemini_manager._evict_time}, CPU->CUDA vol: {self.gemini_manager._h2d_volume}B, CUDA->CPU vol: {self.gemini_manager._d2h_volume}'
-        )
-        self.gemini_manager.post_iter()
-
-    def backward(self, loss: torch.Tensor):
-        self._pre_backward()
-        with self.param_op_hook.switch_to_backward(), ColoParamOpHookManager.use_hooks(self.param_op_hook):
-            loss.backward()
-        self._post_backward()
-
-    def backward_by_grad(self, tensor, grad):
-        with self.param_op_hook.switch_to_backward(), ColoParamOpHookManager.use_hooks(self.param_op_hook):
-            torch.autograd.backward(tensor, grad)
-        self._post_backward()
-
-    def grad_handle(self, p, grad):
-        empty_grad = torch.empty_like(grad)
-        free_storage(empty_grad)
-        with torch._C.DisableTorchFunction():
-            chunk = self.chunk_manager.get_chunk(p)
-            if chunk.tensors_info[p].state != TensorState.HOLD_AFTER_BWD:
-                raise RuntimeError(f"Parameter `{self.param2name[p]}` failed at the gradient reduction. "
-                                   "Some unsupported torch function is operated upon this parameter.")
-            self.chunk_manager.trans_tensor_state(p, TensorState.READY_FOR_REDUCE)
-            chunk.copy_tensor_to_chunk_slice(p, grad)
-            reduced = self.chunk_manager.reduce_chunk(chunk)
-            if reduced:
-                if chunk.is_gathered:
-                    chunk.cuda_global_chunk.div_(chunk.pg_size)
-                else:
-                    chunk.cuda_shard.div_(chunk.pg_size)
-                # check overflow elements
-                self.overflow_counter += chunk.has_inf_or_nan
-                # record l2 norm for gradient clipping
-                if chunk.l2_norm_flag:
-                    chunk.set_l2_norm()
-                self.chunk_manager.move_chunk(chunk, self.grads_device[p], force_copy=True)
-        return empty_grad
-
-    def zero_grad(self, set_to_none: bool = False) -> None:
-        self.module.zero_grad(set_to_none=True)
-
-    def set_chunk_grad_device(self, chunk: Chunk, device: torch.device) -> None:
-        for tensor in chunk.get_tensors():
-            self.grads_device[tensor] = device
-
-    def state_dict(self, destination=None, prefix='', keep_vars=False, only_rank_0: bool = True):
-        """Returns a dictionary containing a whole state of the module.
-
-        Both parameters and persistent buffers (e.g. running averages) are included.
-        Keys are corresponding parameter and buffer names.
-        Parameters and buffers set to ``None`` are not included.
-
-        Warning: The non strict state dict would ignore the parameters if the tensors of the parameters
-            are shared with other parameters which have been included in the dictionary.
-            When you need to load the state dict, you should set the argument `strict` to False.
-
-        Returns:
-            dict:
-                a dictionary containing a whole state of the module
-        """
-        if destination is None:
-            destination = OrderedDict()
-            destination._metadata = OrderedDict()
-        destination._metadata[prefix[:-1]] = local_metadata = dict(version=self._version)
-        self._save_to_state_dict(destination, prefix, keep_vars, only_rank_0)
-
-        for hook in self._state_dict_hooks.values():
-            hook_result = hook(self, destination, prefix, local_metadata)
-            if hook_result is not None:
-                destination = hook_result
-        return destination
-
-    def _get_param_to_save_data(self, param_list: List[torch.nn.Parameter], only_rank_0: bool) -> Dict:
-        """
-        get param content from chunks.
-
-        Args:
-            param_list (_type_): a list of torch.nn.Parameters
-            only_rank_0 (_type_): _description_
-
-        Returns:
-            Dict: a dict whose key is param name and value is param with correct payload
-        """
-        # save parameters
-        param_to_save_data = dict()
-        chunk_list = self.chunk_manager.get_chunks(param_list)
-        for chunk in chunk_list:
-            temp_chunk = get_temp_total_chunk_on_cuda(chunk)
-
-            for tensor, tensor_info in chunk.tensors_info.items():
-                record_tensor = torch.empty([0])
-                record_flag = (not only_rank_0) | (dist.get_rank(chunk.torch_pg) == 0)
-                if record_flag:
-                    record_tensor = temp_chunk[tensor_info.offset:tensor_info.end].view(tensor.shape).cpu()
-
-                assert tensor not in param_to_save_data
-                param_to_save_data[tensor] = record_tensor
-
-            del temp_chunk
-        return param_to_save_data
-
-    def _save_to_state_dict(self, destination, prefix, keep_vars, only_rank_0=True):
-        r"""Saves module state to `destination` dictionary, containing a state
-        of the module, but not its descendants. This is called on every
-        submodule in :meth:`~torch.nn.Module.state_dict`.
-
-        In rare cases, subclasses can achieve class-specific behavior by
-        overriding this method with custom logic.
-
-        Args:
-            destination (dict): a dict where state will be stored
-            prefix (str): the prefix for parameters and buffers used in this
-                module
-        """
-        assert keep_vars is False, "`state_dict` with parameter, `keep_vars=True`, is not supported now."
-
-        # get copies of fp32 parameters in CPU
-        param_to_save_data = self._get_param_to_save_data(self.fp32_params, only_rank_0)
-        # get the mapping between copies and fp16 parameters
-        p_mapping = dict()
-        for p, fp32_p in zip(self.fp16_params, self.fp32_params):
-            name = self.param2name[p]
-            assert fp32_p in param_to_save_data, "Parameter '{}' is neglected in the chunk list".format(name)
-            record_parameter = param_to_save_data[fp32_p]
-            p_mapping[p] = record_parameter
-        for name, param in self.name2param.items():
-            if param is not None:
-                if is_ddp_ignored(param):
-                    # deal with ddp ignored parameters
-                    destination[prefix + name] = param if keep_vars else param.detach()
-                else:
-                    destination[prefix + name] = p_mapping[param]
-        del p_mapping
-        del param_to_save_data
-
-        # save all buffers
-        for name, buf in self.named_buffers():
-            if buf is not None and name not in self._non_persistent_buffers_set:
-                destination[prefix + name] = buf if keep_vars else buf.detach()
-        # save extra states
-        extra_state_key = prefix + _EXTRA_STATE_KEY_SUFFIX
-        if getattr(self.__class__, "get_extra_state",
-                   torch.nn.Module.get_extra_state) is not torch.nn.Module.get_extra_state:
-            destination[extra_state_key] = self.get_extra_state()
-
-    def load_state_dict(self, state_dict: 'OrderedDict[str, torch.Tensor]', strict: bool = True):
-        r"""Copies parameters and buffers from :attr:`state_dict` into
-        this module and its descendants. If :attr:`strict` is ``True``, then
-        the keys of :attr:`state_dict` must exactly match the keys returned
-        by this module's :meth:`~torch.nn.Module.state_dict` function.
-
-        Args:
-            state_dict (dict): a dict containing parameters and
-                persistent buffers.
-            strict (bool, optional): whether to strictly enforce that the keys
-                in :attr:`state_dict` match the keys returned by this module's
-                :meth:`~torch.nn.Module.state_dict` function. Default: ``True``
-
-        Returns:
-            ``NamedTuple`` with ``missing_keys`` and ``unexpected_keys`` fields:
-                * **missing_keys** is a list of str containing the missing keys
-                * **unexpected_keys** is a list of str containing the unexpected keys
-
-        Note:
-            If a parameter or buffer is registered as ``None`` and its corresponding key
-            exists in :attr:`state_dict`, :meth:`load_state_dict` will raise a
-            ``RuntimeError``.
-        """
-        missing_keys: List[str] = []
-        unexpected_keys: List[str] = []
-        error_msgs: List[str] = []
-
-        # copy state_dict so _load_from_state_dict can modify it
-        metadata = getattr(state_dict, '_metadata', None)
-        state_dict = state_dict.copy()
-        if metadata is not None:
-            # mypy isn't aware that "_metadata" exists in state_dict
-            state_dict._metadata = metadata    # type: ignore[attr-defined]
-
-        prefix = ''
-        local_metadata = {} if metadata is None else metadata.get(prefix[:-1], {})
-        self._load_from_state_dict(state_dict, prefix, local_metadata, True, missing_keys, unexpected_keys, error_msgs)
-
-        if strict:
-            if len(unexpected_keys) > 0:
-                error_msgs.insert(
-                    0, 'Unexpected key(s) in state_dict: {}. '.format(', '.join(
-                        '"{}"'.format(k) for k in unexpected_keys)))
-            if len(missing_keys) > 0:
-                error_msgs.insert(
-                    0, 'Missing key(s) in state_dict: {}. '.format(', '.join('"{}"'.format(k) for k in missing_keys)))
-
-        if len(error_msgs) > 0:
-            raise RuntimeError('Error(s) in loading state_dict for {}:\n\t{}'.format(
-                self.__class__.__name__, "\n\t".join(error_msgs)))
-        return _IncompatibleKeys(missing_keys, unexpected_keys)
-
-    def _load_from_state_dict(self, state_dict, prefix, local_metadata, strict, missing_keys, unexpected_keys,
-                              error_msgs):
-        r"""Copies parameters and buffers from :attr:`state_dict` into only
-        this module, but not its descendants. This is called on every submodule
-        in :meth:`~torch.nn.Module.load_state_dict`. Metadata saved for this
-        module in input :attr:`state_dict` is provided as :attr:`local_metadata`.
-        For state dicts without metadata, :attr:`local_metadata` is empty.
-        Subclasses can achieve class-specific backward compatible loading using
-        the version number at `local_metadata.get("version", None)`.
-
-        .. note::
-            :attr:`state_dict` is not the same object as the input
-            :attr:`state_dict` to :meth:`~torch.nn.Module.load_state_dict`. So
-            it can be modified.
-
-        Args:
-            state_dict (dict): a dict containing parameters and
-                persistent buffers.
-            prefix (str): the prefix for parameters and buffers used in this
-                module
-            local_metadata (dict): a dict containing the metadata for this module.
-                See
-            strict (bool): whether to strictly enforce that the keys in
-                :attr:`state_dict` with :attr:`prefix` match the names of
-                parameters and buffers in this module
-            missing_keys (list of str): if ``strict=True``, add missing keys to
-                this list
-            unexpected_keys (list of str): if ``strict=True``, add unexpected
-                keys to this list
-            error_msgs (list of str): error messages should be added to this
-                list, and will be reported together in
-                :meth:`~torch.nn.Module.load_state_dict`
-        """
-        for hook in self._load_state_dict_pre_hooks.values():
-            hook(state_dict, prefix, local_metadata, strict, missing_keys, unexpected_keys, error_msgs)
-
-        persistent_buffers = {k: v for k, v in self.named_buffers() if k not in self._non_persistent_buffers_set}
-        local_name_params = itertools.chain(self.named_parameters(), persistent_buffers.items())
-        local_state = {k: v for k, v in local_name_params if v is not None}
-
-        def load(param_name, dest_tensor, copy_func):
-            state_key = prefix + param_name
-            if state_key in state_dict:
-                input_param = state_dict[state_key]
-                # Backward compatibility: loading 1-dim tensor from 0.3.* to version 0.4+
-                if len(dest_tensor.shape) == 0 and len(input_param.shape) == 1:
-                    input_param = input_param[0]
-                if input_param.shape != dest_tensor.shape:
-                    # local shape should match the one in checkpoint
-                    error_msgs.append('size mismatch for {}: copying a param with shape {} from checkpoint, '
-                                      'the shape in current model is {}.'.format(state_key, input_param.shape,
-                                                                                 dest_tensor.shape))
-                    return
-                try:
-                    with torch.no_grad():
-                        copy_func(input_param)
-                except Exception as ex:
-                    error_msgs.append('While copying the parameter named "{}", '
-                                      'whose dimensions in the model are {} and '
-                                      'whose dimensions in the checkpoint are {}, '
-                                      'an exception occurred : {}.'.format(state_key, dest_tensor.size(),
-                                                                           input_param.size(), ex.args))
-            elif strict:
-                missing_keys.append(state_key)
-
-        def load_fp32_parameter(chunk_slice, data):
-            chunk_slice.copy_(data.flatten())
-
-        for name, param in self.named_parameters():
-            if is_ddp_ignored(param):
-                # deal with ddp ignored parameters
-                load(name, param, param.copy_)
-
-        fp32_to_name = dict()
-        for p, fp32_p in zip(self.fp16_params, self.fp32_params):
-            if p is not None:
-                name = self.param2name[p]
-                fp32_to_name[fp32_p] = name
-
-        chunk_list = self.chunk_manager.get_chunks(self.fp32_params)
-        for chunk in chunk_list:
-            temp_chunk = get_temp_total_chunk_on_cuda(chunk)
-
-            for tensor, tensor_info in chunk.tensors_info.items():
-                parameter_name = fp32_to_name[tensor]
-                parameter_slice = temp_chunk[tensor_info.offset:tensor_info.end]
-                load(parameter_name, tensor, partial(load_fp32_parameter, parameter_slice))
-
-            if chunk.is_gathered:
-                chunk.cuda_global_chunk.copy_(temp_chunk)
-            elif chunk.cuda_shard is not None:
-                chunk.cuda_shard.copy_(temp_chunk[chunk.shard_begin:chunk.shard_end])
-            else:
-                chunk.cpu_shard.copy_(temp_chunk[chunk.shard_begin:chunk.shard_end])
-
-            del temp_chunk
-
-        for chunk_32 in chunk_list:
-            chunk_16 = chunk_32.paired_chunk
-            assert chunk_16 is not None
-            chunk_16.optim_update()
-
-        for name, buf in persistent_buffers.items():
-            if buf is not None:
-                load(name, buf, buf.copy_)
-
-        extra_state_key = prefix + _EXTRA_STATE_KEY_SUFFIX
-        if getattr(self.__class__, "set_extra_state",
-                   torch.nn.Module.set_extra_state) is not torch.nn.Module.set_extra_state:
-            if extra_state_key in state_dict:
-                self.set_extra_state(state_dict[extra_state_key])
-            elif strict:
-                missing_keys.append(extra_state_key)
-        elif strict and (extra_state_key in state_dict):
-            unexpected_keys.append(extra_state_key)
-
-        if strict:
-            for key in state_dict.keys():
-                if key.startswith(prefix) and key != extra_state_key:
-                    input_name = key[len(prefix):]
-                    if input_name not in local_state:
-                        unexpected_keys.append(key)
-
-    def _init_chunks(self, param_order, strict_ddp_mode: bool, cpu_offload: bool, pin_memory: bool):
-        ddp_pg = ColoProcessGroup()
-        for p in param_order.generate():
-            self._preprocess_param(p)
-            assert type(p) is ColoParameter
-
-            # gather sharded parameters in the strict ddp mode
-            if strict_ddp_mode:
-                if not p.is_replicate():
-                    p.set_dist_spec(ReplicaSpec())
-                p.set_process_group(pg=ddp_pg)
-
-            # ignore the parameters with no gradient
-            if not p.requires_grad:
-                self.set_params_to_ignore([p])
-
-            # move ignored parameters to CUDA
-            if is_ddp_ignored(p):
-                p.data = p.data.to(device=get_current_device(), dtype=torch.float16)
-                continue
-
-            # create a fp32 parameter
-            fp32_data = p.data.float()
-            fp32_p = ColoTensor(fp32_data, spec=ColoTensorSpec(p.process_group))
-            # create a fp16 parameter
-            p.data = p.data.half()
-
-            # register the fp16 parameter and fp32 parameter in the chunk manager
-            dp_world_size = p.process_group.dp_world_size()
-            self.chunk_manager.register_tensor(tensor=p,
-                                               group_type='fp16_param',
-                                               config_key=dp_world_size,
-                                               cpu_offload=cpu_offload,
-                                               pin_memory=pin_memory)
-            self.chunk_manager.register_tensor(tensor=fp32_p,
-                                               group_type='fp32_param',
-                                               config_key=dp_world_size,
-                                               cpu_offload=cpu_offload,
-                                               pin_memory=pin_memory)
-
-            self.fp16_params.append(p)
-            self.fp32_params.append(fp32_p)
-            self.grads_device[p] = self.gemini_manager.default_device
-
-        self.chunk_manager.close_all_groups()
-
-        for p, fp32_p in zip(self.fp16_params, self.fp32_params):
-            chunk_16 = self.chunk_manager.get_chunk(p)
-            chunk_32 = self.chunk_manager.get_chunk(fp32_p)
-            chunk_32.init_pair(chunk_16)
-
-            # keep gathered chunks are in CUDA
-            if chunk_16.keep_gathered:
-                self.grads_device[p] = get_current_device()
-
-    def _cast_buffers(self):
-        for buffer in self.module.buffers():
-            buffer.data = buffer.cuda()
-            if torch.is_floating_point(buffer):
-                buffer.data = buffer.half()
-
-    def _preprocess_param(self, p: Union[nn.Parameter, ColoParameter, LazyTensor]) -> None:
-        """Convert parameter to ColoParameter in-place.
-
-        Args:
-            p (Union[nn.Parameter, ColoParameter, LazyTensor]): parameter to be converted
-        """
-        if type(p) is ColoParameter:
-            # model is initialized with ColoInitContext
-            return
-        requires_grad = p.requires_grad
-        if isinstance(p, LazyTensor):
-            # model is initialized with LazyInitContext
-            p.materialize()
-        p.__class__ = ColoParameter
-        p.__init__(p, requires_grad=requires_grad)
-=======
-        return self.module.load_state_dict(state_dict, strict)
->>>>>>> 773955ab
+        return self.module.load_state_dict(state_dict, strict)