--- conflicted
+++ resolved
@@ -99,12 +99,8 @@
 
     @torch.no_grad()
     def reorder(self, ids_freq_mapping: Optional[List[int]] = None, warmup_ratio=0.7):
-<<<<<<< HEAD
-        """reorder the weight according to ids' frequency in dataset before training.
-=======
         """reorder
         reorder the weight according to ids' frequency in dataset before training.
->>>>>>> 47fd8e4a
         Also Build the IndexMappingTable, aka index_mapping_table.
         Execute only once before training.
 
