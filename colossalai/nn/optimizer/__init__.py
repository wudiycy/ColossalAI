from .came import CAME
from .cpu_adam import CPUAdam
from .distributed_came import DistributedCAME
from .distributed_lamb import DistributedLamb
from .fused_adam import FusedAdam
from .fused_lamb import FusedLAMB
from .fused_sgd import FusedSGD
from .hybrid_adam import HybridAdam
from .lamb import Lamb
from .lars import Lars
from .adafactor import Adafactor
from .distributed_adafactor import DistributedAdaFactor

<<<<<<< HEAD
__all__ = ["FusedLAMB", "FusedAdam", "FusedSGD", "Lamb", "Lars", "CPUAdam", "HybridAdam", "DistributedLamb", "Adafactor", "DistributedAdaFactor"]
=======
__all__ = [
    "FusedLAMB",
    "FusedAdam",
    "FusedSGD",
    "Lamb",
    "Lars",
    "CPUAdam",
    "HybridAdam",
    "DistributedLamb",
    "CAME",
    "DistributedCAME",
]
>>>>>>> e873bc59
<|MERGE_RESOLUTION|>--- conflicted
+++ resolved
@@ -11,9 +11,6 @@
 from .adafactor import Adafactor
 from .distributed_adafactor import DistributedAdaFactor
 
-<<<<<<< HEAD
-__all__ = ["FusedLAMB", "FusedAdam", "FusedSGD", "Lamb", "Lars", "CPUAdam", "HybridAdam", "DistributedLamb", "Adafactor", "DistributedAdaFactor"]
-=======
 __all__ = [
     "FusedLAMB",
     "FusedAdam",
@@ -25,5 +22,6 @@
     "DistributedLamb",
     "CAME",
     "DistributedCAME",
-]
->>>>>>> e873bc59
+    "Adafactor", 
+    "DistributedAdaFactor"
+]