"""
Our config contains various options for inference optimization, it is a unified API that wraps all the configurations for inference.
"""

import logging
from dataclasses import dataclass
from typing import Optional, Union

import torch
import torch.distributed as dist
from transformers.generation import GenerationConfig

GibiByte = 1024**3

logger = logging.Logger(__name__)


_DTYPE_MAPPING = {
    "fp16": torch.float16,
    "bf16": torch.bfloat16,
    "fp32": torch.float32,
}

_ALLOWED_DTYPES = [torch.float16, torch.bfloat16, torch.float32]


@dataclass
class InferenceConfig:
    """The inference configuration.

    Args:
        micro_batch_size (int): the micro batch size, defaults to 1. Only useful when `pp_size` > 1.
        micro_batch_buffer_size (int): the buffer size for micro batch. Normally, it should be the same as the number of pipeline stages.
        max_batch_size (int): Maximum batch size, defaults to 8.
        max_output_len (int): Maximum output length, defaults to 256.
        max_input_len (int): Maximum input length, defaults to 256.
        block_size (int): The number of blocks in a logical block, defaults to 16.
        dtype (Union[str, torch.dtype]): The data type for weights and activations.
        tp_size (int): Tensor parallel size, defaults to 1.
        pp_size (int): Pipeline parallel size, defaults to 1.
        beam_width (int): The maximum beam width used to initialize KV Cache, defaults to 1.
            During generation, the beam width provided as sampling parameter should be less than or equivalent to this value.
        prefill_ratio (Optional[float]): A controling ratio for prefill and decoding in running list, defaults to 1.2. We will do a step of prefill
            when the actual value exceeds this ratio.
        pad_input: Whether to pad all inputs to the max length.
        quant_mode (Optional[str]): Quantization mode.
        revision (Optional[str]): The specific version(a branch, name, a commit id, or a tag name) of model to use.
    """

    model: str = "Llama"
    tokenizer: str = None
    micro_batch_size: int = 1
    micro_batch_buffer_size: int = None
    max_batch_size: int = 8
    max_output_len: int = 256
    max_input_len: int = 256
    block_size: int = 16
    dtype: Union[str, torch.dtype] = torch.float16  # use fp16 by default
    tp_size: int = 1
    pp_size: int = 1
    # TODO: beam search is not support for now
    do_sample: bool = False
    beam_width: int = 1
    # the ratio of prefill sequences to decoding sequences, we do prefill step once the actual value exceeds ratio
    prefill_ratio: Optional[float] = 1.2
    pad_input: bool = False
    quant_mode: Optional[str] = None
    revision: Optional[str] = None
    early_stopping: Optional[bool] = False
    trust_remote_code = False
    tokenizer_revision = False
    tokenizer_mode = "auto"

    def __post_init__(self):
        self._verify_config()
<<<<<<< HEAD
        self._get_dtype()
        self._get_tokenizer()

    def _init_batch_size(self):
        """
        MAX_BATCH_SIZE is set to acurately utilize the memory of gpu.
        We take a simple method to determine it by GPU memory size, user can still set it manually.
        """
        if self.max_batch_size is not None:
            # already set by user
            return

        device = torch.device("cuda")
        total_mem = torch.cuda.get_device_properties(device).total_memory // GibiByte
        self.max_batch_size = 8

        if 40 < total_mem <= 60:
            self.max_batch_size = 16
        elif 60 < total_mem <= 80:
            self.max_batch_size = 32
        logger.info(
            f"The maximum batch size is automatically set to {self.max_batch_size} as no value is provided by the user."
        )
=======
>>>>>>> f8e456d2

    def _verify_config(self) -> None:
        """
        Verify the input config
        """
        # check dtype
        if isinstance(self.dtype, str):
            # convert string dtype to torch dtype
            assert (
                self.dtype in _DTYPE_MAPPING
            ), f"Expected the dtype string argument to be in {list(_DTYPE_MAPPING.keys())} but found an unknown dtype: {self.dtype}"
            self.dtype = _DTYPE_MAPPING[self.dtype]
        assert (
            self.dtype in _ALLOWED_DTYPES
        ), f"Expected dtype to be in {_ALLOWED_DTYPES} but found an unknown dtype: {self.dtype}"

<<<<<<< HEAD
        assert self.dtype in [
            "fp16",
            "fp32",
            "bf16",
            torch.float32,
            torch.float16,
            torch.bfloat16,
        ], f"dtype should be one of 'fp16', 'fp32', 'bf16', torch.float32, torch.float16, torch.bfloat16, but got {self.dtype}."
        assert self.quant_mode in [
            "smoothquant",
            "gptq",
            None,
        ], f"quant should be one of 'smoothquant', 'gptq', but got {self.quant_mode}."

    def _get_dtype(self) -> None:
        if self.dtype == "fp32" or self.dtype == torch.float32:
            self.dtype = torch.float32
        elif self.dtype == "fp16" or self.dtype == torch.float16:
            self.dtype = torch.float16
        else:
            self.dtype = torch.bfloat16

    def _get_tokenizer(self) -> None:
        if self.tokenizer is not None:
            return
        model_name = self.model.lower()
        if "llama" in model_name:
            self.tokenizer = "hf-internal-testing/llama-tokenizer"

    def _to_generation_config(self, model_config) -> GenerationConfig:
        meta_config = {
            "max_length": self.max_input_len + self.max_output_len,
            "max_new_tokens": self.max_output_len,
            "early_stopping": self.early_stopping,
            "do_sample": self.do_sample,
            "num_beams": self.beam_width,
        }
        for type in ["top_k", "top_p", "min_p"]:
            if hasattr(self, type):
                meta_config[type] = getattr(self, type)
        for type in ["pad_token_id", "bos_token_id", "eos_token_id"]:
            if hasattr(self, type):
                meta_config[type] = getattr(self, type)

        return GenerationConfig.from_dict(meta_config)
=======
        # check distributed
        assert (
            self.tp_size * self.pp_size == dist.get_world_size()
        ), f"TP size({self.tp_size}) * PP size({self.pp_size}) should be equal to the global world size ({dist.get_world_size()})"
>>>>>>> f8e456d2
<|MERGE_RESOLUTION|>--- conflicted
+++ resolved
@@ -73,32 +73,7 @@
 
     def __post_init__(self):
         self._verify_config()
-<<<<<<< HEAD
-        self._get_dtype()
         self._get_tokenizer()
-
-    def _init_batch_size(self):
-        """
-        MAX_BATCH_SIZE is set to acurately utilize the memory of gpu.
-        We take a simple method to determine it by GPU memory size, user can still set it manually.
-        """
-        if self.max_batch_size is not None:
-            # already set by user
-            return
-
-        device = torch.device("cuda")
-        total_mem = torch.cuda.get_device_properties(device).total_memory // GibiByte
-        self.max_batch_size = 8
-
-        if 40 < total_mem <= 60:
-            self.max_batch_size = 16
-        elif 60 < total_mem <= 80:
-            self.max_batch_size = 32
-        logger.info(
-            f"The maximum batch size is automatically set to {self.max_batch_size} as no value is provided by the user."
-        )
-=======
->>>>>>> f8e456d2
 
     def _verify_config(self) -> None:
         """
@@ -115,28 +90,10 @@
             self.dtype in _ALLOWED_DTYPES
         ), f"Expected dtype to be in {_ALLOWED_DTYPES} but found an unknown dtype: {self.dtype}"
 
-<<<<<<< HEAD
-        assert self.dtype in [
-            "fp16",
-            "fp32",
-            "bf16",
-            torch.float32,
-            torch.float16,
-            torch.bfloat16,
-        ], f"dtype should be one of 'fp16', 'fp32', 'bf16', torch.float32, torch.float16, torch.bfloat16, but got {self.dtype}."
-        assert self.quant_mode in [
-            "smoothquant",
-            "gptq",
-            None,
-        ], f"quant should be one of 'smoothquant', 'gptq', but got {self.quant_mode}."
-
-    def _get_dtype(self) -> None:
-        if self.dtype == "fp32" or self.dtype == torch.float32:
-            self.dtype = torch.float32
-        elif self.dtype == "fp16" or self.dtype == torch.float16:
-            self.dtype = torch.float16
-        else:
-            self.dtype = torch.bfloat16
+        # check distributed
+        assert (
+            self.tp_size * self.pp_size == dist.get_world_size()
+        ), f"TP size({self.tp_size}) * PP size({self.pp_size}) should be equal to the global world size ({dist.get_world_size()})"
 
     def _get_tokenizer(self) -> None:
         if self.tokenizer is not None:
@@ -160,10 +117,4 @@
             if hasattr(self, type):
                 meta_config[type] = getattr(self, type)
 
-        return GenerationConfig.from_dict(meta_config)
-=======
-        # check distributed
-        assert (
-            self.tp_size * self.pp_size == dist.get_world_size()
-        ), f"TP size({self.tp_size}) * PP size({self.pp_size}) should be equal to the global world size ({dist.get_world_size()})"
->>>>>>> f8e456d2
+        return GenerationConfig.from_dict(meta_config)