"""
Our config contains various options for inference optimization, it is a unified API that wraps all the configurations for inference.
"""

import logging
from dataclasses import dataclass
from typing import Optional, Union

import torch
import torch.distributed as dist
from transformers.generation import GenerationConfig

GibiByte = 1024**3

logger = logging.Logger(__name__)


_DTYPE_MAPPING = {
    "fp16": torch.float16,
    "bf16": torch.bfloat16,
    "fp32": torch.float32,
}

_ALLOWED_DTYPES = [torch.float16, torch.bfloat16, torch.float32]


_DEFAULT_PROMPT_TEMPLATES = {
    "llama": "[INST] <<SYS>>\nYou are a helpful, respectful and honest assistant. Always answer as helpfully as possible, while being safe.  Your answers should not include any harmful, unethical, racist, sexist, toxic, dangerous, or illegal content. Please ensure that your responses are socially unbiased and positive in nature. If a question does not make any sense, or is not factually coherent, explain why instead of answering something not correct. If you don't know the answer to a question, please don't share false information.\n<</SYS>>\n{input_text}[/INST]",
    "vicuna": "USER: {input_text}\n\nASSISTANT: ",
}


@dataclass
class InferenceConfig:
    """The inference configuration.

    Args:
        micro_batch_size (int): the micro batch size, defaults to 1. Only useful when `pp_size` > 1.
        micro_batch_buffer_size (int): the buffer size for micro batch. Normally, it should be the same as the number of pipeline stages.
        max_batch_size (int): Maximum batch size, defaults to 8.
        max_output_len (int): Maximum output length, defaults to 256.
        max_input_len (int): Maximum input length, defaults to 256.
        block_size (int): The number of blocks in a logical block, defaults to 16.
        dtype (Union[str, torch.dtype]): The data type for weights and activations.
        tp_size (int): Tensor parallel size, defaults to 1.
        pp_size (int): Pipeline parallel size, defaults to 1.
        beam_width (int): The maximum beam width used to initialize KV Cache, defaults to 1.
            During generation, the beam width provided as sampling parameter should be less than or equivalent to this value.
        prefill_ratio (Optional[float]): A controling ratio for prefill and decoding in running list, defaults to 1.2. We will do a step of prefill
            when the actual value exceeds this ratio.
        pad_input: Whether to pad all inputs to the max length.
        quant_mode (Optional[str]): Quantization mode.
        revision (Optional[str]): The specific version(a branch, name, a commit id, or a tag name) of model to use.
        prompt_template (Optional[str]): The prompt template for formatting the input text. Some built-in templates include 'llama' and 'vicuna'. Otherwise, the template should contain '{input_text}' for formatting the input text.
    """

    micro_batch_size: int = 1
    micro_batch_buffer_size: int = None
    max_batch_size: int = 8
    max_output_len: int = 256
    max_input_len: int = 256
    block_size: int = 16
    dtype: Union[str, torch.dtype] = torch.float16  # use fp16 by default

    tp_size: int = 1
    pp_size: int = 1
    # TODO: beam search is not support for now
    do_sample: bool = False
    beam_width: int = 1
    # the ratio of prefill sequences to decoding sequences, we do prefill step once the actual value exceeds ratio
    prefill_ratio: Optional[float] = 1.2
    pad_input: bool = False
    quant_mode: Optional[str] = None
    revision: Optional[str] = None
<<<<<<< HEAD
    early_stopping: Optional[bool] = False
    trust_remote_code = False
    tokenizer_revision = False

    top_k: Optional[int] = None
    top_p: Optional[float] = None
    min_p: Optional[float] = None
=======
    prompt_template: Optional[str] = None
>>>>>>> 6fb4bcbb

    def __post_init__(self):
        self._verify_config()

    def _verify_config(self) -> None:
        """
        Verify the input config
        """
        # check dtype
        if isinstance(self.dtype, str):
            # convert string dtype to torch dtype
            assert (
                self.dtype in _DTYPE_MAPPING
            ), f"Expected the dtype string argument to be in {list(_DTYPE_MAPPING.keys())} but found an unknown dtype: {self.dtype}"
            self.dtype = _DTYPE_MAPPING[self.dtype]
        assert (
            self.dtype in _ALLOWED_DTYPES
        ), f"Expected dtype to be in {_ALLOWED_DTYPES} but found an unknown dtype: {self.dtype}"

        # check distributed
        assert (
            self.tp_size * self.pp_size == dist.get_world_size()
        ), f"TP size({self.tp_size}) * PP size({self.pp_size}) should be equal to the global world size ({dist.get_world_size()})"

<<<<<<< HEAD
    def to_generation_config(self, model_config) -> GenerationConfig:
        meta_config = {
            "max_length": self.max_input_len + self.max_output_len,
            "max_new_tokens": self.max_output_len,
            "early_stopping": self.early_stopping,
            "do_sample": self.do_sample,
            "num_beams": self.beam_width,
        }
        for type in ["top_k", "top_p", "min_p"]:
            if hasattr(self, type):
                meta_config[type] = getattr(self, type)
        for type in ["pad_token_id", "bos_token_id", "eos_token_id"]:
            if hasattr(model_config, type):
                meta_config[type] = getattr(model_config, type)

        return GenerationConfig.from_dict(meta_config)
=======
        # check prompt template
        if self.prompt_template is None:
            return

        if self.prompt_template in _DEFAULT_PROMPT_TEMPLATES:
            self.prompt_template = _DEFAULT_PROMPT_TEMPLATES[self.prompt_template]
        else:
            # make sure the template can be formatted with input_text
            assert (
                "{input_text}" in self.prompt_template
            ), "The prompt template should contain '{input_text}' for formatting the input text. For example: 'USER: {input_text}\n\nASSISTANT: '"
>>>>>>> 6fb4bcbb
<|MERGE_RESOLUTION|>--- conflicted
+++ resolved
@@ -72,7 +72,6 @@
     pad_input: bool = False
     quant_mode: Optional[str] = None
     revision: Optional[str] = None
-<<<<<<< HEAD
     early_stopping: Optional[bool] = False
     trust_remote_code = False
     tokenizer_revision = False
@@ -80,9 +79,7 @@
     top_k: Optional[int] = None
     top_p: Optional[float] = None
     min_p: Optional[float] = None
-=======
     prompt_template: Optional[str] = None
->>>>>>> 6fb4bcbb
 
     def __post_init__(self):
         self._verify_config()
@@ -106,8 +103,18 @@
         assert (
             self.tp_size * self.pp_size == dist.get_world_size()
         ), f"TP size({self.tp_size}) * PP size({self.pp_size}) should be equal to the global world size ({dist.get_world_size()})"
+        # check prompt template
+        if self.prompt_template is None:
+            return
 
-<<<<<<< HEAD
+        if self.prompt_template in _DEFAULT_PROMPT_TEMPLATES:
+            self.prompt_template = _DEFAULT_PROMPT_TEMPLATES[self.prompt_template]
+        else:
+            # make sure the template can be formatted with input_text
+            assert (
+                "{input_text}" in self.prompt_template
+            ), "The prompt template should contain '{input_text}' for formatting the input text. For example: 'USER: {input_text}\n\nASSISTANT: '"
+
     def to_generation_config(self, model_config) -> GenerationConfig:
         meta_config = {
             "max_length": self.max_input_len + self.max_output_len,
@@ -123,17 +130,4 @@
             if hasattr(model_config, type):
                 meta_config[type] = getattr(model_config, type)
 
-        return GenerationConfig.from_dict(meta_config)
-=======
-        # check prompt template
-        if self.prompt_template is None:
-            return
-
-        if self.prompt_template in _DEFAULT_PROMPT_TEMPLATES:
-            self.prompt_template = _DEFAULT_PROMPT_TEMPLATES[self.prompt_template]
-        else:
-            # make sure the template can be formatted with input_text
-            assert (
-                "{input_text}" in self.prompt_template
-            ), "The prompt template should contain '{input_text}' for formatting the input text. For example: 'USER: {input_text}\n\nASSISTANT: '"
->>>>>>> 6fb4bcbb
+        return GenerationConfig.from_dict(meta_config)