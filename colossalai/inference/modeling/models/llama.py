--- conflicted
+++ resolved
@@ -173,11 +173,8 @@
     key_states = self.k_proj(hidden_states).view(bsz, q_len, self.num_key_value_heads, self.head_dim).transpose(1, 2)
     value_states = self.v_proj(hidden_states).view(bsz, q_len, self.num_key_value_heads, self.head_dim).transpose(1, 2)
 
-<<<<<<< HEAD
     kv_seq_len = max(sequence_lengths).item()
 
-=======
->>>>>>> 86b63f72
     cos, sin = self.rotary_emb(value_states, seq_len=kv_seq_len)
 
     query_states, key_states = apply_rotary_pos_emb(query_states, key_states, cos, sin, position_ids)
