--- conflicted
+++ resolved
@@ -189,43 +189,6 @@
     ):
         """This layer will replace the LlamaAttention.
 
-<<<<<<< HEAD
-    block_size = k_cache.size(-2)
-
-    if is_prompts:
-        rotary_embedding(query_states, key_states, cos_sin[0], cos_sin[1])
-        attn_output = context_attention_unpadded(
-            q=query_states,
-            k=key_states,
-            v=value_states,
-            k_cache=k_cache,
-            v_cache=v_cache,
-            context_lengths=sequence_lengths,
-            block_tables=block_tables,
-            block_size=block_size,
-            output=output_tensor,
-            max_seq_len=kv_seq_len,
-            sm_scale=sm_scale,
-        )
-    else:
-        rotary_embedding(
-            query_states, key_states, cos_sin[0], cos_sin[1], k_cache, block_tables, kv_lengths=sequence_lengths
-        )
-        copy_kv_to_blocked_cache(key_states, k_cache, kv_lengths=sequence_lengths, block_tables=block_tables)
-        copy_kv_to_blocked_cache(value_states, v_cache, kv_lengths=sequence_lengths, block_tables=block_tables)
-        attn_output = flash_decoding_attention(
-            q=query_states,
-            k_cache=k_cache,
-            v_cache=v_cache,
-            kv_seq_len=sequence_lengths,
-            block_tables=block_tables,
-            block_size=block_size,
-            max_seq_len_in_batch=kv_seq_len,
-            output=output_tensor,
-            mid_output=fd_inter_tensor.mid_output,
-            mid_output_lse=fd_inter_tensor.mid_output_lse,
-            sm_scale=sm_scale,
-=======
         Args:
             config (LlamaConfig): Holding the Llama model config.
             layer_idx (Optional[int], optional): The decode layer id of this attention layer. Defaults to None.
@@ -268,7 +231,6 @@
             attn_kproj_w=attn_kproj_w,
             attn_vproj_w=attn_vproj_w,
             attn_oproj_w=attn_oproj_w,
->>>>>>> 249644c2
         )
 
         return attn_layer
@@ -320,11 +282,10 @@
                 torch.bmm(hidden_states, self.qkv_weight).view(3, token_nums, self.num_heads, self.head_dim).unbind(0)
             )
 
-        rotary_embedding(query_states, key_states, cos_sin[0], cos_sin[1])
-
         block_size = k_cache.size(-2)
 
         if is_prompts:
+            rotary_embedding(query_states, key_states, cos_sin[0], cos_sin[1])
             attn_output = context_attention_unpadded(
                 q=query_states,
                 k=key_states,
@@ -339,7 +300,7 @@
                 sm_scale=sm_scale,
             )
         else:
-            copy_kv_to_blocked_cache(key_states, k_cache, kv_lengths=sequence_lengths, block_tables=block_tables)
+            rotary_embedding(query_states, key_states, cos_sin[0], cos_sin[1], k_cache, block_tables, sequence_lengths)
             copy_kv_to_blocked_cache(value_states, v_cache, kv_lengths=sequence_lengths, block_tables=block_tables)
             attn_output = flash_decoding_attention(
                 q=query_states,
