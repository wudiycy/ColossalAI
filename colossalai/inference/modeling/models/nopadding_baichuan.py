--- conflicted
+++ resolved
@@ -1,20 +1,12 @@
 # This code is adapted from huggingface baichuan model: hhttps://huggingface.co/baichuan-inc/Baichuan2-13B-Base/blob/main/modeling_baichuan.py
-<<<<<<< HEAD
-import math
-=======
-import itertools
->>>>>>> 77a219a0
 from typing import List, Optional, Tuple, Union
 
 import torch
 import torch.nn as nn
 from torch.distributed import ProcessGroup
 
-<<<<<<< HEAD
 from colossalai.accelerator import get_accelerator
-=======
 from colossalai.inference.config import ModelShardInferenceConfig
->>>>>>> 77a219a0
 from colossalai.inference.flash_decoding_utils import FDIntermTensors
 from colossalai.inference.modeling.backends.attention_backend import AttentionMetaData, get_attention_backend
 from colossalai.inference.modeling.backends.pre_attention_backend import get_pre_attention_backend
@@ -85,17 +77,10 @@
         self.hidden_size = hidden_size
         self.head_dim = self.hidden_size // self.num_heads
         self.process_group = process_group
-<<<<<<< HEAD
         self.W_pack = W_pack
-=======
-        qkv_weight_list = [attn_qproj_w.transpose(0, 1), attn_kproj_w.transpose(0, 1), attn_vproj_w.transpose(0, 1)]
-        self.qkv_weight = nn.Parameter(torch.stack(qkv_weight_list, dim=0))
-
-        self.helper_layout = helper_layout
         self.use_cuda_kernel = model_shard_infer_config.use_cuda_kernel
         self.attention_backend = get_attention_backend(model_shard_infer_config)
         self.pre_attention_backend = get_pre_attention_backend(model_shard_infer_config)
->>>>>>> 77a219a0
 
         self.alibi_slopes = None
         self.use_alibi_attn = False
