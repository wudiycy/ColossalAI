--- conflicted
+++ resolved
@@ -11,11 +11,7 @@
     NopadBaichuanMLP,
     baichuan_rmsnorm_forward,
 )
-from colossalai.inference.modeling.models.nopadding_llama import (
-    llama_causal_lm_forward,
-    llama_decoder_layer_forward,
-    llama_model_forward,
-)
+from colossalai.inference.modeling.models.nopadding_llama import llama_causal_lm_forward, llama_model_forward
 from colossalai.inference.utils import init_to_get_rotary
 from colossalai.lazy import LazyInitContext
 from colossalai.shardformer.layer import Linear1D_Col, Linear1D_Row
@@ -97,7 +93,6 @@
     def module_policy(self):
         policy = super().module_policy()
 
-<<<<<<< HEAD
         if self.shard_config.enable_tensor_parallelism:
             decoder_attribute_replacement = {
                 "self_attn.hidden_size": self.model.config.hidden_size // self.shard_config.tensor_parallel_size,
@@ -128,25 +123,10 @@
                         target_module=Linear1D_Row,
                     ),
                     SubModuleReplacementDescription(
-=======
-        decoder_attribute_replacement = {
-            "lm_head.weight": Parameter(nn.functional.normalize(self.model.lm_head.weight), requires_grad=False),
-        }
-        policy["BaichuanForCausalLM"] = ModulePolicyDescription(
-            attribute_replacement=decoder_attribute_replacement,
-        )
-
-        # used for relpacing Baichuan 7B/13B decoder layer
-        for layer_name in ["DecoderLayer", "BaichuanLayer"]:
-            policy[layer_name] = ModulePolicyDescription(
-                sub_module_replacement=[
-                    SubModuleReplacementDescription(
->>>>>>> 3c91e3f1
                         suffix="mlp",
                         target_module=NopadBaichuanMLP,
                     ),
                     SubModuleReplacementDescription(
-<<<<<<< HEAD
                         suffix="self_attn.W_pack",
                         target_module=Linear1D_Col,
                     ),
@@ -161,6 +141,10 @@
                 ],
             )
 
+            self.append_or_create_method_replacement(
+                description={"forward": llama_causal_lm_forward}, policy=policy, target_key=DecoderLayer
+            )
+
         policy["BaichuanForCausalLM"] = ModulePolicyDescription(
             sub_module_replacement=[
                 SubModuleReplacementDescription(
@@ -168,17 +152,6 @@
                 )
             ],
         )
-=======
-                        suffix="self_attn",
-                        target_module=NopadBaichuanAttention,
-                    ),
-                ]
-            )
-
-            self.append_or_create_method_replacement(
-                description={"forward": llama_decoder_layer_forward}, policy=policy, target_key=layer_name
-            )
->>>>>>> 3c91e3f1
 
         self.append_or_create_method_replacement(
             description={"forward": llama_causal_lm_forward}, policy=policy, target_key="BaichuanForCausalLM"
@@ -186,21 +159,7 @@
         self.append_or_create_method_replacement(
             description={"forward": llama_model_forward}, policy=policy, target_key="BaichuanModel"
         )
-
-<<<<<<< HEAD
-        # used for Baichuan 7B
         self.append_or_create_method_replacement(
-            description={"forward": llama_decoder_layer_forward}, policy=policy, target_key="DecoderLayer"
-        )
-        # used for Baichuan 13B
-        self.append_or_create_method_replacement(
-            description={"forward": llama_decoder_layer_forward}, policy=policy, target_key="BaichuanLayer"
-        )
-
-        self.append_or_create_method_replacement(
-=======
-        self.append_or_create_method_replacement(
->>>>>>> 3c91e3f1
             description={"forward": baichuan_rmsnorm_forward}, policy=policy, target_key="RMSNorm"
         )
 
