--- conflicted
+++ resolved
@@ -75,22 +75,6 @@
 ### :arrow_right: Quick Start
 
 ```python
-<<<<<<< HEAD
-# First, create a model in "transformers" way, you can provide a model config or use the default one.
-model = transformers.LlamaForCausalLM(model_config).cuda()
-
-# if you uses your local model, you can get tokenizer like below
-# tokenizer = transformers.AutoTokenizer.from_pretrained(model_config.tokenizer_name)
-
-# Second, create an inference_config
-inference_config = InferenceConfig(
-                max_batch_size=args.max_batch_size,
-                max_input_len=args.seq_len,
-                max_output_len=args.output_len,
-            )
-# Third, create an engine with model and inference config
-engine = InferenceEngine(model, inference_config, verbose=True)
-=======
 import torch
 import transformers
 import colossalai
@@ -111,7 +95,6 @@
                 max_input_len=1024,
                 max_output_len=512,
             )
->>>>>>> 631862f3
 
 # Step 3: create an engine with model and config
 engine = InferenceEngine(model, tokenizer, inference_config, verbose=True)
