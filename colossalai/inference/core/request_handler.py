--- conflicted
+++ resolved
@@ -107,14 +107,11 @@
                             self.abort_sequence(seq.request_id)
                             remove_list.append(seq)
                             break
-<<<<<<< HEAD
 
                         # stop feeding new sequence into running list to assure
                         if self.cache_manager.num_available_blocks <= self.running_list.total_seq_num():
                             break
 
-=======
->>>>>>> 86b63f72
                         # Try to allocate cache blocks for the sequence.
                         if (
                             self.cache_manager.check_allocation(seq)
@@ -135,18 +132,13 @@
 
         if not self.running_batch.is_empty:
             for seq in self.running_batch.sequences_set:
-<<<<<<< HEAD
                 recycle = self.cache_manager.allocate_token_from_block_table(seq.block_table, seq.sentence_len)
                 if recycle:
                     seq.recycle()
                     self.running_batch.del_seq(seq)
                     self.running_list.remove(seq)
                     self.waiting_list[-1].append(seq)
-
                     # the recycled sequences are handled with highest priority.
-=======
-                self.cache_manager.allocate_token_from_block_table(seq.block_table, seq.sentence_len)
->>>>>>> 86b63f72
 
         return self.running_batch
 
