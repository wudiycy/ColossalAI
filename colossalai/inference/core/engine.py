--- conflicted
+++ resolved
@@ -1,11 +1,4 @@
-<<<<<<< HEAD
-import time
-from contextlib import nullcontext
-from itertools import count
-from typing import Dict, List, Optional, Tuple, Type, Union
-=======
 from typing import List, Tuple, Type, Union
->>>>>>> 06089216
 
 import numpy as np
 import PIL.Image
@@ -13,25 +6,8 @@
 from diffusers import DiffusionPipeline
 from transformers import PreTrainedTokenizer, PreTrainedTokenizerFast
 
-<<<<<<< HEAD
-from colossalai.accelerator import get_accelerator
-from colossalai.cluster import ProcessGroupMesh
-from colossalai.inference.batch_bucket import BatchBucket
-from colossalai.inference.config import InferenceConfig, InputMetaData
-from colossalai.inference.graph_runner import CUDAGraphRunner
-from colossalai.inference.modeling.policy import model_policy_map
-from colossalai.inference.sampler import search_tokens
-from colossalai.inference.spec import Drafter, GlideInput
-from colossalai.inference.struct import Sequence
-from colossalai.inference.utils import Timer, get_model_size
-from colossalai.interface import ModelWrapper
-from colossalai.logging import get_dist_logger
-from colossalai.pipeline.stage_manager import PipelineStageManager
-from colossalai.shardformer import ShardConfig, ShardFormer
-=======
 from colossalai.inference.config import InferenceConfig
 from colossalai.inference.utils import ModelType, get_model_type
->>>>>>> 06089216
 from colossalai.shardformer.policies.base_policy import Policy
 
 __all__ = ["InferenceEngine"]
@@ -57,142 +33,6 @@
         verbose: bool = False,
         model_policy: Union[Policy, Type[Policy]] = None,
     ) -> None:
-<<<<<<< HEAD
-        self.inference_config = inference_config
-        self.dtype = inference_config.dtype
-        self.high_precision = inference_config.high_precision
-
-        self.verbose = verbose
-        self.logger = get_dist_logger(__name__)
-
-        self.init_model(model_or_path, model_policy)
-
-        self.generation_config = inference_config.to_generation_config(self.model_config)
-        self.generation_config_dict = self.generation_config.to_dict()
-
-        self.tokenizer = tokenizer
-        self.tokenizer.pad_token = self.tokenizer.eos_token
-
-        self.request_handler = RequestHandler(self.inference_config, self.model_config)
-        self.k_cache, self.v_cache = self.request_handler.get_kvcache()
-        # DISCUSS maybe move this into batch info?
-
-        self.counter = count()
-
-        self.use_cuda_graph = self.inference_config.use_cuda_graph
-        if self.use_cuda_graph:
-            self.graph_runners: Dict[int, CUDAGraphRunner] = {}
-            self.graph_memory_pool = None  # Set during graph capture.
-            if verbose:
-                self.logger.info("Colossal AI CUDA Graph Capture on")
-
-            self.capture_model(self.k_cache, self.v_cache)
-
-        # Model and relatable attrs of speculative decoding will be set by `enable_spec_dec`
-        self.use_spec_dec = False
-        self.drafter_model = None
-        self.drafter = None
-        self.use_glide = False
-        self.n_spec_tokens = self.inference_config.max_n_spec_tokens
-
-        # profiling only, remove later
-        self.timing = False
-
-        self.t_prepare = Timer("[Timer] prepare the data 1") if self.timing else nullcontext()
-        self.t_exe = Timer("[Timer] execute the model forward") if self.timing else nullcontext()
-        self.t_sampler = Timer("[Timer] sampler time") if self.timing else nullcontext()
-
-        self.profiling = False
-        self.profiler = (
-            torch.profiler.profile(
-                record_shapes=True,
-                with_stack=True,
-                with_modules=True,
-                activities=[
-                    torch.profiler.ProfilerActivity.CPU,
-                    torch.profiler.ProfilerActivity.CUDA,
-                ],
-                # schedule=torch.profiler.schedule(wait=0, warmup=N_WARMUP_STEPS, active=1),
-                # on_trace_ready=torch.profiler.tensorboard_trace_handler(f"./tb_log_{args.batch_size}_" + args.mode),
-            )
-            if self.profiling
-            else nullcontext()
-        )
-
-        self._verify_args()
-
-    def init_model(self, model_or_path: Union[nn.Module, str], model_policy: Union[Policy, Type[Policy]] = None):
-        """
-        Shard model or/and Load weight
-
-        Args:
-            model_or_path Union[nn.Module, str]: path to the checkpoint or model of transformer format.
-            model_policy (Policy): the policy to replace the model
-        """
-
-        if isinstance(model_or_path, str):
-            try:
-                hf_config = AutoConfig.from_pretrained(model_or_path, trust_remote_code=True)
-                arch = getattr(hf_config, "architectures")[0]
-                if arch in _supported_models.keys():
-                    # NOTE(lry89757) Currently we load the model using transformers-api,
-                    # but we will use lazy tensor and checkpoint io to accelerate
-                    # the model load process in the future.
-                    model = _supported_models[arch].from_pretrained(model_or_path, trust_remote_code=True)
-                else:
-                    raise ValueError(f"Model {arch} is not supported.")
-
-            except Exception as e:
-                self.logger.error(
-                    f"An exception occurred during loading model: {e}, model should be loaded by transformers\n"
-                )
-        else:
-            model = model_or_path
-
-        self.model_config = model.config
-
-        torch.cuda.empty_cache()
-        init_gpu_memory = torch.cuda.mem_get_info()[0]
-
-        self.device = get_accelerator().get_current_device()
-        if self.verbose:
-            self.logger.info(f"the device is {self.device}")
-
-        model = model.to(self.dtype).eval()
-
-        if self.verbose:
-            self.logger.info(
-                f"Before the shard, Rank: [{dist.get_rank()}], model size: {get_model_size(model)} GB, model's device is: {model.device}"
-            )
-
-        if model_policy is None:
-            prefix = "nopadding" if not self.inference_config.pad_input else "padding"
-            model_policy_key = f"{prefix}_{getattr(self.model_config, 'model_type', None)}"
-            model_policy = model_policy_map.get(model_policy_key)
-
-        if not isinstance(model_policy, Policy):
-            try:
-                model_policy = model_policy()
-            except Exception as e:
-                raise ValueError(f"Unable to instantiate model policy: {e}")
-
-        assert isinstance(model_policy, Policy), f"Invalid type of model policy: {type(model_policy)}"
-        pg_mesh = ProcessGroupMesh(self.inference_config.pp_size, self.inference_config.tp_size)
-        tp_group = pg_mesh.get_group_along_axis(TP_AXIS)
-
-        self.model = self._shardformer(
-            model,
-            model_policy,
-            None,
-            tp_group=tp_group,
-        )
-
-        self.model = ModelWrapper(model).to(self.device)
-
-        if self.verbose:
-            self.logger.info(
-                f"After the shard, Rank: [{dist.get_rank()}], model size: {get_model_size(self.model)} GB, model's device is: {model.device}"
-=======
         self.__dict__["_initialized"] = False  # use __dict__ directly to avoid calling __setattr__
         self.model_type = get_model_type(model_or_path=model_or_path)
         self.engine = None
@@ -205,7 +45,6 @@
                 inference_config=inference_config,
                 verbose=verbose,
                 model_policy=model_policy,
->>>>>>> 06089216
             )
         elif self.model_type == ModelType.DIFFUSION_MODEL:
             from .diffusion_engine import DiffusionEngine
@@ -231,100 +70,14 @@
         self,
         request_ids: Union[List[int], int] = None,
         prompts: Union[List[str], str] = None,
-<<<<<<< HEAD
-        prompts_token_ids: Union[List[int], torch.Tensor, np.ndarray] = None,
-        return_token_ids: bool = False,
-        generation_config: Optional[GenerationConfig] = None,
-        step_list: Optional[List[int]] = None,
-    ) -> List[str]:
-=======
         *args,
         **kwargs,
     ) -> Union[List[Union[str, List[PIL.Image.Image], np.ndarray]], Tuple[List[str], List[List[int]]]]:
->>>>>>> 06089216
         """
         Executing the inference step.
 
         Args:
             request_ids (List[int], optional): The request ID. Defaults to None.
-<<<<<<< HEAD
-            return_token_ids (bool): Whether to return output token ids. Defaults to False.
-            generation_config (GenerationConfig, optional): Huggingface GenerationConfig used for inference. Defaults to None.
-
-        Returns:
-            List[str]: Inference result returned by one generation.
-        """
-
-        gen_config_dict = generation_config.to_dict() if generation_config is not None else {}
-        prompts = [prompts] if isinstance(prompts, str) else prompts
-        request_ids = [request_ids] if isinstance(request_ids, int) else request_ids
-
-        with torch.inference_mode():
-            if prompts is not None or prompts_token_ids is not None:
-                self.add_request(
-                    request_ids=request_ids,
-                    prompts=prompts,
-                    prompts_token_ids=prompts_token_ids,
-                    **gen_config_dict,
-                )
-
-            output_seqs_list = []
-            total_tokens_list = []
-
-            # intuition: If user provide a generation config, we should replace the existing one.
-            if generation_config is not None:
-                self.generation_config = generation_config
-                self.generation_config_dict = gen_config_dict
-
-            if self.use_spec_dec:
-                assert self.drafter is not None, "Drafter Model is not initialized."
-                while self.request_handler.check_unfinished_seqs():
-                    output_seqs_list += self.steps_spec_dec()
-            else:
-                while self.request_handler.check_unfinished_seqs():
-                    a = time.perf_counter()
-                    output_seqs_list += self.step()
-                    b = time.perf_counter()
-                    if isinstance(step_list, list):
-                        step_list.append(b - a)
-
-            output_seqs_list = sorted(output_seqs_list, key=lambda x: int(x.request_id))
-
-            for seq in output_seqs_list:
-                total_tokens_list.append(seq.input_token_id + seq.output_token_id)
-
-            output_str = self.tokenizer.batch_decode(total_tokens_list, skip_special_tokens=True)
-
-            if return_token_ids:
-                output_tokens_list = [seq.output_token_id for seq in output_seqs_list]
-                return output_str, output_tokens_list
-            else:
-                return output_str
-
-    def __del__(self):
-        if self.timing:
-            del self.t_prepare
-            del self.t_exe
-            del self.t_sampler
-        self.record()
-
-    def record(self):
-        if self.profiling:
-            file = "/home/lurunyu/projects/ColossalAI/test_trace_non_rpc.json"
-            self.profiler.export_chrome_trace(file)
-            self.logger.info(f"trace has been saved into {file}")
-
-    @property
-    def has_prompt_template(self) -> bool:
-        """ """
-        return self.inference_config.prompt_template is not None
-
-    def format_prompt(self, prompts: Union[List[str], str]) -> Union[List[str], str]:
-        """
-        This method will format the input prompt according to the prompt template given to the InferenceConfig.
-=======
-            prompts (Union[List[str], optional): Input prompts. Defaults to None.
->>>>>>> 06089216
         """
 
         assert self.engine is not None, "Please init Engine first"
@@ -361,36 +114,6 @@
         2. When we call the __init__ of InferenceEngine, we don't want to setattr using self.__dict__["xxx"] = xxx, we want to use origin ways like self.xxx = xxx
         So we set the attribute `_initialized`. And after initialized, if we couldn't get the member from InferenceEngine, we will try to get the member from self.engine(DiffusionEngine/LLMEngine)
         """
-<<<<<<< HEAD
-
-        with self.profiler:
-            with self.t_prepare:
-                batch = self.request_handler.schedule()
-
-                input_token_ids, output_tensor, input_meta_data = self.prepare_input(batch)
-
-            if input_meta_data.use_cuda_graph:
-                model_executable = self.graph_runners[input_meta_data.batch_size]
-            else:
-                model_executable = self.model
-
-            with self.t_exe:
-                # TODO: padding_id is used for generating attn_mask and will be removed if nopad version is supported.
-                logits = model_executable(input_token_ids, output_tensor, input_meta_data, self.k_cache, self.v_cache)
-
-        with self.t_sampler:
-            if self.inference_config.pad_input:
-                logits = logits[:, -1, :]
-            next_tokens = search_tokens(
-                self.generation_config,
-                logits,
-                input_meta_data.is_prompts,
-                batch_token_ids=input_meta_data.batch_token_ids,
-            )
-            self.request_handler.append_next_tokens(next_tokens)
-            finished_sequences = self.request_handler.update()
-        return finished_sequences
-=======
         if self.__dict__.get("_initialized", False):
             if name in self.__dict__:
                 return self.__dict__[name]
@@ -406,5 +129,4 @@
             else:
                 setattr(self.engine, name, value)
         else:
-            self.__dict__[name] = value
->>>>>>> 06089216
+            self.__dict__[name] = value