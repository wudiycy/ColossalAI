--- conflicted
+++ resolved
@@ -353,32 +353,8 @@
                 infer_state.cache_manager,
             )
             attn_output = torch.empty_like(query_states)
-<<<<<<< HEAD
             
             llama_triton_context_attention(query_states, key_states, value_states, attn_output, infer_state, num_key_value_groups=self.num_key_value_groups)
-=======
-
-            if self.num_key_value_groups == 1:
-                llama_context_attn_fwd(
-                    query_states,
-                    key_states,
-                    value_states,
-                    attn_output,
-                    infer_state.start_loc,
-                    infer_state.seq_len,
-                    infer_state.max_len_in_batch,
-                )
-            else:
-                lightllm_llama2_context_attention_fwd(
-                    query_states,
-                    key_states,
-                    value_states,
-                    attn_output,
-                    infer_state.start_loc,
-                    infer_state.seq_len,
-                    infer_state.max_len_in_batch,
-                )
->>>>>>> cf579ff4
         else:
             if infer_state.decode_is_contiguous:
                 # if decode is contiguous, then we copy to key cache and value cache in cache manager directly
@@ -400,7 +376,6 @@
                     infer_state.decode_mem_index,
                     infer_state.cache_manager,
                 )
-<<<<<<< HEAD
             
             if HAS_LIGHTLLM_KERNEL:
                 attn_output = torch.empty_like(query_states)
@@ -420,37 +395,6 @@
                                                       softmax_scale = 1/ math.sqrt(self.head_dim), 
                                                       causal = True)       
 
-=======
-
-            # second token and follows
-            # kv = torch.stack((key_states, value_states), dim=2)
-            # (batch_size, seqlen, nheads, headdim)
-            attn_output = torch.empty_like(query_states)
-
-            if self.num_key_value_groups == 1:
-                token_attention_fwd(
-                    query_states,
-                    infer_state.cache_manager.key_buffer[infer_state.decode_layer_id],
-                    infer_state.cache_manager.value_buffer[infer_state.decode_layer_id],
-                    attn_output,
-                    infer_state.block_loc,
-                    infer_state.start_loc,
-                    infer_state.seq_len,
-                    infer_state.max_len_in_batch,
-                )
-            else:
-                Llama2TokenAttentionForwards.token_attn(
-                    query_states,
-                    infer_state.cache_manager.key_buffer[infer_state.decode_layer_id],
-                    infer_state.cache_manager.value_buffer[infer_state.decode_layer_id],
-                    attn_output,
-                    infer_state.block_loc,
-                    infer_state.start_loc,
-                    infer_state.seq_len,
-                    infer_state.max_len_in_batch,
-                    infer_state.other_kv_index,
-                )
->>>>>>> cf579ff4
 
         attn_output = attn_output.view(bsz, q_len, self.hidden_size)
 
