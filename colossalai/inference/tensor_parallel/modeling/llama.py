--- conflicted
+++ resolved
@@ -255,15 +255,10 @@
             rotary_embedding_neox(position_ids, query_states, key_states_transposed, self.head_dim, cos_sin_cache)
             key_states = key_states_transposed.transpose(1, 2)
         else:
-<<<<<<< HEAD
-            # TODO apply_rotary_pos_emb needed to be fixed.
+            # TODO: there are some issues for original rotary_embedding_neox of huggingface
             raise("Llame forward has to use vllm kernels, please install vllm kernels")
             # cos, sin = self.rotary_emb(key_states_transposed, seq_len=infer_state.past_key_values_len + q_len)
             # query_states, key_states = apply_rotary_pos_emb(query_states, key_states_transposed, cos, sin, position_ids)
-=======
-            # TODO: there are some issues for original rotary_embedding_neox of huggingface
-            query_states, key_states = apply_rotary_pos_emb(query_states, key_states_transposed, cos, sin, position_ids)
->>>>>>> c13911fd
 
         def _copy_kv_to_mem_cache(layer_id, key_buffer, value_buffer, context_mem_index, mem_manager):
             num_heads = key_buffer.shape[2]
