from typing import Any, Callable, List, Optional, Union

import torch
import torch.nn as nn
from transformers import BloomForCausalLM, LlamaForCausalLM
from transformers.generation import GenerationConfig
from transformers.generation.stopping_criteria import StoppingCriteriaList
from transformers.tokenization_utils_base import BatchEncoding

from colossalai.shardformer import ShardConfig, ShardFormer
from colossalai.shardformer.policies.auto_policy import get_autopolicy

from .batch_infer_state import BatchInferState
from .kvcache_manager import MemoryManager

DP_AXIS, PP_AXIS, TP_AXIS = 0, 1, 2

<<<<<<< HEAD
_supported_models = [
    'LlamaForCausalLM', 'LlamaModel', 'BloomForCausalLM', 'ChatGLMModel', 'ChatGLMForConditionalGeneration'
]
=======
_supported_models = ["LlamaForCausalLM", "LlamaModel", "BloomForCausalLM"]
>>>>>>> 079bf3cb


class TPInferEngine:
    """Engine class for tensor parallel inference.

    Args:
        model (Module): original model, e.g. huggingface CausalLM
        shard_config (ShardConfig): The config for sharding original model
        max_batch_size (int): maximum batch size
        max_input_len (int): maximum input length of sequence
        max_output_len (int): maximum output length of output tokens
        dtype (torch.dtype): datatype used to init KV cache space
        device (str): device the KV cache of engine to be initialized on

    Examples:
        >>> # define model and shard config for your inference
        >>> model = ...
        >>> generate_kwargs = ...
        >>> shard_config = ShardConfig(enable_tensor_parallelism=True, inference_only=True)
        >>> infer_engine = TPInferEngine(model, shard_config, MAX_BATCH_SIZE, MAX_INPUT_LEN, MAX_OUTPUT_LEN)
        >>> outputs = infer_engine.generate(input_ids, **generate_kwargs)
    """

    def __init__(
        self,
        model: nn.Module,
        shard_config: ShardConfig,
        max_batch_size: int,
        max_input_len: int,
        max_output_len: int,
        dtype: torch.dtype = torch.float16,
        device: str = "cuda",
    ) -> None:
        self.max_batch_size = max_batch_size
        self.max_input_len = max_input_len
        self.max_output_len = max_output_len
        self.max_total_token_num = self.max_batch_size * (self.max_input_len + self.max_output_len)

        # Constraints relatable with specs of devices and model
        # This may change into an optional arg in the future
        assert self.max_batch_size <= 64, "Max batch size exceeds the constraint"
        assert self.max_input_len + self.max_output_len <= 4096, "Max length exceeds the constraint"

        self.dtype = dtype

        self.head_dim = model.config.hidden_size // model.config.num_attention_heads
        self.head_num = model.config.num_attention_heads
        num_hidden_layers = model.config.num_hidden_layers if hasattr(model.config, "num_hidden_layers") \
            else model.config.num_layers
        self.layer_num = num_hidden_layers
        self.multi_query_group_num = model.config.multi_query_group_num if hasattr(model.config,
                                                                                   "multi_query_group_num") else 0

        self.tp_size = -1  # to be set with given shard config in self.prepare_shard_config
        self.cache_manager = None

        self.shard_config = shard_config
        self.model = None
        # optimize the original model by sharding with ShardFormer
        self._optimize_model(model=model.to(device))

    def _init_manager(self) -> None:
        assert self.tp_size >= 1, "TP size not initialized without providing a valid ShardConfig"
        assert self.head_num % self.tp_size == 0, f"Cannot shard {self.head_num} heads with tp size {self.tp_size}"
<<<<<<< HEAD
        self.head_num //= self.tp_size    # update sharded number of heads
        if self.multi_query_group_num:
            # NOTE the logic of MQA tensor parallelism should be specified.
            assert self.multi_query_group_num % self.tp_size == 0, f"Cannot shard {self.multi_query_group_num} query groups with tp size {self.tp_size}"
            self.cache_manager = MemoryManager(self.max_total_token_num, self.dtype,
                                               self.multi_query_group_num // self.tp_size, self.head_dim,
                                               self.layer_num)
        else:
            self.cache_manager = MemoryManager(self.max_total_token_num, self.dtype, self.head_num, self.head_dim,
                                               self.layer_num)
=======
        self.head_num //= self.tp_size  # update sharded number of heads
        self.cache_manager = MemoryManager(
            self.max_total_token_num, self.dtype, self.head_num, self.head_dim, self.layer_num
        )
>>>>>>> 079bf3cb

    def _optimize_model(self, model: nn.Module) -> None:
        """
        Optimize the original model by sharding with ShardFormer.
        In further generation, use the sharded model instead of original model.
        """
        # NOTE we will change to use an inference config later with additional attrs we want
        assert self.shard_config.inference_only is True
        shardformer = ShardFormer(shard_config=self.shard_config)
        self._prepare_with_shard_config(shard_config=self.shard_config)
        self._shard_model_by(shardformer, model)

    def _prepare_with_shard_config(self, shard_config: Optional[ShardConfig] = None) -> ShardConfig:
        """Prepare the engine with a given ShardConfig.

        Args:
            shard_config (ShardConfig): shard config given to specify settings of the engine.
                If not provided, a default ShardConfig with tp size 1 will be created.
        """
        self.tp_size = 1
        if shard_config is None:
            shard_config = ShardConfig(
                tensor_parallel_process_group=None,
                pipeline_stage_manager=None,
                enable_tensor_parallelism=False,
                enable_fused_normalization=False,
                enable_all_optimization=False,
                enable_flash_attention=False,
                enable_jit_fused=False,
                inference_only=True,
            )
        else:
            shard_config.inference_only = True
            shard_config.pipeline_stage_manager = None
            if shard_config.enable_tensor_parallelism:
                self.tp_size = shard_config.tensor_parallel_size
        self._init_manager()

        return shard_config

    def _shard_model_by(self, shardformer: ShardFormer, model: nn.Module) -> None:
        """Shard original model by the given ShardFormer and store the sharded model."""
        assert (
            self.tp_size == shardformer.shard_config.tensor_parallel_size
        ), "Discrepancy between the tp size of TPInferEngine and the tp size of shard config"
        model_name = model.__class__.__name__
        assert model_name in self.supported_models, f"Unsupported model cls {model_name} for TP inference."
        policy = get_autopolicy(model, inference_only=True)
        self.model, _ = shardformer.optimize(model, policy)
        self.model = self.model.cuda()

    @property
    def supported_models(self) -> List[str]:
        return _supported_models

    def generate(self, input_tokens: Union[BatchEncoding, dict, list, torch.Tensor], **generate_kwargs) -> torch.Tensor:
        """Generate token sequence.

        Args:
            input_tokens: could be one of the following types
                1. BatchEncoding or dict (e.g. tokenizer batch_encode)
                2. list of input token ids (e.g. appended result of tokenizer encode)
                3. torch.Tensor (e.g. tokenizer encode with return_tensors='pt')
        Returns:
            torch.Tensor: The returned sequence is given inputs + generated_tokens.
        """
        if isinstance(input_tokens, torch.Tensor):
            input_tokens = dict(input_ids=input_tokens, attention_mask=torch.ones_like(input_tokens, dtype=torch.bool))
        for t in input_tokens:
            if torch.is_tensor(input_tokens[t]):
                input_tokens[t] = input_tokens[t].cuda()
        if "max_new_tokens" not in generate_kwargs:
            generate_kwargs.update(max_new_tokens=self.max_output_len)

        return self._generate_by_set_infer_state(input_tokens, **generate_kwargs)

    def prepare_batch_state(self, inputs) -> BatchInferState:
        """
        Create and prepare BatchInferState used for inference during model forwrad,
        by processing each sequence of the given inputs.

        Args:
            inputs: should be one of the following types
                1. BatchEncoding or dict (e.g. tokenizer batch_encode)
                2. list of input token ids (e.g. appended result of tokenizer encode)
                3. torch.Tensor (e.g. tokenizer encode with return_tensors='pt')
                NOTE For torch.Tensor inputs representing a batch of inputs, we are unable to retrieve
                    the actual length (e.g. number of tokens) of each input without attention mask
                    Hence, for torch.Tensor with shape [bs, l] where bs > 1, we will assume
                    all the inputs in the batch has the maximum length l
        Returns:
            BatchInferState: the states for the current batch during inference
        """
        if not isinstance(inputs, (BatchEncoding, dict, list, torch.Tensor)):
            raise TypeError(f"inputs type {type(inputs)} is not supported in prepare_batch_state")

        input_ids_list = None
        attention_mask = None

        if isinstance(inputs, (BatchEncoding, dict)):
            input_ids_list = inputs["input_ids"]
            attention_mask = inputs["attention_mask"]
        else:
            input_ids_list = inputs
        if isinstance(input_ids_list[0], int):  # for a single input
            input_ids_list = [input_ids_list]
            attention_mask = [attention_mask] if attention_mask is not None else attention_mask

        batch_size = len(input_ids_list)

        seq_start_indexes = torch.zeros(batch_size, dtype=torch.int32, device="cuda")
        seq_lengths = torch.zeros(batch_size, dtype=torch.int32, device="cuda")
        start_index = 0

        max_len_in_batch = -1
        if isinstance(inputs, (BatchEncoding, dict)):
            for i, attn_mask in enumerate(attention_mask):
                curr_seq_len = len(attn_mask)
                # if isinstance(attn_mask, torch.Tensor):
                #     curr_seq_len = int(torch.sum(attn_mask))
                # else:
                #     curr_seq_len = int(sum(attn_mask))
                seq_lengths[i] = curr_seq_len
                seq_start_indexes[i] = start_index
                start_index += curr_seq_len
                max_len_in_batch = curr_seq_len if curr_seq_len > max_len_in_batch else max_len_in_batch
        else:
            length = max(len(input_id) for input_id in input_ids_list)
            for i, input_ids in enumerate(input_ids_list):
                curr_seq_len = length
                seq_lengths[i] = curr_seq_len
                seq_start_indexes[i] = start_index
                start_index += curr_seq_len
                max_len_in_batch = curr_seq_len if curr_seq_len > max_len_in_batch else max_len_in_batch
        block_loc = torch.empty((batch_size, self.max_input_len + self.max_output_len), dtype=torch.long, device="cuda")
        batch_infer_state = BatchInferState(batch_size, max_len_in_batch)
        batch_infer_state.seq_len = seq_lengths.to("cuda")
        batch_infer_state.start_loc = seq_start_indexes.to("cuda")
        batch_infer_state.block_loc = block_loc
        batch_infer_state.decode_layer_id = 0
        batch_infer_state.past_key_values_len = 0
        batch_infer_state.is_context_stage = True
        batch_infer_state.set_cache_manager(self.cache_manager)
        return batch_infer_state

    @torch.no_grad()
    def _generate_by_set_infer_state(self, input_tokens, **generate_kwargs) -> torch.Tensor:
        """
        Generate output tokens by setting BatchInferState as an attribute to the model and calling model.generate

        Args:
            inputs: should be one of the following types
                1. BatchEncoding or dict (e.g. tokenizer batch_encode)
                2. list of input token ids (e.g. appended result of tokenizer encode)
                3. torch.Tensor (e.g. tokenizer encode with return_tensors='pt')
        """

        # for testing, always use sharded model
        assert self.model is not None, "sharded model does not exist"

        batch_infer_state = self.prepare_batch_state(input_tokens)
        assert batch_infer_state.max_len_in_batch <= self.max_input_len, "max length in batch exceeds limit"

        # set BatchInferState for the current batch as attr to model
        # NOTE this is not a preferable way to pass BatchInferState during inference
        #   we might want to rewrite generate function (e.g. _generate_by_pass_infer_state)
        #   and pass BatchInferState via model forward
        model = self.model
        if isinstance(model, LlamaForCausalLM):
            model = self.model.model
        elif isinstance(model, BloomForCausalLM):
            model = self.model.transformer
        setattr(model, "infer_state", batch_infer_state)

        outputs = self.model.generate(**input_tokens, **generate_kwargs, early_stopping=False)

        # NOTE In future development, we're going to let the scheduler to handle the cache,
        #      instead of freeing space explicitly at the end of generation
        self.cache_manager.free_all()

        return outputs

    # TODO might want to implement the func that generates output tokens by passing BatchInferState
    #      as an arg into model.forward.
    #      It requires rewriting model generate and replacing model forward.
    @torch.no_grad()
    def _generate_by_pass_infer_state(
        self,
        input_tokens,
        max_out_length: int,
        generation_config: Optional[GenerationConfig] = None,
        stopping_criteria: Optional[StoppingCriteriaList] = None,
        prepare_inputs_fn: Optional[Callable[[torch.Tensor, Any], dict]] = None,
        **model_kwargs,
    ) -> torch.Tensor:
        raise NotImplementedError("generate by passing BatchInferState is not implemented.")

    # might want to use in rewritten generate method: use after model.forward
    # BatchInferState is created and kept during generation
    # after each iter of model forward, we should update BatchInferState
    def _update_batch_state(self, infer_state: Optional[BatchInferState]) -> None:
        batch_size = infer_state.batch_size
        device = infer_state.start_loc.device
        infer_state.start_loc = infer_state.start_loc + torch.arange(0, batch_size, dtype=torch.int32, device=device)
        infer_state.seq_len += 1

    # might want to create a sequence pool
    # add a single request/sequence/input text at a time and record its length
    # In other words, store the actual length of input tokens representing a single input text
    #   E.g. "Introduce landmarks in Beijing"
    #       => add request
    #       => record token length and other necessary information to be used
    #       => engine hold all these necessary information until `generate` (or other name) is called,
    #       => put information already recorded in batchinferstate and pass it to model forward
    #       => clear records in engine
    def add_request():
        raise NotImplementedError()<|MERGE_RESOLUTION|>--- conflicted
+++ resolved
@@ -15,13 +15,13 @@
 
 DP_AXIS, PP_AXIS, TP_AXIS = 0, 1, 2
 
-<<<<<<< HEAD
 _supported_models = [
-    'LlamaForCausalLM', 'LlamaModel', 'BloomForCausalLM', 'ChatGLMModel', 'ChatGLMForConditionalGeneration'
+    "LlamaForCausalLM",
+    "LlamaModel",
+    "BloomForCausalLM",
+    "ChatGLMModel",
+    "ChatGLMForConditionalGeneration",
 ]
-=======
-_supported_models = ["LlamaForCausalLM", "LlamaModel", "BloomForCausalLM"]
->>>>>>> 079bf3cb
 
 
 class TPInferEngine:
@@ -69,11 +69,13 @@
 
         self.head_dim = model.config.hidden_size // model.config.num_attention_heads
         self.head_num = model.config.num_attention_heads
-        num_hidden_layers = model.config.num_hidden_layers if hasattr(model.config, "num_hidden_layers") \
-            else model.config.num_layers
+        num_hidden_layers = (
+            model.config.num_hidden_layers if hasattr(model.config, "num_hidden_layers") else model.config.num_layers
+        )
         self.layer_num = num_hidden_layers
-        self.multi_query_group_num = model.config.multi_query_group_num if hasattr(model.config,
-                                                                                   "multi_query_group_num") else 0
+        self.multi_query_group_num = (
+            model.config.multi_query_group_num if hasattr(model.config, "multi_query_group_num") else 0
+        )
 
         self.tp_size = -1  # to be set with given shard config in self.prepare_shard_config
         self.cache_manager = None
@@ -86,23 +88,23 @@
     def _init_manager(self) -> None:
         assert self.tp_size >= 1, "TP size not initialized without providing a valid ShardConfig"
         assert self.head_num % self.tp_size == 0, f"Cannot shard {self.head_num} heads with tp size {self.tp_size}"
-<<<<<<< HEAD
-        self.head_num //= self.tp_size    # update sharded number of heads
+        self.head_num //= self.tp_size  # update sharded number of heads
         if self.multi_query_group_num:
             # NOTE the logic of MQA tensor parallelism should be specified.
-            assert self.multi_query_group_num % self.tp_size == 0, f"Cannot shard {self.multi_query_group_num} query groups with tp size {self.tp_size}"
-            self.cache_manager = MemoryManager(self.max_total_token_num, self.dtype,
-                                               self.multi_query_group_num // self.tp_size, self.head_dim,
-                                               self.layer_num)
+            assert (
+                self.multi_query_group_num % self.tp_size == 0
+            ), f"Cannot shard {self.multi_query_group_num} query groups with tp size {self.tp_size}"
+            self.cache_manager = MemoryManager(
+                self.max_total_token_num,
+                self.dtype,
+                self.multi_query_group_num // self.tp_size,
+                self.head_dim,
+                self.layer_num,
+            )
         else:
-            self.cache_manager = MemoryManager(self.max_total_token_num, self.dtype, self.head_num, self.head_dim,
-                                               self.layer_num)
-=======
-        self.head_num //= self.tp_size  # update sharded number of heads
-        self.cache_manager = MemoryManager(
-            self.max_total_token_num, self.dtype, self.head_num, self.head_dim, self.layer_num
-        )
->>>>>>> 079bf3cb
+            self.cache_manager = MemoryManager(
+                self.max_total_token_num, self.dtype, self.head_num, self.head_dim, self.layer_num
+            )
 
     def _optimize_model(self, model: nn.Module) -> None:
         """
