--- conflicted
+++ resolved
@@ -218,14 +218,10 @@
         ), "Discrepancy between the tp size of TPInferEngine and the tp size of shard config"
         model_name = model.__class__.__name__
         assert model_name in self.supported_models, f"Unsupported model cls {model_name} for TP inference."
-<<<<<<< HEAD
+        
+        model = model.model if self.shard_config.inference_gptq else model
         policy = get_autopolicy(model, shard_config=self.shard_config)
-=======
-
-        model = model.model if self.shard_config.inference_gptq else model
-
-        policy = get_autopolicy(model, inference_only=True)
->>>>>>> dc003c30
+
         self.model, _ = shardformer.optimize(model, policy)
 
         if self.shard_config.inference_gptq:
