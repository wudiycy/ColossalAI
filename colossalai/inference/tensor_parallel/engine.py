--- conflicted
+++ resolved
@@ -223,13 +223,8 @@
         assert model_name in self.supported_models, f"Unsupported model cls {model_name} for TP inference."
 
         model = model.model if self.shard_config.inference_gptq else model
-<<<<<<< HEAD
-
-        policy = get_autopolicy(model, inference_only=True)
-=======
         policy = get_autopolicy(model, shard_config=self.shard_config)
 
->>>>>>> a4489384
         self.model, _ = shardformer.optimize(model, policy)
 
         if self.shard_config.inference_gptq:
@@ -319,11 +314,7 @@
                 seq_start_indexes[i] = start_index
                 start_index += curr_seq_len
                 max_len_in_batch = curr_seq_len if curr_seq_len > max_len_in_batch else max_len_in_batch
-<<<<<<< HEAD
-        
-=======
-
->>>>>>> a4489384
+
         block_loc = torch.empty((batch_size, self.max_input_len + self.max_output_len), dtype=torch.long, device="cuda")
         batch_infer_state = BatchInferState(batch_size, max_len_in_batch)
         batch_infer_state.seq_len = seq_lengths.to("cuda")
