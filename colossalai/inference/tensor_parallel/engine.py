<<<<<<< HEAD
import warnings
from typing import Any, Callable, Dict, List, Optional, Union
=======
from typing import Any, Callable, List, Optional, Union
>>>>>>> 079bf3cb

import torch
import torch.distributed as dist
import torch.nn as nn
from transformers import BloomForCausalLM, LlamaForCausalLM
from transformers.generation import GenerationConfig
from transformers.generation.stopping_criteria import StoppingCriteriaList
from transformers.tokenization_utils_base import BatchEncoding

from colossalai.shardformer import ShardConfig, ShardFormer
from colossalai.shardformer.policies.auto_policy import get_autopolicy

from .batch_infer_state import BatchInferState
from .kvcache_manager import MemoryManager

DP_AXIS, PP_AXIS, TP_AXIS = 0, 1, 2

_supported_models = ["LlamaForCausalLM", "LlamaModel", "BloomForCausalLM"]


class TPInferEngine:
    """Engine class for tensor parallel inference.

    Args:
        model (Module): original model, e.g. huggingface CausalLM
        shard_config (ShardConfig): The config for sharding original model
        max_batch_size (int): maximum batch size
        max_input_len (int): maximum input length of sequence
        max_output_len (int): maximum output length of output tokens
        dtype (torch.dtype): datatype used to init KV cache space
        device (str): device the KV cache of engine to be initialized on

    Examples:
        >>> # define model and shard config for your inference
        >>> model = ...
        >>> generate_kwargs = ...
        >>> shard_config = ShardConfig(enable_tensor_parallelism=True, inference_only=True)
        >>> infer_engine = TPInferEngine(model, shard_config, MAX_BATCH_SIZE, MAX_INPUT_LEN, MAX_OUTPUT_LEN)
        >>> outputs = infer_engine.generate(input_ids, **generate_kwargs)
    """

    def __init__(
        self,
        model: nn.Module,
        shard_config: ShardConfig,
        max_batch_size: int,
        max_input_len: int,
        max_output_len: int,
        dtype: torch.dtype = torch.float16,
        device: str = "cuda",
    ) -> None:
        self.max_batch_size = max_batch_size
        self.max_input_len = max_input_len
        self.max_output_len = max_output_len
        self.max_total_token_num = self.max_batch_size * (self.max_input_len + self.max_output_len)

        # Constraints relatable with specs of devices and model
        # This may change into an optional arg in the future
        assert self.max_batch_size <= 64, "Max batch size exceeds the constraint"
        assert self.max_input_len + self.max_output_len <= 4096, "Max length exceeds the constraint"

        self.dtype = dtype

        self.head_dim = model.config.hidden_size // model.config.num_attention_heads
        self.head_num = model.config.num_attention_heads
        self.layer_num = model.config.num_hidden_layers

        self.tp_size = -1  # to be set with given shard config in self.prepare_shard_config
        self.cache_manager = None

        self.max_dq_buffer_size = 1
        self.max_inner_outer_dim = 1
        self.gptq_temp_state_buffer = None
        self.gptq_temp_dq_buffer = None
        self.bits = -1
        self.use_act_order = False

        self.shard_config = shard_config
        self.model = None
        # optimize the original model by sharding with ShardFormer
        self._optimize_model(model=model.to(device))

    def _init_manager(self) -> None:
        assert self.tp_size >= 1, "TP size not initialized without providing a valid ShardConfig"
        assert self.head_num % self.tp_size == 0, f"Cannot shard {self.head_num} heads with tp size {self.tp_size}"
        self.head_num //= self.tp_size  # update sharded number of heads
        self.cache_manager = MemoryManager(
            self.max_total_token_num, self.dtype, self.head_num, self.head_dim, self.layer_num
        )

    def _post_init_gptq_buffer(self, model: nn.Module) -> None:
        from colossalai.inference.quant.gptq.cai_gptq import CaiQuantLinear
        HAS_GPTQ_CUDA = False
        try:
            from colossalai.kernel.op_builder.gptq import GPTQBuilder
            gptq_cuda = GPTQBuilder().load()
            HAS_GPTQ_CUDA = True
        except ImportError:
            warnings.warn('CUDA gptq is not installed')
            HAS_GPTQ_CUDA = False

        for name, submodule in model.named_modules():
            if isinstance(submodule, CaiQuantLinear):
                self.max_dq_buffer_size = max(self.max_dq_buffer_size, submodule.qweight.numel() * 8)

                if self.use_act_order:
                    self.max_inner_outer_dim = max(self.max_inner_outer_dim, submodule.infeatures,
                                                   submodule.outfeatures)
                self.bits = submodule.bits
        if not (HAS_GPTQ_CUDA and self.bits == 4):
            return

        max_input_len = 1
        if self.use_act_order:
            max_input_len = self.max_input_len
        # The temp_state buffer is required to reorder X in the act-order case.
        # The temp_dq buffer is required to dequantize weights when using cuBLAS, typically for the prefill.
        self.gptq_temp_state_buffer = torch.zeros((max_input_len, self.max_inner_outer_dim),
                                                  dtype=torch.float16,
                                                  device=torch.cuda.current_device())
        self.gptq_temp_dq_buffer = torch.zeros((1, self.max_dq_buffer_size),
                                               dtype=torch.float16,
                                               device=torch.cuda.current_device())

        gptq_cuda.prepare_buffers(torch.device(torch.cuda.current_device()), self.gptq_temp_state_buffer,
                                  self.gptq_temp_dq_buffer)
        # Using the default from exllama repo here.
        matmul_recons_thd = 8
        matmul_fused_remap = False
        matmul_no_half2 = False
        gptq_cuda.set_tuning_params(matmul_recons_thd, matmul_fused_remap, matmul_no_half2)

        torch.cuda.empty_cache()

    def _optimize_model(self, model: nn.Module) -> None:
        """
        Optimize the original model by sharding with ShardFormer.
        In further generation, use the sharded model instead of original model.
        """
        # NOTE we will change to use an inference config later with additional attrs we want
        assert self.shard_config.inference_only is True
        shardformer = ShardFormer(shard_config=self.shard_config)
        self._prepare_with_shard_config(shard_config=self.shard_config)
        self._shard_model_by(shardformer, model)

    def _prepare_with_shard_config(self, shard_config: Optional[ShardConfig] = None) -> ShardConfig:
        """Prepare the engine with a given ShardConfig.

        Args:
            shard_config (ShardConfig): shard config given to specify settings of the engine.
                If not provided, a default ShardConfig with tp size 1 will be created.
        """
        self.tp_size = 1
        if shard_config is None:
            shard_config = ShardConfig(
                tensor_parallel_process_group=None,
                pipeline_stage_manager=None,
                enable_tensor_parallelism=False,
                enable_fused_normalization=False,
                enable_all_optimization=False,
                enable_flash_attention=False,
                enable_jit_fused=False,
                inference_only=True,
            )
        else:
            shard_config.inference_only = True
            shard_config.pipeline_stage_manager = None
            if shard_config.enable_tensor_parallelism:
                self.tp_size = shard_config.tensor_parallel_size
        self._init_manager()

        return shard_config

    def _shard_model_by(self, shardformer: ShardFormer, model: nn.Module) -> None:
        """Shard original model by the given ShardFormer and store the sharded model."""
        assert (
            self.tp_size == shardformer.shard_config.tensor_parallel_size
        ), "Discrepancy between the tp size of TPInferEngine and the tp size of shard config"
        model_name = model.__class__.__name__
        assert model_name in self.supported_models, f"Unsupported model cls {model_name} for TP inference."
        policy = get_autopolicy(model, inference_only=True)
        self.model, _ = shardformer.optimize(model, policy)

        if self.shard_config.inference_gptq:
            self._post_init_gptq_buffer(model)

        self.model = self.model.cuda()

    @property
    def supported_models(self) -> List[str]:
        return _supported_models

    def generate(self, input_tokens: Union[BatchEncoding, dict, list, torch.Tensor], **generate_kwargs) -> torch.Tensor:
        """Generate token sequence.

        Args:
            input_tokens: could be one of the following types
                1. BatchEncoding or dict (e.g. tokenizer batch_encode)
                2. list of input token ids (e.g. appended result of tokenizer encode)
                3. torch.Tensor (e.g. tokenizer encode with return_tensors='pt')
        Returns:
            torch.Tensor: The returned sequence is given inputs + generated_tokens.
        """
        if isinstance(input_tokens, torch.Tensor):
            input_tokens = dict(input_ids=input_tokens, attention_mask=torch.ones_like(input_tokens, dtype=torch.bool))
        for t in input_tokens:
            if torch.is_tensor(input_tokens[t]):
                input_tokens[t] = input_tokens[t].cuda()
        if "max_new_tokens" not in generate_kwargs:
            generate_kwargs.update(max_new_tokens=self.max_output_len)

        return self._generate_by_set_infer_state(input_tokens, **generate_kwargs)

    def prepare_batch_state(self, inputs) -> BatchInferState:
        """
        Create and prepare BatchInferState used for inference during model forwrad,
        by processing each sequence of the given inputs.

        Args:
            inputs: should be one of the following types
                1. BatchEncoding or dict (e.g. tokenizer batch_encode)
                2. list of input token ids (e.g. appended result of tokenizer encode)
                3. torch.Tensor (e.g. tokenizer encode with return_tensors='pt')
                NOTE For torch.Tensor inputs representing a batch of inputs, we are unable to retrieve
                    the actual length (e.g. number of tokens) of each input without attention mask
                    Hence, for torch.Tensor with shape [bs, l] where bs > 1, we will assume
                    all the inputs in the batch has the maximum length l
        Returns:
            BatchInferState: the states for the current batch during inference
        """
        if not isinstance(inputs, (BatchEncoding, dict, list, torch.Tensor)):
            raise TypeError(f"inputs type {type(inputs)} is not supported in prepare_batch_state")

        input_ids_list = None
        attention_mask = None

        if isinstance(inputs, (BatchEncoding, dict)):
            input_ids_list = inputs["input_ids"]
            attention_mask = inputs["attention_mask"]
        else:
            input_ids_list = inputs
        if isinstance(input_ids_list[0], int):  # for a single input
            input_ids_list = [input_ids_list]
            attention_mask = [attention_mask] if attention_mask is not None else attention_mask

        batch_size = len(input_ids_list)

        seq_start_indexes = torch.zeros(batch_size, dtype=torch.int32, device="cuda")
        seq_lengths = torch.zeros(batch_size, dtype=torch.int32, device="cuda")
        start_index = 0

        max_len_in_batch = -1
        if isinstance(inputs, (BatchEncoding, dict)):
            for i, attn_mask in enumerate(attention_mask):
                curr_seq_len = len(attn_mask)
                # if isinstance(attn_mask, torch.Tensor):
                #     curr_seq_len = int(torch.sum(attn_mask))
                # else:
                #     curr_seq_len = int(sum(attn_mask))
                seq_lengths[i] = curr_seq_len
                seq_start_indexes[i] = start_index
                start_index += curr_seq_len
                max_len_in_batch = curr_seq_len if curr_seq_len > max_len_in_batch else max_len_in_batch
        else:
            length = max(len(input_id) for input_id in input_ids_list)
            for i, input_ids in enumerate(input_ids_list):
                curr_seq_len = length
                seq_lengths[i] = curr_seq_len
                seq_start_indexes[i] = start_index
                start_index += curr_seq_len
                max_len_in_batch = curr_seq_len if curr_seq_len > max_len_in_batch else max_len_in_batch
        block_loc = torch.empty((batch_size, self.max_input_len + self.max_output_len), dtype=torch.long, device="cuda")
        batch_infer_state = BatchInferState(batch_size, max_len_in_batch)
        batch_infer_state.seq_len = seq_lengths.to("cuda")
        batch_infer_state.start_loc = seq_start_indexes.to("cuda")
        batch_infer_state.block_loc = block_loc
        batch_infer_state.decode_layer_id = 0
        batch_infer_state.past_key_values_len = 0
        batch_infer_state.is_context_stage = True
        batch_infer_state.set_cache_manager(self.cache_manager)
        return batch_infer_state

    @torch.no_grad()
    def _generate_by_set_infer_state(self, input_tokens, **generate_kwargs) -> torch.Tensor:
        """
        Generate output tokens by setting BatchInferState as an attribute to the model and calling model.generate

        Args:
            inputs: should be one of the following types
                1. BatchEncoding or dict (e.g. tokenizer batch_encode)
                2. list of input token ids (e.g. appended result of tokenizer encode)
                3. torch.Tensor (e.g. tokenizer encode with return_tensors='pt')
        """

        # for testing, always use sharded model
        assert self.model is not None, "sharded model does not exist"

        batch_infer_state = self.prepare_batch_state(input_tokens)
        assert batch_infer_state.max_len_in_batch <= self.max_input_len, "max length in batch exceeds limit"

        # set BatchInferState for the current batch as attr to model
        # NOTE this is not a preferable way to pass BatchInferState during inference
        #   we might want to rewrite generate function (e.g. _generate_by_pass_infer_state)
        #   and pass BatchInferState via model forward
        model = self.model
        if isinstance(model, LlamaForCausalLM):
            model = self.model.model
        elif isinstance(model, BloomForCausalLM):
            model = self.model.transformer
        setattr(model, "infer_state", batch_infer_state)

        outputs = self.model.generate(**input_tokens, **generate_kwargs, early_stopping=False)

        # NOTE In future development, we're going to let the scheduler to handle the cache,
        #      instead of freeing space explicitly at the end of generation
        self.cache_manager.free_all()

        return outputs

    # TODO might want to implement the func that generates output tokens by passing BatchInferState
    #      as an arg into model.forward.
    #      It requires rewriting model generate and replacing model forward.
    @torch.no_grad()
    def _generate_by_pass_infer_state(
        self,
        input_tokens,
        max_out_length: int,
        generation_config: Optional[GenerationConfig] = None,
        stopping_criteria: Optional[StoppingCriteriaList] = None,
        prepare_inputs_fn: Optional[Callable[[torch.Tensor, Any], dict]] = None,
        **model_kwargs,
    ) -> torch.Tensor:
        raise NotImplementedError("generate by passing BatchInferState is not implemented.")

    # might want to use in rewritten generate method: use after model.forward
    # BatchInferState is created and kept during generation
    # after each iter of model forward, we should update BatchInferState
    def _update_batch_state(self, infer_state: Optional[BatchInferState]) -> None:
        batch_size = infer_state.batch_size
        device = infer_state.start_loc.device
        infer_state.start_loc = infer_state.start_loc + torch.arange(0, batch_size, dtype=torch.int32, device=device)
        infer_state.seq_len += 1

    # might want to create a sequence pool
    # add a single request/sequence/input text at a time and record its length
    # In other words, store the actual length of input tokens representing a single input text
    #   E.g. "Introduce landmarks in Beijing"
    #       => add request
    #       => record token length and other necessary information to be used
    #       => engine hold all these necessary information until `generate` (or other name) is called,
    #       => put information already recorded in batchinferstate and pass it to model forward
    #       => clear records in engine
    def add_request():
        raise NotImplementedError()<|MERGE_RESOLUTION|>--- conflicted
+++ resolved
@@ -1,9 +1,4 @@
-<<<<<<< HEAD
-import warnings
-from typing import Any, Callable, Dict, List, Optional, Union
-=======
 from typing import Any, Callable, List, Optional, Union
->>>>>>> 079bf3cb
 
 import torch
 import torch.distributed as dist
