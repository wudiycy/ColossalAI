import torch
from .op_wrapper import _COLOSSAL_OPS
from typing import Tuple, Optional


class ColoTensor(object):
    """ Data Structure for Tensor in Colossal-AI
    1. It contains a torch.Tensor as an attribute.
    2. It supports lazy init the tensor's payload.
    3. It can hijack the torch functions which using ColoTensors as args to our customized functions.
    4. It supports distributing the tensor's payload to the shards among processes. (TODO)
    """

    def __new__(cls, *args, **kwargs):
        return super(ColoTensor, cls).__new__(cls)

    def __init__(
            self,
            *size: Tuple[int],
            dtype=None,
            requires_grad=False,
            pin_memory=False,
            device=None,
            torch_tensor=torch.empty(0),
            shard_spec: str = None,
    ):
        self._size = size
        self._dtype = dtype
        self._requires_grad = requires_grad
        self._pin_memory = pin_memory
        self._device = device
        self._torch_tensor = torch_tensor
        self._shard_spec = shard_spec

    @property
    def shard_spec(self) -> Optional[str]:
        return self._shard_spec

    @property
    def data(self):
        return self._torch_tensor.data

    @property
    def grad(self):
        return self._torch_tensor.grad

    @property
    def size(self):
        return self._size

    def numel(self):
        return sum(self._size)

    @staticmethod
<<<<<<< HEAD
    def init_from_torch_tensor(tensor: torch.Tensor, shard_spec: str = None) -> 'ColoTensor':
        colo_t = ColoTensor(*tensor.size(),
                            dtype=tensor.dtype,
                            requires_grad=tensor.requires_grad,
                            pin_memory=tensor.pin_memory,
                            torch_tensor=tensor,
                            shard_spec=shard_spec)
=======
    def init_from_torch_tensor(tensor: torch.Tensor, save_payload=True) -> 'ColoTensor':
        colo_t = ColoTensor(*tensor.size(),
                            dtype=tensor.dtype,
                            requires_grad=tensor.requires_grad,
                            pin_memory=tensor.is_pinned(),
                            device=tensor.device,
                            torch_tensor=tensor if save_payload else torch.empty(0))
>>>>>>> 4575a329
        return colo_t

    def del_torch_tensor(self) -> None:
        self._size = (0,)
        self._torch_tensor = torch.empty(self._size)

    def torch_tensor(self) -> torch.Tensor:
        if self._torch_tensor.numel() == 0:
            self._torch_tensor = torch.empty(*self._size,
                                             dtype=self._dtype,
                                             pin_memory=self._pin_memory,
                                             requires_grad=self._requires_grad,
                                             device=self._device)
        return self._torch_tensor

    @classmethod
    def __torch_function__(cls, func, types, args=(), kwargs=None):
        global _COLOSSAL_OPS
        if func in _COLOSSAL_OPS:
            for arg in args:
                if isinstance(arg, ColoTensor):
                    return _COLOSSAL_OPS[func](types, args, kwargs, None)

            for kwarg in kwargs.values():
                if isinstance(kwarg, ColoTensor):
                    return _COLOSSAL_OPS[func](types, args, kwargs, None)
        else:
            # If we have not hijact the function, convert the ColoTensors in args and kwargs to torch tensors.
            args = [arg.torch_tensor() if isinstance(arg, ColoTensor) else arg for arg in args]
            if kwargs is None:
                kwargs = {}

            kwargs = {k: v.torch_tensor() if isinstance(v, ColoTensor) else v for k, v in kwargs.items()}
            return func(*args, **kwargs)<|MERGE_RESOLUTION|>--- conflicted
+++ resolved
@@ -52,15 +52,7 @@
         return sum(self._size)
 
     @staticmethod
-<<<<<<< HEAD
-    def init_from_torch_tensor(tensor: torch.Tensor, shard_spec: str = None) -> 'ColoTensor':
-        colo_t = ColoTensor(*tensor.size(),
-                            dtype=tensor.dtype,
-                            requires_grad=tensor.requires_grad,
-                            pin_memory=tensor.pin_memory,
-                            torch_tensor=tensor,
-                            shard_spec=shard_spec)
-=======
+
     def init_from_torch_tensor(tensor: torch.Tensor, save_payload=True) -> 'ColoTensor':
         colo_t = ColoTensor(*tensor.size(),
                             dtype=tensor.dtype,
@@ -68,7 +60,6 @@
                             pin_memory=tensor.is_pinned(),
                             device=tensor.device,
                             torch_tensor=tensor if save_payload else torch.empty(0))
->>>>>>> 4575a329
         return colo_t
 
     def del_torch_tensor(self) -> None:
