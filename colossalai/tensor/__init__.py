--- conflicted
+++ resolved
@@ -5,9 +5,7 @@
 from .utils import convert_parameter, named_params_with_colotensor
 from ._ops import *
 
-<<<<<<< HEAD
-__all__ = ['ColoTensor', 'convert_parameter', 'colo_op_impl', 'named_params_with_colotensor']
-=======
-__all__ = ['ColoTensor', 'convert_parameter', 'colo_op_impl', 'ComputePattern',
-            'TensorSpec', 'ParallelAction']
->>>>>>> 26d4ab8b
+__all__ = [
+    'ColoTensor', 'convert_parameter', 'colo_op_impl', 'ComputePattern', 'TensorSpec', 'ParallelAction',
+    'named_params_with_colotensor'
+]