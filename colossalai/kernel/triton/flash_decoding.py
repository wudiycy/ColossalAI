# Applying Flash-Decoding as descibed in
# https://pytorch.org/blog/flash-decoding/
# by Tri Dao, 2023
import torch
import triton
import triton.language as tl


# Triton 2.1.0
@triton.jit
def _flash_decoding_fwd_kernel(
    Q,  # [batch_size, head_num, q_len(1), head_dim]
    KCache,  # [num_blocks, num_kv_heads, head_dim, block_size]
    VCache,  # [num_blocks, num_kv_heads, head_dim, block_size]
    block_tables,  # [batch_size, max_blocks_per_sequence]
    mid_o,  # [batch_size, head_num, kv_split_num, head_dim]
    mid_o_lse,  # [batch_size, head_num, kv_split_num]
    kv_seq_len,  # [batch_size]
    batch_size,
    stride_qt,
    stride_qh,
    stride_qd,
    stride_cacheb,
    stride_cacheh,
    stride_cached,
    stride_cachebs,
    stride_bts,
    stride_btb,
    stride_mid_ot,
    stride_mid_oh,
    stride_mid_ob,
    stride_mid_od,
    stride_mid_o_lset,
    stride_mid_o_lseh,
    stride_mid_o_lseb,
    sm_scale,
    KV_GROUPS: tl.constexpr,
    BLOCK_KV: tl.constexpr,
    BLOCK_SIZE: tl.constexpr,
    HEAD_DIM: tl.constexpr,
):
    cur_seq_idx = tl.program_id(0)
    if cur_seq_idx >= batch_size:
        return
    cur_head_idx = tl.program_id(1)
    block_start_kv = tl.program_id(2)  # for splitting k/v

    cur_kv_head_idx = cur_head_idx // KV_GROUPS
    offsets_dmodel = tl.arange(0, HEAD_DIM)

    # NOTE It requires BLOCK_KV and BLOCK_SIZE to be the same
    # TODO might want to replace with BLOCK_KV % BLOCK_SIZE == 0 (optimize BLOCK_KV as multiple of BLOCK_SIZE)
    #      and then support calculating multiple kv cache blocks on an instance
    tl.static_assert(BLOCK_KV == BLOCK_SIZE)

    # get the current (kv) sequence length from provided context lengths tensor
    cur_kv_seq_len = tl.load(kv_seq_len + cur_seq_idx)

    offsets_q = cur_seq_idx * stride_qt + cur_head_idx * stride_qh + offsets_dmodel * stride_qd
    q = tl.load(Q + offsets_q)

    # block table for the current sequence
    block_table_ptr = block_tables + cur_seq_idx * stride_bts

    # actually current block table current block start idx
    # cur_bt_start_idx = block_start_kv * (BLOCK_KV // BLOCK_SIZE)
    cur_bt_start_idx = block_start_kv
    cur_block_id = tl.load(block_table_ptr + cur_bt_start_idx * stride_btb)

    if block_start_kv * BLOCK_KV >= cur_kv_seq_len:
        return

    cur_occupied_size = tl.where(
        (block_start_kv + 1) * BLOCK_SIZE <= cur_kv_seq_len, BLOCK_SIZE, cur_kv_seq_len - block_start_kv * BLOCK_SIZE
    )
    tl.device_assert(cur_occupied_size >= 0)

    offset_kvcache = cur_block_id * stride_cacheb + cur_kv_head_idx * stride_cacheh

    K_block_ptr = tl.make_block_ptr(
        base=KCache + offset_kvcache,
        shape=(HEAD_DIM, cur_occupied_size),
        strides=(stride_cached, stride_cachebs),
        offsets=(0, 0),
        block_shape=(HEAD_DIM, BLOCK_SIZE),
        order=(0, 1),
    )
    V_block_ptr = tl.make_block_ptr(
        base=VCache + offset_kvcache,
        shape=(HEAD_DIM, cur_occupied_size),
        strides=(stride_cached, stride_cachebs),
        offsets=(0, 0),
        block_shape=(HEAD_DIM, BLOCK_SIZE),
        order=(0, 1),
    )
    k_cur_block = tl.load(K_block_ptr)
    v_cur_block = tl.load(V_block_ptr)
    acc = tl.zeros([HEAD_DIM], dtype=tl.float32)
    # use block size of the paged/blocked kv cache
    S_ij = tl.zeros([BLOCK_SIZE], dtype=tl.float32)

    # NOTE a trick to come across triton's requirement that values in both first and second input shapes must be >= 16,
    # Multiplying two tensors with shapes [1, d] * [d, block_size] will fail.
    # Refer to https://github.com/openai/triton/discussions/895
    S_ij += tl.sum(q[:, None] * k_cur_block, 0)
    S_ij *= sm_scale
    S_ij += tl.where(block_start_kv * BLOCK_KV + tl.arange(0, BLOCK_SIZE) < cur_kv_seq_len, 0, float("-inf"))

    m = tl.max(S_ij, 0)
    S_ij -= m
    p_ij_hat = tl.exp(S_ij)
    l = tl.sum(p_ij_hat, 0)
    p_ij_hat = p_ij_hat.to(v_cur_block.type.element_ty)
    acc += tl.sum(v_cur_block * p_ij_hat[None, :], 1)
    acc = acc / l

    offsets_mid_o = (
        cur_seq_idx * stride_mid_ot
        + cur_head_idx * stride_mid_oh
        + block_start_kv * stride_mid_ob
        + offsets_dmodel * stride_mid_od
    )
    tl.store(mid_o + offsets_mid_o, acc)
    offsets_mid_o_lse = (
        cur_seq_idx * stride_mid_o_lset + cur_head_idx * stride_mid_o_lseh + block_start_kv * stride_mid_o_lseb
    )
    # logsumexp L^(j) = m^(j) + log(l^(j))
    tl.store(mid_o_lse + offsets_mid_o_lse, m + tl.log(l))


# Triton 2.1.0
@triton.jit
def _flash_decoding_fwd_reduce_kernel(
    mid_o,  # [batch_size, head_num, kv_split_num, head_dim]
    mid_o_lse,  # [batch_size, head_num, kv_split_num]
    O,  # [batch_size, num_heads, head_dim] or [batch_size, 1, num_heads, head_dim]
    kv_seq_len,
    batch_size,
    stride_mid_ot,
    stride_mid_oh,
    stride_mid_ob,
    stride_mid_od,
    stride_o_lset,
    stride_o_lseh,
    stride_o_lseb,
    stride_ob,
    stride_ol,
    stride_oh,
    stride_od,
    BLOCK_KV: tl.constexpr,
    HEAD_DIM: tl.constexpr,
):
    cur_seq_idx = tl.program_id(0)
    if cur_seq_idx >= batch_size:
        return
    cur_head_idx = tl.program_id(1)

    cur_kv_seq_len = tl.load(kv_seq_len + cur_seq_idx)
    offsets_dmodel = tl.arange(0, HEAD_DIM)

    # NOTE currently the block size BLOCK_KV splitting kv is relatively small as we have
    # BLOCK_KV == BLOCK_SIZE for now. We might want to decrease the number of blocks of kv splitted.
    kv_split_num = (cur_kv_seq_len + BLOCK_KV - 1) // BLOCK_KV
    m_i = float("-inf")  # max logic
    l = 0.0  # sum exp
    acc = tl.zeros([HEAD_DIM], dtype=tl.float32)

    offsets_mid_o = cur_seq_idx * stride_mid_ot + cur_head_idx * stride_mid_oh + offsets_dmodel
    offset_mid_lse = cur_seq_idx * stride_o_lset + cur_head_idx * stride_o_lseh
    for block_i in range(0, kv_split_num, 1):
        mid_o_block = tl.load(mid_o + offsets_mid_o + block_i * stride_mid_ob)
        lse = tl.load(mid_o_lse + offset_mid_lse + block_i * stride_o_lseb)
        m_ij = tl.maximum(m_i, lse)
        scale = tl.exp(m_i - m_ij)
        acc = acc * scale
        lse -= m_ij
        exp_logic = tl.exp(lse)
        acc += exp_logic * mid_o_block
        l = scale * l + exp_logic
        m_i = m_ij

    acc = acc / l
    offsets_O = cur_seq_idx * stride_ob + cur_head_idx * stride_oh + offsets_dmodel
    tl.store(O + offsets_O, acc.to(O.type.element_ty))
    return


# Decoding Stage
# Used with blocked KV Cache (PagedAttention)
def flash_decoding_attention(
    q: torch.Tensor,
    k_cache: torch.Tensor,
    v_cache: torch.Tensor,
    output: torch.Tensor,
    kv_seq_len: torch.Tensor,
    block_tables: torch.Tensor,
    block_size: int,
    max_seq_len_in_batch: int = None,
    mid_output: torch.Tensor = None,
    mid_output_lse: torch.Tensor = None,
    sm_scale: int = None,
    kv_group_num: int = 1,
):
    """
    Flash decoding implemented with a blocked KV Cache (PagedAttention) during decoding stage.

    Args:
        q (torch.Tensor):       [bsz, num_heads, head_dim]
        k_cache (torch.Tensor): [num_blocks, num_kv_heads, head_dim, block_size]
        v_cache (torch.Tensor): [num_blocks, num_kv_heads, head_dim, block_size]
        output (torch.Tensor):  [bsz, 1, num_heads, head_dim]
        kv_seq_len (torch.Tensor): [batch_size]
            records the (kv) sequence lengths incorporating past kv sequence lengths.
        block_tables (torch.Tensor): [batch_size, max_blocks_per_sequence]
        max_seq_len_in_batch (int): Maximum sequence length in the batch.
        mid_output (torch.Tensor): [ max_bsz , num_heads, kv_max_split_num, head_dim]
            Intermediate output tensor. `max_bsz` should be greater than or equal to `bsz`.
        mid_output_lse (torch.Tensor): [ max_bsz , num_heads, kv_max_split_num]
            Log-sum-exp of intermediate output. `max_bsz` should be greater than or equal to `bsz`.
        block_size (int): Size of each block in the blocked key/value cache.
        num_kv_group (int, optional): Number of key/value groups. Defaults to 1.

    Returns:
        Output tensor with shape [bsz, num_heads, q_len, head_dim]
    """
    q = q.squeeze() if q.dim() == 4 else q
    assert q.dim() == 3, f"Incompatible q dim: {q.dim()}"
    bsz, num_heads, head_dim = q.shape

    assert head_dim in {32, 64, 128, 256}
    assert kv_seq_len.shape[0] == block_tables.shape[0] == bsz, (
        f"Got incompatible batch size (number of seqs):\n"
        f"  KV seq lengths bsz {kv_seq_len.shape[0]}, Block tables bsz {block_tables.shape[0]}, "
        f"batch size {bsz}"
    )
    assert k_cache.size(-1) == v_cache.size(-1) == block_size, (
        f"Got incompatible block size on kv caches:\n"
        f"  assigned block_size {block_size}, k_cache block_size {k_cache.size(-1)}, "
        f"v_cache block_size {v_cache.size(-1)}"
    )

    # NOTE BLOCK_KV could be considered as block splitting the sequence on k/v
    # For now, BLOCK_KV is supposed to be equivalent with the size of physical cache block (i.e.`block_size`)
    assert block_size in {16, 32, 64, 128}
    BLOCK_KV = block_size

    sm_scale = 1.0 / (head_dim**0.5) if sm_scale is None else sm_scale
    max_seq_len_in_batch = kv_seq_len.max().item() if max_seq_len_in_batch is None else max_seq_len_in_batch
    # For compatibility (TODO revise modeling in future)
    kv_max_split_num = (max_seq_len_in_batch + BLOCK_KV - 1) // BLOCK_KV
    mid_output = (
        torch.zeros(size=(bsz, num_heads, kv_max_split_num, head_dim), dtype=torch.float32, device=q.device)
        if mid_output is None
        else mid_output
    )
    mid_output_lse = (
        torch.zeros(size=(bsz, num_heads, kv_max_split_num), dtype=torch.float32, device=q.device)
        if mid_output_lse is None
        else mid_output_lse
    )
    
    output = torch.empty((bsz, 1, num_heads, head_dim), dtype=q.dtype, device=q.device) if output is None else output

    # NOTE use `triton.next_power_of_2` here to utilize the cache mechanism of triton
    # To optimize, revise batching/scheduling to batch 2^n sequences in a batch (preferred)
    grid = (triton.next_power_of_2(bsz), num_heads, triton.cdiv(triton.next_power_of_2(max_seq_len_in_batch), BLOCK_KV))
    _flash_decoding_fwd_kernel[grid](
        q,
        k_cache,
        v_cache,
        block_tables,
        mid_output,
        mid_output_lse,
        kv_seq_len,
        bsz,
        q.stride(0),
        q.stride(1),
        q.stride(2),
        k_cache.stride(0),
        k_cache.stride(1),
        k_cache.stride(2),
        k_cache.stride(3),
        block_tables.stride(0),
        block_tables.stride(1),
        mid_output.stride(0),
        mid_output.stride(1),
        mid_output.stride(2),
        mid_output.stride(3),
        mid_output_lse.stride(0),
        mid_output_lse.stride(1),
        mid_output_lse.stride(2),
        sm_scale,
        KV_GROUPS=kv_group_num,
        BLOCK_KV=block_size,
        BLOCK_SIZE=block_size,
        HEAD_DIM=head_dim,
    )

<<<<<<< HEAD
    grid = (bsz, num_heads)
=======
    output = torch.empty((bsz, 1, num_heads, head_dim), dtype=q.dtype, device=q.device)  # already overlapped

    grid = (triton.next_power_of_2(bsz), num_heads)

>>>>>>> af8359c4
    _flash_decoding_fwd_reduce_kernel[grid](
        mid_output,
        mid_output_lse,
        output,
        kv_seq_len,
        bsz,
        mid_output.stride(0),
        mid_output.stride(1),
        mid_output.stride(2),
        mid_output.stride(3),
        mid_output_lse.stride(0),
        mid_output_lse.stride(1),
        mid_output_lse.stride(2),
        output.stride(0),
        output.stride(1),
        output.stride(2),
        output.stride(3),
        BLOCK_KV=block_size,
        HEAD_DIM=head_dim,
    )

    return output<|MERGE_RESOLUTION|>--- conflicted
+++ resolved
@@ -258,7 +258,7 @@
         if mid_output_lse is None
         else mid_output_lse
     )
-    
+
     output = torch.empty((bsz, 1, num_heads, head_dim), dtype=q.dtype, device=q.device) if output is None else output
 
     # NOTE use `triton.next_power_of_2` here to utilize the cache mechanism of triton
@@ -296,14 +296,10 @@
         HEAD_DIM=head_dim,
     )
 
-<<<<<<< HEAD
-    grid = (bsz, num_heads)
-=======
-    output = torch.empty((bsz, 1, num_heads, head_dim), dtype=q.dtype, device=q.device)  # already overlapped
+    output = torch.empty((bsz, 1, num_heads, head_dim), dtype=q.dtype, device=q.device) if output is None else output
 
     grid = (triton.next_power_of_2(bsz), num_heads)
 
->>>>>>> af8359c4
     _flash_decoding_fwd_reduce_kernel[grid](
         mid_output,
         mid_output_lse,
