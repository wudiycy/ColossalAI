--- conflicted
+++ resolved
@@ -34,13 +34,8 @@
       fail-fast: false
       matrix: ${{fromJson(needs.matrix_preparation.outputs.matrix)}}
     container:
-<<<<<<< HEAD
-      image: hpcaitech/pytorch-cuda:1.12.0-11.3.0
-    timeout-minutes: 15
-=======
       image: hpcaitech/pytorch-cuda:2.0.0-11.7.0
     timeout-minutes: 10
->>>>>>> 5d9a0ae7
     steps:
       - name: 📚 Checkout
         uses: actions/checkout@v3
