#include <torch/extension.h>

void decode_kv_cache_memcpy(
    torch::Tensor& key,        // [num_tokens, num_heads, head_size]
    torch::Tensor& value,      // [num_tokens, num_heads, head_size]
    torch::Tensor& key_cache,  // [num_blocks, num_heads, block_size, head_size]
    torch::Tensor&
        value_cache,  // [num_blocks, num_heads, block_size, head_size]
    torch::Tensor& sequence_lengths,  // [batch_size]
    torch::Tensor& block_tables);     // [batch_size, max_seq_len]

<<<<<<< HEAD
void rotary_embedding(
    torch::Tensor& query,  // [total_tokens, head_num, head_dim]
    torch::Tensor& key,    // [total_tokens, kv_head_num, head_dim]
    torch::Tensor& cos,    // [total_tokens, head_dim]
    torch::Tensor& sin);   // [total_tokens, head_dim]

void rotary_embedding_and_cache_copy(
    torch::Tensor& query,      // [num_tokens, head_num, head_dim]
    torch::Tensor& key,        // [num_tokens, kv_head_num, head_dim]
    torch::Tensor& value,      // [num_tokens, num_heads, head_dim]
    torch::Tensor& cos,        // [num_tokens, head_dim]
    torch::Tensor& sin,        // [num_tokens, head_dim]
    torch::Tensor& key_cache,  // [num_blocks, num_heads, block_size, head_dim]
    torch::Tensor&
        value_cache,  // [num_blocks, num_heads, block_size, head_dim]
    torch::Tensor& sequence_lengths,  // [batch_size]
    torch::Tensor& block_tables);     // [batch_size, max_seq_len]
=======
torch::Tensor silu_and_mul(const torch::Tensor& ins);

void rms_layernorm(torch::Tensor& out,     // [..., hidden_size]
                   torch::Tensor& input,   // [..., hidden_size]
                   torch::Tensor& weight,  // [hidden_size]
                   float epsilon);

void fused_add_rms_layernorm(torch::Tensor& input,     // [..., hidden_size]
                             torch::Tensor& residual,  // [..., hidden_size]
                             torch::Tensor& weight,    // [hidden_size]
                             float epsilon);
>>>>>>> f7aecc0c

PYBIND11_MODULE(TORCH_EXTENSION_NAME, m) {
  m.def("decode_kv_cache_memcpy", &decode_kv_cache_memcpy,
        "Copy the GPU memory of kvcache during the decode stage.");
<<<<<<< HEAD
  m.def(
      "rotary_embedding_and_cache_copy", &rotary_embedding_and_cache_copy,
      "performing Rotary Embedding-related calculations and KVCache Memcopy.");
  m.def("rotary_embedding", &rotary_embedding,
        "performing Rotary Embedding-related calculations.");
=======

  m.def("silu_and_mul", &silu_and_mul, "Silu with a following multiply");

  m.def("rms_layernorm", &rms_layernorm,
        "Apply Root Mean Square (RMS) Normalization to the input tensor.");

  m.def("fused_add_rms_layernorm", &fused_add_rms_layernorm,
        "In-place fused Add and RMS Normalization.");
>>>>>>> f7aecc0c
}<|MERGE_RESOLUTION|>--- conflicted
+++ resolved
@@ -9,7 +9,6 @@
     torch::Tensor& sequence_lengths,  // [batch_size]
     torch::Tensor& block_tables);     // [batch_size, max_seq_len]
 
-<<<<<<< HEAD
 void rotary_embedding(
     torch::Tensor& query,  // [total_tokens, head_num, head_dim]
     torch::Tensor& key,    // [total_tokens, kv_head_num, head_dim]
@@ -27,7 +26,6 @@
         value_cache,  // [num_blocks, num_heads, block_size, head_dim]
     torch::Tensor& sequence_lengths,  // [batch_size]
     torch::Tensor& block_tables);     // [batch_size, max_seq_len]
-=======
 torch::Tensor silu_and_mul(const torch::Tensor& ins);
 
 void rms_layernorm(torch::Tensor& out,     // [..., hidden_size]
@@ -39,18 +37,15 @@
                              torch::Tensor& residual,  // [..., hidden_size]
                              torch::Tensor& weight,    // [hidden_size]
                              float epsilon);
->>>>>>> f7aecc0c
 
 PYBIND11_MODULE(TORCH_EXTENSION_NAME, m) {
   m.def("decode_kv_cache_memcpy", &decode_kv_cache_memcpy,
         "Copy the GPU memory of kvcache during the decode stage.");
-<<<<<<< HEAD
   m.def(
       "rotary_embedding_and_cache_copy", &rotary_embedding_and_cache_copy,
       "performing Rotary Embedding-related calculations and KVCache Memcopy.");
   m.def("rotary_embedding", &rotary_embedding,
         "performing Rotary Embedding-related calculations.");
-=======
 
   m.def("silu_and_mul", &silu_and_mul, "Silu with a following multiply");
 
@@ -59,5 +54,4 @@
 
   m.def("fused_add_rms_layernorm", &fused_add_rms_layernorm,
         "In-place fused Add and RMS Normalization.");
->>>>>>> f7aecc0c
 }