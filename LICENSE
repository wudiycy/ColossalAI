--- conflicted
+++ resolved
@@ -199,351 +199,4 @@
    distributed under the License is distributed on an "AS IS" BASIS,
    WITHOUT WARRANTIES OR CONDITIONS OF ANY KIND, either express or implied.
    See the License for the specific language governing permissions and
-   limitations under the License.
-
-   ## Some of colossal-ai's code is derived from others projects, which is subject to the following copyright notice:
-
-   Copyright 2021 The Alpa team.
-
-   Licensed under the Apache License, Version 2.0 (the "License");
-   you may not use this file except in compliance with the License.
-   You may obtain a copy of the License at
-
-         https://github.com/alpa-projects/alpa/blob/979a45a3e6187df941ef4a4c4c6eea664527d68d/LICENSE
-
-   Unless required by applicable law or agreed to in writing, software
-   distributed under the License is distributed on an "AS IS" BASIS,
-   WITHOUT WARRANTIES OR CONDITIONS OF ANY KIND, either express or implied.
-   See the License for the specific language governing permissions and
-   limitations under the License.
-
-   -------------------------------------------------
-
-   Copyright 2018-2020 Philippe Tillet
-   Copyright 2020-2022 OpenAI
-
-   Permission is hereby granted, free of charge, to any person obtaining
-   a copy of this software and associated documentation files
-   (the "Software"), to deal in the Software without restriction,
-   including without limitation the rights to use, copy, modify, merge,
-   publish, distribute, sublicense, and/or sell copies of the Software,
-   and to permit persons to whom the Software is furnished to do so,
-   subject to the following conditions:
-
-   ---------------- LICENSE FOR Microsoft Deepspeed ----------------
-
-   MIT License
-
-   Copyright (c) Microsoft Corporation.
-
-   Permission is hereby granted, free of charge, to any person obtaining a copy
-   of this software and associated documentation files (the "Software"), to deal
-   in the Software without restriction, including without limitation the rights
-   to use, copy, modify, merge, publish, distribute, sublicense, and/or sell
-   copies of the Software, and to permit persons to whom the Software is
-   furnished to do so, subject to the following conditions:
-
-   The above copyright notice and this permission notice shall be included in all
-   copies or substantial portions of the Software.
-
-   THE SOFTWARE IS PROVIDED "AS IS", WITHOUT WARRANTY OF ANY KIND, EXPRESS OR
-   IMPLIED, INCLUDING BUT NOT LIMITED TO THE WARRANTIES OF MERCHANTABILITY,
-   FITNESS FOR A PARTICULAR PURPOSE AND NONINFRINGEMENT. IN NO EVENT SHALL THE
-   AUTHORS OR COPYRIGHT HOLDERS BE LIABLE FOR ANY CLAIM, DAMAGES OR OTHER
-   LIABILITY, WHETHER IN AN ACTION OF CONTRACT, TORT OR OTHERWISE, ARISING FROM,
-   OUT OF OR IN CONNECTION WITH THE SOFTWARE OR THE USE OR OTHER DEALINGS IN THE
-   SOFTWARE
-
-   ---------------- LICENSE FOR NVIDIA Megatron-LM ----------------
-
-   Copyright (c) 2022, NVIDIA CORPORATION. All rights reserved.
-
-   Redistribution and use in source and binary forms, with or without
-   modification, are permitted provided that the following conditions
-   are met:
-    * Redistributions of source code must retain the above copyright
-      notice, this list of conditions and the following disclaimer.
-    * Redistributions in binary form must reproduce the above copyright
-      notice, this list of conditions and the following disclaimer in the
-      documentation and/or other materials provided with the distribution.
-    * Neither the name of NVIDIA CORPORATION nor the names of its
-      contributors may be used to endorse or promote products derived
-      from this software without specific prior written permission.
-
-   THIS SOFTWARE IS PROVIDED BY THE COPYRIGHT HOLDERS ``AS IS'' AND ANY
-   EXPRESS OR IMPLIED WARRANTIES, INCLUDING, BUT NOT LIMITED TO, THE
-   IMPLIED WARRANTIES OF MERCHANTABILITY AND FITNESS FOR A PARTICULAR
-   PURPOSE ARE DISCLAIMED.  IN NO EVENT SHALL THE COPYRIGHT OWNER OR
-   CONTRIBUTORS BE LIABLE FOR ANY DIRECT, INDIRECT, INCIDENTAL, SPECIAL,
-   EXEMPLARY, OR CONSEQUENTIAL DAMAGES (INCLUDING, BUT NOT LIMITED TO,
-   PROCUREMENT OF SUBSTITUTE GOODS OR SERVICES; LOSS OF USE, DATA, OR
-   PROFITS; OR BUSINESS INTERRUPTION) HOWEVER CAUSED AND ON ANY THEORY
-   OF LIABILITY, WHETHER IN CONTRACT, STRICT LIABILITY, OR TORT
-   (INCLUDING NEGLIGENCE OR OTHERWISE) ARISING IN ANY WAY OUT OF THE USE
-   OF THIS SOFTWARE, EVEN IF ADVISED OF THE POSSIBILITY OF SUCH DAMAGE.
-
-   ---------------- LICENSE FOR NVIDIA Apex ----------------
-
-   All rights reserved.
-
-   Redistribution and use in source and binary forms, with or without modification, are permitted provided that the following conditions are met:
-
-   1. Redistributions of source code must retain the above copyright notice, this list of conditions and the following disclaimer.
-
-   2. Redistributions in binary form must reproduce the above copyright notice, this list of conditions and the following disclaimer in the documentation and/or other materials provided with the distribution.
-
-   3. Neither the name of the copyright holder nor the names of its contributors may be used to endorse or promote products derived from this software without specific prior written permission.
-
-   THIS SOFTWARE IS PROVIDED BY THE COPYRIGHT HOLDERS AND CONTRIBUTORS "AS IS" AND ANY EXPRESS OR IMPLIED WARRANTIES, INCLUDING, BUT NOT LIMITED TO, THE IMPLIED WARRANTIES OF MERCHANTABILITY AND FITNESS FOR A PARTICULAR PURPOSE ARE DISCLAIMED. IN NO EVENT SHALL THE COPYRIGHT HOLDER OR CONTRIBUTORS BE LIABLE FOR ANY DIRECT, INDIRECT, INCIDENTAL, SPECIAL, EXEMPLARY, OR CONSEQUENTIAL DAMAGES (INCLUDING, BUT NOT LIMITED TO, PROCUREMENT OF SUBSTITUTE GOODS OR SERVICES; LOSS OF USE, DATA, OR PROFITS; OR BUSINESS INTERRUPTION) HOWEVER CAUSED AND ON ANY THEORY OF LIABILITY, WHETHER IN CONTRACT, STRICT LIABILITY, OR TORT (INCLUDING NEGLIGENCE OR OTHERWISE) ARISING IN ANY WAY OUT OF THE USE OF THIS SOFTWARE, EVEN IF ADVISED OF THE POSSIBILITY OF SUCH DAMAGE.
-
-   ---------------- LICENSE FOR Facebook Fairscale ----------------
-
-   Copyright (c) Facebook, Inc. and its affiliates
-
-   Redistribution and use in source and binary forms, with or without
-   modification, are permitted provided that the following conditions are met:
-
-   1. Redistributions of source code must retain the above copyright
-      notice, this list of conditions and the following disclaimer.
-
-   2. Redistributions in binary form must reproduce the above copyright
-      notice, this list of conditions and the following disclaimer in the
-      documentation and/or other materials provided with the distribution.
-
-   3. Neither the names of Facebook, Deepmind Technologies, NYU, NEC Laboratories America
-      and IDIAP Research Institute nor the names of its contributors may be
-      used to endorse or promote products derived from this software without
-      specific prior written permission.
-
-   THIS SOFTWARE IS PROVIDED BY THE COPYRIGHT HOLDERS AND CONTRIBUTORS "AS IS"
-   AND ANY EXPRESS OR IMPLIED WARRANTIES, INCLUDING, BUT NOT LIMITED TO, THE
-   IMPLIED WARRANTIES OF MERCHANTABILITY AND FITNESS FOR A PARTICULAR PURPOSE
-   ARE DISCLAIMED. IN NO EVENT SHALL THE COPYRIGHT OWNER OR CONTRIBUTORS BE
-   LIABLE FOR ANY DIRECT, INDIRECT, INCIDENTAL, SPECIAL, EXEMPLARY, OR
-   CONSEQUENTIAL DAMAGES (INCLUDING, BUT NOT LIMITED TO, PROCUREMENT OF
-   SUBSTITUTE GOODS OR SERVICES; LOSS OF USE, DATA, OR PROFITS; OR BUSINESS
-   INTERRUPTION) HOWEVER CAUSED AND ON ANY THEORY OF LIABILITY, WHETHER IN
-   CONTRACT, STRICT LIABILITY, OR TORT (INCLUDING NEGLIGENCE OR OTHERWISE)
-   ARISING IN ANY WAY OUT OF THE USE OF THIS SOFTWARE, EVEN IF ADVISED OF THE
-   POSSIBILITY OF SUCH DAMAGE.
-
-   ---------------- LICENSE FOR Flash Attention ----------------
-
-   BSD 3-Clause License
-
-   Copyright (c) 2022, the respective contributors, as shown by the AUTHORS file.
-   All rights reserved.
-
-   Redistribution and use in source and binary forms, with or without
-   modification, are permitted provided that the following conditions are met:
-
-   * Redistributions of source code must retain the above copyright notice, this
-   list of conditions and the following disclaimer.
-
-   * Redistributions in binary form must reproduce the above copyright notice,
-   this list of conditions and the following disclaimer in the documentation
-   and/or other materials provided with the distribution.
-
-   * Neither the name of the copyright holder nor the names of its
-   contributors may be used to endorse or promote products derived from
-   this software without specific prior written permission.
-
-   THIS SOFTWARE IS PROVIDED BY THE COPYRIGHT HOLDERS AND CONTRIBUTORS "AS IS"
-   AND ANY EXPRESS OR IMPLIED WARRANTIES, INCLUDING, BUT NOT LIMITED TO, THE
-   IMPLIED WARRANTIES OF MERCHANTABILITY AND FITNESS FOR A PARTICULAR PURPOSE ARE
-   DISCLAIMED. IN NO EVENT SHALL THE COPYRIGHT HOLDER OR CONTRIBUTORS BE LIABLE
-   FOR ANY DIRECT, INDIRECT, INCIDENTAL, SPECIAL, EXEMPLARY, OR CONSEQUENTIAL
-   DAMAGES (INCLUDING, BUT NOT LIMITED TO, PROCUREMENT OF SUBSTITUTE GOODS OR
-   SERVICES; LOSS OF USE, DATA, OR PROFITS; OR BUSINESS INTERRUPTION) HOWEVER
-   CAUSED AND ON ANY THEORY OF LIABILITY, WHETHER IN CONTRACT, STRICT LIABILITY,
-   OR TORT (INCLUDING NEGLIGENCE OR OTHERWISE) ARISING IN ANY WAY OUT OF THE USE
-   OF THIS SOFTWARE, EVEN IF ADVISED OF THE POSSIBILITY OF SUCH DAMAGE.
-
-   ---------------- LICENSE FOR Facebook xFormers ----------------
-
-   From xFormers:
-
-   Copyright (c) Facebook, Inc. and its affiliates
-
-
-   ===
-
-   BSD 3-Clause License
-
-   Redistribution and use in source and binary forms, with or without
-   modification, are permitted provided that the following conditions are met:
-
-   1. Redistributions of source code must retain the above copyright
-      notice, this list of conditions and the following disclaimer.
-
-   2. Redistributions in binary form must reproduce the above copyright
-      notice, this list of conditions and the following disclaimer in the
-      documentation and/or other materials provided with the distribution.
-
-   3. Neither the names of Facebook, Deepmind Technologies, NYU, NEC Laboratories America
-      and IDIAP Research Institute nor the names of its contributors may be
-      used to endorse or promote products derived from this software without
-      specific prior written permission.
-
-   THIS SOFTWARE IS PROVIDED BY THE COPYRIGHT HOLDERS AND CONTRIBUTORS "AS IS"
-   AND ANY EXPRESS OR IMPLIED WARRANTIES, INCLUDING, BUT NOT LIMITED TO, THE
-   IMPLIED WARRANTIES OF MERCHANTABILITY AND FITNESS FOR A PARTICULAR PURPOSE
-   ARE DISCLAIMED. IN NO EVENT SHALL THE COPYRIGHT OWNER OR CONTRIBUTORS BE
-   LIABLE FOR ANY DIRECT, INDIRECT, INCIDENTAL, SPECIAL, EXEMPLARY, OR
-   CONSEQUENTIAL DAMAGES (INCLUDING, BUT NOT LIMITED TO, PROCUREMENT OF
-   SUBSTITUTE GOODS OR SERVICES; LOSS OF USE, DATA, OR PROFITS; OR BUSINESS
-   INTERRUPTION) HOWEVER CAUSED AND ON ANY THEORY OF LIABILITY, WHETHER IN
-   CONTRACT, STRICT LIABILITY, OR TORT (INCLUDING NEGLIGENCE OR OTHERWISE)
-   ARISING IN ANY WAY OUT OF THE USE OF THIS SOFTWARE, EVEN IF ADVISED OF THE
-   POSSIBILITY OF SUCH DAMAGE.
-
-   ---------------- LICENSE FOR VLLM TEAM ----------------
-
-   from VLLM TEAM:
-
-      Licensed under the Apache License, Version 2.0 (the "License");
-   you may not use this file except in compliance with the License.
-   You may obtain a copy of the License at
-
-         https://github.com/vllm-project/vllm/blob/main/LICENSE
-
-   Unless required by applicable law or agreed to in writing, software
-   distributed under the License is distributed on an "AS IS" BASIS,
-   WITHOUT WARRANTIES OR CONDITIONS OF ANY KIND, either express or implied.
-   See the License for the specific language governing permissions and
-   limitations under the License.
-
-   ---------------- LICENSE FOR LIGHTLLM TEAM ----------------
-
-   from LIGHTLLM TEAM:
-
-      Licensed under the Apache License, Version 2.0 (the "License");
-   you may not use this file except in compliance with the License.
-   You may obtain a copy of the License at
-
-         https://github.com/ModelTC/lightllm/blob/main/LICENSE
-
-   Unless required by applicable law or agreed to in writing, software
-   distributed under the License is distributed on an "AS IS" BASIS,
-   WITHOUT WARRANTIES OR CONDITIONS OF ANY KIND, either express or implied.
-   See the License for the specific language governing permissions and
-   limitations under the License.
-   ---------------- LICENSE FOR AutoGPTQ ----------------
-
-   From AutoGPTQ:
-
-   MIT License
-
-   Copyright (c) 2023 潘其威(William)
-
-   Permission is hereby granted, free of charge, to any person obtaining a copy
-   of this software and associated documentation files (the "Software"), to deal
-   in the Software without restriction, including without limitation the rights
-   to use, copy, modify, merge, publish, distribute, sublicense, and/or sell
-   copies of the Software, and to permit persons to whom the Software is
-   furnished to do so, subject to the following conditions:
-
-   The above copyright notice and this permission notice shall be included in all
-   copies or substantial portions of the Software.
-
-   THE SOFTWARE IS PROVIDED "AS IS", WITHOUT WARRANTY OF ANY KIND, EXPRESS OR
-   IMPLIED, INCLUDING BUT NOT LIMITED TO THE WARRANTIES OF MERCHANTABILITY,
-   FITNESS FOR A PARTICULAR PURPOSE AND NONINFRINGEMENT. IN NO EVENT SHALL THE
-   AUTHORS OR COPYRIGHT HOLDERS BE LIABLE FOR ANY CLAIM, DAMAGES OR OTHER
-   LIABILITY, WHETHER IN AN ACTION OF CONTRACT, TORT OR OTHERWISE, ARISING FROM,
-   OUT OF OR IN CONNECTION WITH THE SOFTWARE OR THE USE OR OTHER DEALINGS IN THE
-   SOFTWARE.
-
-   ---------------- LICENSE FOR exllama ----------------
-
-   From exllama:
-
-   MIT License
-
-   Permission is hereby granted, free of charge, to any person obtaining a copy
-   of this software and associated documentation files (the "Software"), to deal
-   in the Software without restriction, including without limitation the rights
-   to use, copy, modify, merge, publish, distribute, sublicense, and/or sell
-   copies of the Software, and to permit persons to whom the Software is
-   furnished to do so, subject to the following conditions:
-
-   The above copyright notice and this permission notice shall be included in all
-   copies or substantial portions of the Software.
-
-   THE SOFTWARE IS PROVIDED "AS IS", WITHOUT WARRANTY OF ANY KIND, EXPRESS OR
-   IMPLIED, INCLUDING BUT NOT LIMITED TO THE WARRANTIES OF MERCHANTABILITY,
-   FITNESS FOR A PARTICULAR PURPOSE AND NONINFRINGEMENT. IN NO EVENT SHALL THE
-   AUTHORS OR COPYRIGHT HOLDERS BE LIABLE FOR ANY CLAIM, DAMAGES OR OTHER
-   LIABILITY, WHETHER IN AN ACTION OF CONTRACT, TORT OR OTHERWISE, ARISING FROM,
-   OUT OF OR IN CONNECTION WITH THE SOFTWARE OR THE USE OR OTHER DEALINGS IN THE
-   SOFTWARE.
-
-<<<<<<< HEAD
-   ---------------- LICENSE FOR langchain ----------------
-
-   From langchain
-
-   The MIT License
-
-   Copyright (c) Harrison Chase
-=======
-
-   ---------------- LICENSE FOR torch-int ----------------
-
-   MIT License
-
-   Copyright (c) 2022 Guangxuan Xiao
->>>>>>> 785802e8
-
-   Permission is hereby granted, free of charge, to any person obtaining a copy
-   of this software and associated documentation files (the "Software"), to deal
-   in the Software without restriction, including without limitation the rights
-   to use, copy, modify, merge, publish, distribute, sublicense, and/or sell
-   copies of the Software, and to permit persons to whom the Software is
-   furnished to do so, subject to the following conditions:
-
-<<<<<<< HEAD
-   The above copyright notice and this permission notice shall be included in
-   all copies or substantial portions of the Software.
-=======
-   The above copyright notice and this permission notice shall be included in all
-   copies or substantial portions of the Software.
->>>>>>> 785802e8
-
-   THE SOFTWARE IS PROVIDED "AS IS", WITHOUT WARRANTY OF ANY KIND, EXPRESS OR
-   IMPLIED, INCLUDING BUT NOT LIMITED TO THE WARRANTIES OF MERCHANTABILITY,
-   FITNESS FOR A PARTICULAR PURPOSE AND NONINFRINGEMENT. IN NO EVENT SHALL THE
-   AUTHORS OR COPYRIGHT HOLDERS BE LIABLE FOR ANY CLAIM, DAMAGES OR OTHER
-   LIABILITY, WHETHER IN AN ACTION OF CONTRACT, TORT OR OTHERWISE, ARISING FROM,
-<<<<<<< HEAD
-   OUT OF OR IN CONNECTION WITH THE SOFTWARE OR THE USE OR OTHER DEALINGS IN
-   THE SOFTWARE.
-=======
-   OUT OF OR IN CONNECTION WITH THE SOFTWARE OR THE USE OR OTHER DEALINGS IN THE
-   SOFTWARE.
-
-
-   ---------------- LICENSE FOR smoothquant ----------------
-
-   MIT License
-
-   Copyright (c) 2022 MIT HAN Lab
-
-   Permission is hereby granted, free of charge, to any person obtaining a copy
-   of this software and associated documentation files (the "Software"), to deal
-   in the Software without restriction, including without limitation the rights
-   to use, copy, modify, merge, publish, distribute, sublicense, and/or sell
-   copies of the Software, and to permit persons to whom the Software is
-   furnished to do so, subject to the following conditions:
-
-   The above copyright notice and this permission notice shall be included in all
-   copies or substantial portions of the Software.
-
-   THE SOFTWARE IS PROVIDED "AS IS", WITHOUT WARRANTY OF ANY KIND, EXPRESS OR
-   IMPLIED, INCLUDING BUT NOT LIMITED TO THE WARRANTIES OF MERCHANTABILITY,
-   FITNESS FOR A PARTICULAR PURPOSE AND NONINFRINGEMENT. IN NO EVENT SHALL THE
-   AUTHORS OR COPYRIGHT HOLDERS BE LIABLE FOR ANY CLAIM, DAMAGES OR OTHER
-   LIABILITY, WHETHER IN AN ACTION OF CONTRACT, TORT OR OTHERWISE, ARISING FROM,
-   OUT OF OR IN CONNECTION WITH THE SOFTWARE OR THE USE OR OTHER DEALINGS IN THE
-   SOFTWARE.
->>>>>>> 785802e8
+   limitations under the License.